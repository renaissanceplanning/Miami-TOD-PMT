--- conflicted
+++ resolved
@@ -215,16 +215,6 @@
     out_fc: Path
         Path to the file location for the copied features.
     """
-<<<<<<< HEAD
-    # TODO: if out_fc will be in a geodatabase, use arcpy instead of gpd?
-
-    gdf = gpd.read_file(in_fc)
-    if drop_columns:
-        gdf.drop(columns=drop_columns, inplace=True)
-    if rename_columns:
-        gdf.rename(columns=rename_columns, inplace=True)
-    gdf.to_file(out_fc)
-=======
     _unmapped_types_ = ["Geometry", "OID", "GUID"]
     field_mappings = arcpy.FieldMappings()
     fields = arcpy.ListFields(in_fc)
@@ -247,7 +237,6 @@
                                                 field_mapping=field_mappings)
 
     return out_fc
->>>>>>> e2da56c4
 
 
 def mergeFeatures(raw_dir, fc_names, clean_dir, out_fc,
@@ -626,7 +615,6 @@
         arcpy.Delete_management("__agg_fc__")
         arcpy.Delete_management("__disag_subset__")
         # Delete output fc
-<<<<<<< HEAD
         arcpy.Delete_management(output_fc)
         raise
 
@@ -638,7 +626,4 @@
                  r"\Miami_Dade_NonMotorist_CrashData_2012-2020.shp",
         sum_fields=["SPEED_LIM"], groupby_fields=["CITY"],
         agg_fc=r"K:\Projects\MiamiDade\PMT\Basic_features.gdb\Basic_features_SPFLE\SMART_Plan_Station_Areas",
-        agg_id_field="Id", output_fc=r"D:\Users\DE7\Desktop\agg_test.gdb\bike_speed_agg")
-=======
-        arcpy.Delete_management(output_fc)
->>>>>>> e2da56c4
+        agg_id_field="Id", output_fc=r"D:\Users\DE7\Desktop\agg_test.gdb\bike_speed_agg")