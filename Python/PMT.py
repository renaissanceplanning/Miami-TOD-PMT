"""
Created: October 2020
@Author: Alex Bell

A collection of helper functions used throughout the PMT data acquisition,
cleaning, analysis, and summarization processes.
"""

import arcpy
import numpy as np
import urllib3
import geopandas as gpd
import pandas as pd
from shapely.geometry.polygon import Polygon as POLY
import os
from pathlib import Path
from six import string_types
import re
import json

# %% CONSTANTS - FOLDERS
SCRIPTS = Path(r"K:\Projects\MiamiDade\PMT\code")
ROOT = Path(SCRIPTS).parents[0]
DATA = os.path.join(ROOT, "Data")
RAW = os.path.join(DATA, "Raw")
CLEANED = os.path.join(DATA, "Cleaned")
REF = os.path.join(DATA, "Reference")
BASIC_FEATURES = os.path.join(DATA, "Basic_features.gdb", "Basic_features_SPFLE")
YEARS = [2014, 2015, 2016, 2017, 2018, 2019]
SNAPSHOT_YEAR = 2019

WGS_84 = arcpy.SpatialReference(4326)
FL_SPF = arcpy.SpatialReference(2881)  # Florida_East_FIPS_0901_Feet


# %% FUNCTIONS
def makePath(in_folder, *subnames):
    """
    Dynamically set a path (e.g., for iteratively referencing
    year-specific geodatabases)

    Parameters
    -----------
    in_folder: String or Path
    subnames:
        A list of arguments to join in making the full path
        `{in_folder}/{subname_1}/.../{subname_n}

    Returns: Path
    """
    return os.path.join(in_folder, *subnames)


def checkOverwriteOutput(output, overwrite=False):
    """
    A helper function that checks if an output file exists and
    deletes the file if an overwrite is expected.

    Parameters
    -------------
    output: Path
        The file to be checked/deleted
    overwrite: Boolean
        If True, `output` will be deleted if it already exists.
        If False, raises `RuntimeError`.
    
    Raises
    -------
    RuntimeError:
        If `output` exists and `overwrite` is False.
    """
    if arcpy.Exists(output):
        if overwrite:
            print(f"... ... deleting existing file {output}")
            arcpy.Delete_management(output)
        else:
            raise RuntimeError(f"Output file {output} already exists")


def gdfToFeatureClass(gdf, out_fc, sr=4326):
    """
    Creates a feature class or shapefile from a geopandas GeoDataFrame.

    Parameters
    ------------
    gdf: GeoDataFrame
    out_fc: Path
    sr: spatial reference, default=4326
        A spatial reference specification. Authority/factory code, WKT, WKID,
        ESRI name, path to .prj file, etc.

    Returns
    ---------
    out_fc: Path

    SeeAlso
    ---------
    jsonToFeatureClass
    """
    j = json.loads(gdf.to_json())
    jsonToFeatureClass(j, out_fc, sr=sr)


def jsonToFeatureClass(json_obj, out_fc, sr=4326, overwrite=False):
    """
    Creates a feature class or shape file from a json object.

    Parameters
    -----------
    json_obj: dict
    out_fc: Path
    sr: spatial reference, default=4326
        A spatial reference specification. Authority/factory code, WKT, WKID,
        ESRI name, path to .prj file, etc.

    Returns
    --------
    out_fc: Path

    See Also
    ---------
    gdfToFeatureClass
    jsonToTable
    """
    # Stack features and attributes
    prop_stack = []
    geom_stack = []
    for ft in json_obj["features"]:
        attr_dict = ft["properties"]
        df = pd.DataFrame([attr_dict.values()], columns=attr_dict.keys())
        prop_stack.append(df)
        geom = arcpy.AsShape(ft["geometry"], False)
        geom_stack.append(geom)

    # Create output fc
    sr = arcpy.SpatialReference(sr)
    geom_type = geom_stack[0].type.upper()
    if overwrite:
        checkOverwriteOutput(output=out_fc, overwrite=overwrite)
    out_path, out_name = os.path.split(out_fc)
    arcpy.CreateFeatureclass_management(
        out_path, out_name, geom_type, spatial_reference=sr
    )
    arcpy.AddField_management(out_fc, "LINEID", "LONG")

    # Add geometries
    with arcpy.da.InsertCursor(out_fc, ["SHAPE@", "LINEID"]) as c:
        for i, geom in enumerate(geom_stack):
            row = [geom, i]
            c.insertRow(row)

    # Create attributes dataframe
    prop_df = pd.concat(prop_stack)
    prop_df["LINEID"] = np.arange(len(prop_df))
    for excl in exclude:
        if excl in prop_df.columns.to_list():
            prop_df.drop(columns=excl, inplace=True)
    if arcpy.Describe(out_fc).dataType.lower() == "shapefile":
        prop_df.fillna(0.0, inplace=True)

    # Extend table
    print([f.name for f in arcpy.ListFields(out_fc)])
    print(prop_df.columns)
    return extendTableDf(out_fc, "LINEID", prop_df, "LINEID")


def jsonToTable(json_obj, out_file):
    """
    Creates an ArcGIS table from a json object.

    Parameters
    -----------
    json_obj: dict
    out_file: Path

    Returns
    --------
    out_file: Path

    SeeAlso
    ---------
    jsonToFeatureClass
    """
    # convert to dataframe
    gdf = gpd.GeoDataFrame.from_features(req_json["features"], crs=crs)
    df = pd.DataFrame(gdf.drop(columns="geometry"))
    return dfToTable(df, out_file)


def fetchJsonUrl(
    url, out_file, encoding="utf-8", is_spatial=False, crs=4326, overwrite=False
):
    """
    Retrieve a json/geojson file at the given url and convert to a
    data frame or geodataframe.

    Parameters
    -----------
    url: String
    out_file: Path
    encoding: String, default="uft-8"
    is_spatial: Boolean, default=False
        If True, dump json to geodataframe
    crs: String
    overwrite: Boolean

    Returns
    ---------
    out_file: Path
    """
    exclude = ["FID", "OID", "ObjectID", "SHAPE_Length", "SHAPE_Area"]
    http = urllib3.PoolManager()
    req = http.request("GET", url)
    req_json = json.loads(req.data.decode(encoding))

    if is_spatial:
        jsonToFeatureClass(json_obj, out_fc, sr=4326)

    else:
        prop_stack = []

        gpd.GeoDataFrame.from_features(req_json["features"], crs=crs)
        return pd.DataFrame(gdf.drop(columns="geometry"))


def copyFeatures(in_fc, out_fc, drop_columns=[], rename_columns={}):
    """
    Copy features from a raw directory to a cleaned directory.
    During copying, columns may be dropped or renamed.

    Parameters
    ------------
    in_fc: Path
    out_fc: Path
    drop_columns: [String,...]
        A list of column names to drop when copying features.
    rename_columns: {String: String,...}
        A dictionary with keys that reflect raw column names and
        values that assign new names to these columns.

    Returns
    ---------
    out_fc: Path
        Path to the file location for the copied features.
    """
    _unmapped_types_ = ["Geometry", "OID", "GUID"]
    field_mappings = arcpy.FieldMappings()
    fields = arcpy.ListFields(in_fc)
    keep_fields = []
    for f in fields:
        if f.name not in drop_columns and f.type not in _unmapped_types_:
            keep_fields.append(f.name)
    for kf in keep_fields:
        fm = arcpy.FieldMap()
        fm.addInputField(in_fc, kf)
        out_field = fm.outputField
        out_fname = rename_columns.get(kf, kf)
        out_field.name = out_fname
        out_field.aliasName = out_fname
        fm.outputField = out_field
        field_mappings.addFieldMap(fm)

    out_path, out_name = os.path.split(out_fc)
    arcpy.FeatureClassToFeatureClass_conversion(
        in_fc, out_path, out_name, field_mapping=field_mappings
    )

    return out_fc


def mergeFeatures(
    raw_dir, fc_names, clean_dir, out_fc, drop_columns=[], rename_columns=[]
):
    """
    Combine feature classes from a raw folder in a single feature class in
    a clean folder.

    Parameters
    -------------
    raw_dir: Path
        The directory where all raw feature classes are stored.
    fc_names: [String,...]
        A list of feature classes in `raw_dir` to combine into a single
        feature class of all features in `clean_dir`.
    clean_dir: Path
        The directory where the cleaned output feature class will be stored.
    out_fc: String
        The name of the output feature class with combined features.
    drop_columns: [[String,...]]
        A list of lists. Each list corresponds to feature classes listed in
        `fc_names`. Each includes column names to drop when combining
        features.
    rename_columns: [{String: String,...},...]
        A list of dictionaries. Each dictionary corresponds to feature classes
        listed in `fc_names`. Each has keys that reflect raw column names and
        values that assign new names to these columns.

    Returns
    --------
    out_file: Path
        Path to the output file (merged features saved to disk)
    """
    # Align inputs
    if isinstance(fc_names, string_types):
        fc_names = [fc_names]
    if not drop_columns:
        drop_columns = [[] for _ in fc_names]
    if not rename_columns:
        rename_columns = [{} for _ in fc_names]

    # Iterate over input fc's
    all_features = []
    for fc_name, drop_cols, rename_cols in zip(fc_names, drop_columns, rename_columns):
        # Read features
        in_fc = makePath(raw_dir, fc_name)
        gdf = gpd.read_file(in_fc)
        # Drop/rename
        gdf.drop(columns=drop_cols, inplace=True)
        gdf.rename(columns=rename_cols, inplace=True)
        all_features.append(gdf)

    # Concatenate features
    merged = pd.concat(all_features)

    # Save output
    out_file = makePath(clean_dir, out_fc)
    merged.to_file(out_file)

    return out_file


def colMultiIndexToNames(columns, separator="_"):
    """
    For a collection of columns in a data frame, collapse index levels to
    flat column names. Index level values are joined using the provided
    `separator`.

    Parameters
    -----------
    columns: pd.Index
    separator: String

    Returns
    --------
    flat_columns: pd.Index
    """
    if isinstance(columns, pd.MultiIndex):
        columns = columns.to_series().apply(lambda col: separator.join(col))
    return columns


def extendTableDf(in_table, table_match_field, df, df_match_field, **kwargs):
    """
    Use a pandas data frame to extend (add columns to) an existing table based
    through a join on key columns. Key values in the existing table must be
    unique.

    Parameters
    -----------
    in_table: Path, feature layer, or table view
        The existing table to be extended
    table_match_field: String
        The field in `in_table` on which to join values from `df`
    df: DataFrame
        The data frame whose columns will be added to `in_table`
    df_match_field: String
        The field in `df` on which join values to `in_table`
    kwargs:
        Optional keyword arguments to be passed to `arcpy.da.ExtendTable`.

    Returns
    --------
    None
        `in_table` is modified in place
    """
    in_array = np.array(np.rec.fromrecords(df.values, names=df.dtypes.index.tolist()))
    arcpy.da.ExtendTable(
        in_table=in_table,
        table_match_field=table_match_field,
        in_array=in_array,
        array_match_field=df_match_field,
        **kwargs,
    )


def dfToTable(df, out_table):
    """
    Use a pandas data frame to export an arcgis table.

    Parameters
    -----------
    df: DataFrame
    out_table: Path

    Returns
    --------
    out_table: Path
    """
    in_array = np.array(np.rec.fromrecords(df.values, names=df.dtypes.index.tolist()))
    arcpy.da.NumPyArrayToTable(in_array, out_table)
    return out_table


def dfToPoints(df, out_fc, shape_fields,
               from_sr, to_sr, overwrite=False):
    """
    Use a pandas data frame to export an arcgis point feature class.

    Parameters
    -----------
    df: DataFrame
    out_fc: Path
    shape_fields: [String,...]
        Columns to be used as shape fields (x, y)
    spatial_reference: SpatialReference
        A spatial reference to use when creating the output features.

    Returns
    --------
    out_fc: Path
    """
<<<<<<< HEAD
    temp_fc = r"in_memory\temp_points"
    out_path, out_fc = os.path.split(out_fc)
    in_array = np.array(np.rec.fromrecords(df.values, names=df.dtypes.index.tolist()))
    if spatial_reference != WGS_84:
        arcpy.da.NumPyArrayToFeatureClass(
            in_array=in_array,
            out_table=temp_fc,
            shape_fields=shape_fields,
            spatial_reference=spatial_reference,
=======
    # set paths
    temp_fc = r"in_memory\temp_points"

    # coerce sr to Spatial Reference object
    from_sr = arcpy.SpatialReference(from_sr)
    to_sr = arcpy.SpatialReference(to_sr)

    # build array from dataframe
    in_array = np.array(
        np.rec.fromrecords(
            df.values, names=df.dtypes.index.tolist()
>>>>>>> 948dac56
        )
    )
    # write to temp feature class
    arcpy.da.NumPyArrayToFeatureClass(
        in_array=in_array,
        out_table=temp_fc,
        shape_fields=shape_fields,
        spatial_reference=from_sr,
    )
    # reproject if needed, otherwise dump to output location
    if from_sr != to_sr:
        arcpy.Project_management(
            in_dataset=temp_fc, out_dataset=out_fc, out_coor_system=to_sr
        )
    else:
        out_path, out_fc = os.path.split(out_fc)
        if overwrite:
            checkOverwriteOutput(output=out_fc, overwrite=overwrite)
        arcpy.FeatureClassToFeatureClass_conversion(
            in_features=temp_fc, out_path=out_path, out_name=out_fc
        )
    # clean up temp_fc
    arcpy.Delete_management(in_data=temp_fc)
    return out_fc


def multipolygonToPolygon(gdf):
    """
    For a geopandas data frame, convert multipolygon geometries in a single
    row into multiple rows of simply polygon geometries.

    This function is an adaptation of the approach outlined here:
    https://gist.github.com/mhweber/cf36bb4e09df9deee5eb54dc6be74d26

    Parameters
    -----------
    gdf: geodataframe
    """
    # Setup an empty geodataframe as the output container
    poly_df = gpd.GeoDataFrame(columns=gdf.columns)
    # Iterate over input rows
    for idx, row in gdf.iterrows():
        if type(row.geometry) == POLY:
            # Append existing simple polygons to the output
            poly_df = poly_df.append(row, ignore_index=True)
        else:
            # Explode multi-polygons to simple features and append
            #  - Create a mini-geodataframe to assist
            mult_df = gpd.GeoDataFrame(columns=gdf.columns)
            recs = len(row.geometry)
            #  - Repare the feature many times in the mini-gdf
            mult_df = mult_df.append([row] * recs, ignore_index=True)
            #  - Iterate over rows keeping the i'th geom element as you go
            for geom_i in range(recs):
                mult_df.loc[geom_i, "geometry"] = row.geometry[geom_i]
            #  - Append mini-gdf rows to the output container
            poly_df = poly_df.append(mult_df, ignore_index=True)
    return poly_df


def polygonsToPoints(in_fc, out_fc, fields="*", skip_nulls=False, null_value=0):
    """
    Convenience function to dump polygon features to centroids and
    save as a new feature class.

    Parameters
    -------------
    in_fc: Path
    out_fc: Path
    fields: [String,...], default="*"
    skip_nulls: Boolean, default=False
    null_value: Integer, default=0
    """
    sr = arcpy.Describe(in_fc).spatialReference
    if fields == "*":
        fields = arcpy.ListFields(in_fc)
        fields = [f for f in fields if f.type != "Geometry"]
        fields = [f for f in fields if "shape" not in f.name.lower()]
        fields = [f for f in fields if "objectid" not in f.name.lower()]
        fields = [f.name for f in fields]
    elif isinstance(fields, string_types):
        fields = [fields]
    fields.append("SHAPE@XY")
    a = arcpy.da.FeatureClassToNumPyArray(
        in_fc, fields, skip_nulls=skip_nulls, null_value=null_value
    )
    arcpy.da.NumPyArrayToFeatureClass(a, out_fc, "SHAPE@XY", spatial_reference=sr)
    return out_fc


def sumToAggregateGeo(
    disag_fc,
    sum_fields,
    groupby_fields,
    agg_fc,
    agg_id_field,
    output_fc,
    overlap_type="INTERSECT",
    agg_funcs=np.sum,
    disag_wc=None,
    agg_wc=None,
    flatten_disag_id=None,
    *args,
    **kwargs,
):
    """
    Summarizes values for features in an input feature class based on their
    relationship to larger geographic units. For example, summarize dwelling
    units from parcels to station areas.

    Summarizations are recorded for each aggregation feature. If any groupby
    fields are provided or multiple agg funcs are provided, summary values are
    reported in multiple columns corresponding to the groupby values or agg
    function names. Note that special characters in observed values are
    replaced with underscores. This may result in unexpected name collisions.

    Parameters
    -----------
    disag_fc: String or feature layer
        Path to a feature class or a feature layer object. The layer whose
        features and values will be summarized.
    sum_fields: String or [String,...]
        One or more field names in `disag_fc` whose values will be summarized
        within features in `agg_fc`.
    groupby_fields: String or [String,...]
        One or more field names in `disag_fc` to be used to group features
        prior to aggregation. Unique combinaitons of `groupby_field` values
        will appear in field names in `output_fc`.
    agg_fc: String or feature layer
        The features to which disag_fc will be aggregated and summarized.
        These must be polygons.
    agg_id_field: String
        A field in `agg_fc` that uniquely identifies each aggregation feature.
    output_fc: String
        Path to a new feature class to be created by the function.
    overlap_type: String, default="INTERSECT"
        The spatial relationship by which to associate disag features with
        aggregation features.
    agg_funcs: callable, default=np.sum
        Aggregation functions determine what summary statistics are reported
        for each aggregation feature.
    disag_wc: String, default=None
        A where clause for selecting disag features to include in the
        summarization process.
    agg_wc: String, default=None
        A where clause for selecting aggregation features to include in the
        summarization process.
    flatten_disag_id: String, default=None
        If given, the disag features are assumed to contain redundant data,
        such as multiple rows showing the same parcel. The mean value by
        this field is used prior to summarization to aggregate features.
    args:
        Positional arguments to pass to `agg_funcs`
    kwargs:
        Keyword arguments to pass to `agg_funcs`

    Returns
    --------
    None
        `output_fc` is written to disk.
    """
    # Handle inputs
    #  - Confirm agg features are polygons
    desc = arcpy.Describe(agg_fc)
    if desc.shapeType != "Polygon":
        raise TypeError("Aggregation features must be polygons")
    sr = desc.spatialReference

    #  - If path to FC is given, make feature layer
    #    Otherwise, let's assume these are already feature layers
    if isinstance(disag_fc, string_types):
        disag_fc = arcpy.MakeFeatureLayer_management(disag_fc, "__disag_fc__")

    if isinstance(agg_fc, string_types):
        agg_fc = arcpy.MakeFeatureLayer_management(agg_fc, "__agg_fc__")

    #  - Apply where clauses to input layers
    if disag_wc:
        disag_fc = arcpy.MakeFeatureLayer_management(
            in_features=disag_fc, out_layer="__disag_subset__", where_clause=disag_wc
        )
    if agg_wc:
        arcpy.SelectLayerByAttribute_management(
            in_layer_or_view=agg_fc,
            selection_type="SUBSET_SELECTION",
            where_clause=agg_wc,
        )

    #  - Disag field references
    if isinstance(sum_fields, string_types):
        sum_fields = [sum_fields]
    if isinstance(groupby_fields, string_types):
        groupby_fields = [groupby_fields]
    disag_fields = sum_fields + groupby_fields
    if flatten_disag_id is not None:
        disag_fields.append(flatten_disag_id)

    # Set up the output feature class (copy features from agg_fc)
    out_ws, out_fc = os.path.split(output_fc)
    # out_ws, out_fc = output_fc.rsplit(r"\", 1)
    if arcpy.Exists(output_fc):
        arcpy.Delete_management(output_fc)
    arcpy.FeatureClassToFeatureClass_conversion(agg_fc, out_ws, out_fc)
    print(output_fc)
    sr = arcpy.Describe(agg_fc).spatialReference.exportToString()

    # Try, except to rollback
    try:
        sum_rows = []
        # shapes = []
        # Iterate over agg features
        agg_fields = [agg_id_field, "SHAPE@"]
        with arcpy.da.SearchCursor(output_fc, agg_fields) as agg_c:
            # with arcpy.da.SearchCursor(agg_fc, agg_fields) as agg_c:
            for agg_r in agg_c:
                agg_id, agg_shape = agg_r
                # shapes.append(
                #     POLY(
                #         [(pt.X, pt.Y) for pt in agg_shape.getPart()[0]]
                #     )
                # )
                # Select disag features there
                arcpy.SelectLayerByLocation_management(
                    in_layer=disag_fc,
                    overlap_type=overlap_type,
                    select_features=agg_shape,
                    selection_type="NEW_SELECTION",
                )
                # Dump to data frame
                df = pd.DataFrame(
                    arcpy.da.TableToNumPyArray(
                        disag_fc, disag_fields, skip_nulls=False, null_value=0
                    )
                )
                df.fillna(0, inplace=True)
                # Flatten
                if flatten_disag_id is not None:
                    gfields = groupby_fields + [flatten_disag_id]
                    df = df.groupby(gfields).mean().reset_index()
                # Groupby and apply agg funcs
                if groupby_fields:
                    gb = df.groupby(groupby_fields)
                    df_sum = gb.agg(agg_funcs, *args, **kwargs)
                    if len(groupby_fields) > 1:
                        df_unstack = df_sum.unstack(groupby_fields).fillna(0)
                    else:
                        df_unstack = df_sum.unstack().fillna(0)
                else:
                    df_sum = df
                    df_unstack = df_sum.unstack().fillna(0)
                df_unstack.index = colMultiIndexToNames(df_unstack.index)
                sum_row = df_unstack.to_frame().T
                # sum_row = df_sum.reset_index()

                # Assign agg feature id
                # TODO: confirm agg_id_field does not collide with sum_row cols
                sum_row[agg_id_field] = agg_id

                # Add row to collection
                sum_rows.append(sum_row)
        # Bind all summary rows
        sum_data = pd.concat(sum_rows).fillna(0)
        # sum_data["geometry"] = shapes
        # Rename cols to eliminate special characters
        cols = sum_data.columns.to_list()
        sum_data.columns = [re.sub(r"[^A-Za-z0-9 ]+", "_", c) for c in cols]

        # Join to output table
        extendTableDf(output_fc, agg_id_field, sum_data, agg_id_field)
        # gdf = gpd.GeoDataFrame(sum_data, geometry="geometry", crs=sr)
        # gdfToFeatureClass(gdf, output_fc, sr=sr)

    except:
        raise
    finally:
        # delete all temp layers
        arcpy.Delete_management("__disag_fc__")
        arcpy.Delete_management("__agg_fc__")
        arcpy.Delete_management("__disag_subset__")
        # Delete output fc
        arcpy.Delete_management(output_fc)
        raise


if __name__ == "__main__":
    arcpy.env.overwriteOutput = True
    sumToAggregateGeo(
        disag_fc=r"K:\Projects\MiamiDade\PMT\Data\Cleaned\Safety_Security\Crash_Data"
        r"\Miami_Dade_NonMotorist_CrashData_2012-2020.shp",
        sum_fields=["SPEED_LIM"],
        groupby_fields=["CITY"],
        agg_fc=r"K:\Projects\MiamiDade\PMT\Basic_features.gdb\Basic_features_SPFLE\SMART_Plan_Station_Areas",
        agg_id_field="Id",
        output_fc=r"D:\Users\DE7\Desktop\agg_test.gdb\bike_speed_agg",
    )<|MERGE_RESOLUTION|>--- conflicted
+++ resolved
@@ -419,17 +419,6 @@
     --------
     out_fc: Path
     """
-<<<<<<< HEAD
-    temp_fc = r"in_memory\temp_points"
-    out_path, out_fc = os.path.split(out_fc)
-    in_array = np.array(np.rec.fromrecords(df.values, names=df.dtypes.index.tolist()))
-    if spatial_reference != WGS_84:
-        arcpy.da.NumPyArrayToFeatureClass(
-            in_array=in_array,
-            out_table=temp_fc,
-            shape_fields=shape_fields,
-            spatial_reference=spatial_reference,
-=======
     # set paths
     temp_fc = r"in_memory\temp_points"
 
@@ -441,7 +430,6 @@
     in_array = np.array(
         np.rec.fromrecords(
             df.values, names=df.dtypes.index.tolist()
->>>>>>> 948dac56
         )
     )
     # write to temp feature class
