--- conflicted
+++ resolved
@@ -277,17 +277,13 @@
     for mode in B_CONF.MODES:
         print(f"--- --- {mode}")
         df = B_HELP._createLongAccess(
-<<<<<<< HEAD
             int_fc=sum_areas_fc,
             id_field=id_fields,
             activities=B_CONF.ACTIVITIES,
             time_breaks=B_CONF.TIME_BREAKS,
             mode=mode,
         )
-=======
-            sum_areas_fc, id_fields, B_CONF.ACTIVITIES, B_CONF.TIME_BREAKS, mode)
         df["Year"] = calc_year
->>>>>>> bc9e423d
         out_table = PMT.makePath(out_gdb, f"ActivityByTime_{mode}")
         PMT.dfToTable(df=df, out_table=out_table, overwrite=True)
 
