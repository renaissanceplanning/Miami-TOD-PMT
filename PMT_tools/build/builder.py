# -*- coding: utf-8 -*-
""" builder.py will serve as the final processing tool

This module will do the heavy lifting to build out the PMT time step geodatabases
for ingestion to AGOL for the tool

Functions:
    _validate_snapshots:
        validation function to locate any existing Snapshot.gdb or ref_YEAR_Snapshot.gdb
    year_to_snapshot:
        process/task to take year gdb, making the geometries wide where needed and
        metrics long on categorical data
    _validateAggSpecs:
        validates fields provides match the supplied Column Class
    _makeAccessColSpecs:
        creates columns specifications for access variables
    _createLongAccess:
        creates a pandas dataframe for access metrics, long on activity and time bin
    joinAttributes:
        joins tabular data to an existing FC or table
    summarizeAttributes:
        consolidates and melts data as requested, returns a dataframe of the summarized metrics

    snapshot_to_trend:
        process/task to stack snapshot metrics, making them long on year, ref_YEAR_Snapshot data
        will be used to generate difference values by metric within the summary geometries
    _build_change_table:
        reads in Snap and Base year tables, compares fields in both, calculates diff

    build_near_term_parcels:
        function to replace existing parcel data with updates from building permit data to create
        a projected parcel layer  for the near term
TODO: Review function list above and move to build helper where appropriate, populate with below functions

"""
import os
import sys
from typing import Iterable

sys.path.insert(0, os.getcwd())
from PMT_tools.build import build_helper as B_HELP
from PMT_tools.config import build_config as B_CONF
from PMT_tools.config import prepare_config as P_CONF
import PMT_tools.PMT as PMT
from PMT_tools.PMT import CLEANED, BUILD
from six import string_types
import itertools
import arcpy


# SNAPSHOT Functions
def build_access_by_mode(sum_area_fc, modes, out_gdb):
    id_fields = [P_CONF.SUMMARY_AREAS_COMMON_KEY, P_CONF.STN_NAME_FIELD,
                 P_CONF.CORRIDOR_NAME_FIELD, B_CONF.YEAR_COL.name]
    for mode in modes:
        print(f"... ... {mode}")
        df = B_HELP._createLongAccess(int_fc=sum_area_fc, id_field=id_fields,
                                      activities=B_CONF.ACTIVITIES, time_breaks=B_CONF.TIME_BREAKS, mode=mode)
        out_table = PMT.makePath(out_gdb, f"ActivityByTime_{mode}")
        PMT.dfToTable(df, out_table)


def process_joins(in_gdb, out_gdb, fc_specs, table_specs):
    """Joins feature classes to associated tabular data from year set and appends to FC in output gdb
        in_gdb: String; path to g
    Returns:
        [String,...]; list of paths to joined feature classes ordered as
            Blocks, Parcels, MAZ, TAZ, SummaryAreas, NetworkNodes
    """

    #   tables need to be ordered the same as FCs
    _table_specs_ = []
    for fc in fc_specs:
        t_specs = [
            spec for spec in table_specs if fc[0].lower() in spec[0].lower()]
        _table_specs_.append(t_specs)
    table_specs = _table_specs_

    # join tables to feature classes, making them WIDE
    joined_fcs = []  # --> blocks, parcels, maz, taz, sa, net_nodes
    for fc_spec, table_spec in zip(fc_specs, table_specs):
        fc_name, fc_id, fds = fc_spec
        fc = PMT.makePath(out_gdb, fds, fc_name)

        for spec in table_spec:
            tbl_name, tbl_id, tbl_fields, tbl_renames = spec
            tbl = PMT.makePath(in_gdb, tbl_name)
            print(f"--- Joining fields from {tbl_name} to {fc_name}")
            B_HELP.joinAttributes(to_table=fc, to_id_field=fc_id,
                                  from_table=tbl, from_id_field=tbl_id,
                                  join_fields=tbl_fields, renames=tbl_renames,
                                  drop_dup_cols=True)
            joined_fcs.append(fc)
    return joined_fcs


def build_intersections(gdb, enrich_specs):
    """
    performs a batch intersection of polygon feature classes
    Args:
        enrich_specs:
        gdb:
    Returns:
    """
    # Intersect features for long tables
    int_out = {}
    for intersect in enrich_specs:
        # Parse specs
        summ, disag = intersect["sources"]
        summ_name, summ_id, summ_fds = summ
        disag_name, disag_id, disag_fds = disag
        summ_in = PMT.makePath(gdb, summ_fds, summ_name)
        disag_in = PMT.makePath(gdb, disag_fds, disag_name)
        full_geometries = intersect["disag_full_geometries"]
        # Run intersect
        print(f"--- Intersecting {summ_name} with {disag_name}")
        int_fc = PMT.intersectFeatures(summary_fc=summ_in, disag_fc=disag_in,
                                       in_temp_dir=True, full_geometries=full_geometries)
        # Record with specs
        sum_dict = int_out.get(summ, {})
        sum_dict[disag] = int_fc
        int_out[summ] = sum_dict

    return int_out


def build_enriched_tables(gdb, fc_dict, specs):
    # Enrich features through summarization
    for spec in specs:
        summ, disag = spec["sources"]
        fc_name, fc_id, fc_fds = summ
        d_name, d_id, d_fds = disag
        if summ == disag:
            # Simple pivot wide to long
            fc = PMT.makePath(gdb, fc_fds, fc_name)
        else:
            # Pivot from intersection
            fc = fc_dict[summ][disag]

        print(f"--- Summarizing data from {d_name} to {fc_name}")
        # summary vars
        group = spec["grouping"]
        agg = spec["agg_cols"]
        consolidate = spec["consolidate"]
        melts = spec["melt_cols"]
        summary_df = B_HELP.summarizeAttributes(in_fc=fc, group_fields=group,
                                                agg_cols=agg, consolidations=consolidate, melt_col=melts)
        try:
            out_name = spec["out_table"]
            print(f"... to long table {out_name}")
            out_table = PMT.makePath(gdb, out_name)
            PMT.dfToTable(df=summary_df, out_table=out_table, overwrite=True)
        except KeyError:
            # extend input table
            feature_class = PMT.makePath(gdb, fc_fds, fc_name)
            # if being run again, delete any previous data as da.ExtendTable will fail if a field exists
            summ_cols = [col for col in summary_df.columns.to_list()
                         if col != fc_id]
            drop_fields = [f.name for f in arcpy.ListFields(feature_class)
                           if f.name in summ_cols]
            if drop_fields:
                print(f'--- --- deleting previously generated data and replacing with current summarizations')
                arcpy.DeleteField_management(in_table=feature_class, drop_field=drop_fields)
            PMT.extendTableDf(in_table=feature_class, table_match_field=fc_id,
                              df=summary_df, df_match_field=fc_id,
                              append_only=False)  # TODO: handle append/overwrite more explicitly


def apply_field_calcs(gdb, new_field_specs, recalculate=False):
    # Iterate over new fields
    for nf_spec in new_field_specs:
        # Get params
        tables = nf_spec["tables"]
        new_field = nf_spec["new_field"]
        field_type = nf_spec["field_type"]
        expr = nf_spec["expr"]
        code_block = nf_spec["code_block"]
        try:
            # Get params
            if isinstance(nf_spec["params"], Iterable):
                params = nf_spec["params"]
                all_combos = list(itertools.product(*params))
                for combo in all_combos:
                    combo_spec = nf_spec.copy()
                    del combo_spec["params"]
                    combo_spec["new_field"] = combo_spec["new_field"].format(*combo)
                    combo_spec["expr"] = combo_spec["expr"].format(*combo)
                    combo_spec["code_block"] = combo_spec["code_block"].format(*combo)
                    apply_field_calcs(gdb, [combo_spec])
            else:
                raise Exception("Spec Params must be an iterable if provided")
        except KeyError:
            add_args = {
                "field_name": new_field,
                "field_type": field_type
            }
            calc_args = {
                "field": new_field,
                "expression": expr,
                "expression_type": "PYTHON3",
                "code_block": code_block
            }
            # iterate over tables
            if isinstance(tables, string_types):
                tables = [tables]
            print(f"--- Adding field {new_field} to {len(tables)} tables")
            for table in tables:
                t_name, t_id, t_fds = table
                in_table = PMT.makePath(gdb, t_fds, t_name)
                # update params
                add_args["in_table"] = in_table
                calc_args["in_table"] = in_table
                if field_type == "TEXT":
                    length = nf_spec["length"]
                    add_args["field_length"] = length

                # # check if new field already in dataset, if recalc True delete and recalculate
                # if PMT.which_missing(table=in_table, field_list=[new_field]):
                #     if recalculate:
                #         print(f"--- --- recalculating {new_field}")
                #         arcpy.DeleteField_management(in_table=in_table, drop_field=new_field)
                #     else:
                #         print(f"--- --- {new_field} already exists, skipping...")
                #         continue
                # add and calc field
                arcpy.AddField_management(**add_args)
                arcpy.CalculateField_management(**calc_args)


def sum_parcel_cols(gdb, par_spec, columns):
    par_name, par_id, par_fds = par_spec
    par_fc = PMT.makePath(gdb, par_fds, par_name)
    df = PMT.featureclass_to_df(
        in_fc=par_fc, keep_fields=columns, skip_nulls=False, null_val=0)
    return df.sum()


def process_year_to_snapshot(year):
    """process cleaned yearly data to a Snapshot database
    Returns:

    """
    calc_year = year
    if year == "NearTerm":
        calc_year = 9998

    B_CONF.YEAR_COL.default = year
    # Make output gdb and copy features
    print("Validating all data have a year attribute...")
    out_path = PMT.validate_directory(BUILD)
    in_gdb = PMT.validate_geodatabase(PMT.makePath(CLEANED, f"PMT_{year}.gdb"), overwrite=False)
    B_HELP.add_year_columns(in_gdb, calc_year)
    print("Making Snapshot Template...")
    out_gdb = B_HELP.make_snapshot_template(in_gdb, out_path, out_gdb_name=None, overwrite=False)
    # out_gdb = PMT.makePath(BUILD, '_ca463d836d144ae4abb884109c2bd261.gdb')

    # Join tables to the features
    print("Joining tables to feature classes...")
    process_joins(in_gdb=in_gdb, out_gdb=out_gdb, fc_specs=B_CONF.FC_SPECS, table_specs=B_CONF.TABLE_SPECS)

    # Calculate values as need prior to intersections   # TODO: make this smarter, skip if already performed
    print("Adding and calculating new fields for dashboards...")
    apply_field_calcs(gdb=out_gdb, new_field_specs=B_CONF.PRECALCS)

    # Summarize reference values
    print("Calculating parcels sums to generate regional statistics...")
    par_sums = sum_parcel_cols(out_gdb, B_CONF.PAR_FC_SPECS, B_CONF.PAR_SUM_FIELDS)

    # Intersect tables for enrichment
    print("Intersecting feature classes to generate summaries...")
    int_fcs = build_intersections(out_gdb, B_CONF.ENRICH_INTS)

    # # Store / load intersection fcs (temp locations) in debugging mode
    # if DEBUG:
    #     with open(PMT.makePath(ROOT, "int_fcs.pkl"), "wb") as __f__:
    #         pickle.dump(int_fcs, __f__)
    #     # with open(PMT.makePath(ROOT, "PROCESSING_TEST", "int_fcs.pkl"), "rb") as __f__:
    #     #     int_fcs = pickle.load(__f__)

    # enrich tables
    print("Enriching feature classes with tabular data...")
    build_enriched_tables(gdb=out_gdb, fc_dict=int_fcs, specs=B_CONF.ENRICH_INTS)

    # elongate tables
    print("Elongating tabular data...")
    build_enriched_tables(gdb=out_gdb, fc_dict=int_fcs, specs=B_CONF.ELONGATE_SPECS)

    # build access by mode tables
    print("Access scores by activity and time bin")
    sa_fc, sa_id, sa_fds = B_CONF.SUM_AREA_FC_SPECS
    sum_areas_fc = PMT.makePath(out_gdb, sa_fds, sa_fc)
    id_fields = [sa_id, "Name", "Corridor"]  # , build_conf.YEAR_COL.name]

    for mode in B_CONF.MODES:
        print(f"--- --- {mode}")
        df = B_HELP._createLongAccess(
            sum_areas_fc, id_fields, B_CONF.ACTIVITIES, B_CONF.TIME_BREAKS, mode)
        df["Year"] = calc_year
        out_table = PMT.makePath(out_gdb, f"ActivityByTime_{mode}")
        PMT.dfToTable(df, out_table, overwrite=True)

    # Prepare regional reference columns
    reg_ref_calcs = []
    for new_field in B_CONF.REG_REF_CALCS:
        nf_spec, ref_field = new_field
        if isinstance(ref_field, string_types):
            ref_val = [[par_sums[ref_field]]]
        else:
            # assume iterable
            ref_val = [[] for _ in ref_field]
            for ref_i, rf in enumerate(ref_field):
                ref_val[ref_i].append(par_sums[rf])
        nf_spec["params"] = ref_val
        reg_ref_calcs.append(nf_spec)

    # Calculated values - simple
    print("Calculating remaining fields for dashboards...")
    apply_field_calcs(gdb=out_gdb, new_field_specs=B_CONF.CALCS + reg_ref_calcs)

    # Delete tempfiles
    print("Removing temp files")
    for summ_key, summ_val in int_fcs.items():
        for disag_key, disag_val in summ_val.items():
            arcpy.Delete_management(disag_val)

    # Rename this output
    print("Finalizing the snapshot")
    if year == PMT.SNAPSHOT_YEAR:
        year = "Current"
    year_out_gdb = PMT.makePath(BUILD, f"Snapshot_{year}.gdb")
    B_HELP.finalize_output_new(intermediate_gdb=out_gdb, final_gdb=year_out_gdb)


def process_years_to_trend(years, tables, long_features, diff_features,
                           base_year=None, snapshot_year=None):
    """
    TODO: add a try/except to delete any intermediate data created
    """
    # Validation
    if base_year is None:
        base_year = years[0]
    if snapshot_year is None:
        snapshot_year = years[-1]
    if base_year not in years or snapshot_year not in years:
        raise ValueError("Base year and snapshot year must be in years list")

    # Set criteria
    table_criteria = [spec["table"] for spec in tables]
    diff_criteria = [spec["table"][0] for spec in diff_features]
    long_criteria = [spec["table"][0] for spec in long_features]

    # make a blank geodatabase
    out_path = PMT.validate_directory(BUILD)
    out_gdb = B_HELP.make_trend_template(out_path)
    # out_gdb = r"K:\Projects\MiamiDade\PMT\Data\PROCESSING_TEST\BUILD\_b778e67ba92e4497953587e6c94122f9.gdb"

    # Get snapshot data
    for yi, year in enumerate(years):
        in_gdb = PMT.validate_geodatabase(gdb_path=PMT.makePath(BUILD, f"Snapshot_{year}.gdb"),
                                          overwrite=False)
        # bh.add_year_columns(in_gdb, year) **************************************************************************
        # Make every table extra long on year
        year_tables = B_HELP._list_table_paths(gdb=in_gdb,
                                               criteria=table_criteria)
        year_fcs = B_HELP._list_fc_paths(gdb=in_gdb,
                                         fds_criteria="*",
                                         fc_criteria=long_criteria)
        elongate = year_tables + year_fcs
        for elong_table in elongate:
            elong_out_name = os.path.split(elong_table)[1] + "_byYear"
            if yi == 0:
                # Initialize the output table
                print(f"Creating long table {elong_out_name}")
                arcpy.TableToTable_conversion(in_rows=elong_table,
                                              out_path=out_gdb,
                                              out_name=elong_out_name)
            else:
                # Append to the output table
                print(f"Appending to long table {elong_out_name} ({year})")
                out_table = PMT.makePath(out_gdb, elong_out_name)
                arcpy.Append_management(inputs=elong_table,
                                        target=out_table,
                                        schema_type="NO_TEST")
        # Get snapshot and base year params
        if year == base_year:
            base_tables = year_tables[:]
            base_fcs = B_HELP._list_fc_paths(gdb=in_gdb,
                                             fds_criteria="*",
                                             fc_criteria=diff_criteria)
        elif year == snapshot_year:
            snap_tables = year_tables[:]
            snap_fcs = B_HELP._list_fc_paths(gdb=in_gdb,
                                             fds_criteria="*",
                                             fc_criteria=diff_criteria)
    # Make difference tables (snapshot - base)
    for base_table, snap_table, specs in zip(base_tables, snap_tables, tables):
        out_name = os.path.split(base_table)[1] + "_diff"
        out_table = PMT.makePath(out_gdb, out_name)
        idx_cols = specs["index_cols"]
        diff_df = B_HELP.table_difference(this_table=snap_table,
                                          base_table=base_table,
                                          idx_cols=idx_cols)
        print(f"Creating table {out_name}")
        PMT.dfToTable(df=diff_df,
                      out_table=out_table,
                      overwrite=True)

    # Make difference fcs (snapshot - base)
    for base_fc, snap_fc, spec in zip(base_fcs, snap_fcs, diff_features):
        # TODO: will raise if not all diff features are found, but maybe that's good?
        # Get specs
        fc_name, fc_id, fc_fds = spec["table"]
        idx_cols = spec["index_cols"]
        if isinstance(idx_cols, string_types):
            idx_cols = [idx_cols]
        if fc_id not in idx_cols:
            idx_cols.append(fc_id)
        out_fds = PMT.makePath(out_gdb, fc_fds)
        out_name = fc_name + "_diff"
        out_table = PMT.makePath(out_fds, out_name)
        # Field mappings
        field_mappings = arcpy.FieldMappings()
        for idx_col in idx_cols:
            fm = arcpy.FieldMap()
            fm.addInputField(base_fc, idx_col)
            field_mappings.addFieldMap(fm)
        # Copy geoms
        print(f"Creating feature class {out_name}")
        arcpy.FeatureClassToFeatureClass_conversion(in_features=base_fc,
                                                    out_path=out_fds,
                                                    out_name=out_name,
                                                    field_mapping=field_mappings)
        # Get table difference
        diff_df = B_HELP.table_difference(this_table=snap_fc,
                                          base_table=base_fc,
                                          idx_cols=idx_cols)
        # Extend attribute table
        drop_cols = [c for c in diff_df.columns if c in idx_cols and c != fc_id]
        diff_df.drop(columns=drop_cols, inplace=True)
        print("... adding difference columns")
        PMT.extendTableDf(in_table=out_table,
                          table_match_field=fc_id,
                          df=diff_df,
                          df_match_field=fc_id)

    # TODO: calculate percent change in value over base for summary areas

    print("Finalizing the trend")
    final_gdb = PMT.makePath(BUILD, f"{out_name}.gdb")
    B_HELP.finalize_output_new(intermediate_gdb=out_gdb,
                               final_gdb=final_gdb)


def process_near_term():
    pass


def process_long_term():
    pass


# MAIN
if __name__ == "__main__":
<<<<<<< HEAD
    # # Snapshot
    for year in PMT.YEARS:
        print(year)
        process_year_to_snapshot(year)
    process_years_to_trend(years=PMT.YEARS, tables=B_CONF.DIFF_TABLES,
                           long_features=B_CONF.LONG_FEATURES, diff_features=B_CONF.DIFF_FEATURES)
    # Process near tearm "trend"
    process_years_to_trend(years=[PMT.SNAPSHOT_YEAR, "NEAR_TERM"], tables=B_CONF.DIFF_TABLES,
                           long_features=B_CONF.LONG_FEATURES, diff_features=B_CONF.DIFF_FEATURES)
    # TODO: For trend, patch in permits
=======
    DEBUG = True
    if DEBUG:
        '''
        if DEBUG is True, you can change the path of the root directory and test any
        changes to the code you might need to handle without munging the existing data
        '''
        ROOT = r'C:\OneDrive_RP\OneDrive - Renaissance Planning Group\SHARE\PMT_link\Data'
        RAW = PMT.validate_directory(directory=PMT.makePath(ROOT, 'PROCESSING_TEST_local', "RAW"))
        CLEANED = PMT.validate_directory(directory=PMT.makePath(ROOT, 'PROCESSING_TEST_local', "CLEANED"))
        BUILD = PMT.validate_directory(directory=PMT.makePath(ROOT, "PROCESSING_TEST_local", "BUILD"))
        # BUILD = r"K:\Projects\MiamiDade\PMT\Data\PROCESSING_TEST\BUILD"
        DATA = ROOT
        BASIC_FEATURES = PMT.makePath(CLEANED, "PMT_BasicFeatures.gdb")
        REF = PMT.makePath(ROOT, "Reference")
        RIF_CAT_CODE_TBL = PMT.makePath(REF, "road_impact_fee_cat_codes.csv")
        DOR_LU_CODE_TBL = PMT.makePath(REF, "Land_Use_Recode.csv")
        YEAR_GDB_FORMAT = PMT.makePath(CLEANED, "PMT_YEAR.gdb")
        YEARS = ["NearTerm"]

    # # Snapshot data
    # for year in YEARS:
    #     print(year)
    #     process_year_to_snapshot(year)
    # process_years_to_trend(years=PMT.YEARS, tables=B_CONF.DIFF_TABLES,
    #                        long_features=B_CONF.LONG_FEATURES, diff_features=B_CONF.DIFF_FEATURES)
    # Process near term "trend"
    # process_years_to_trend(years=["Current", "NearTerm"], tables=B_CONF.DIFF_TABLES,
    #                        long_features=B_CONF.LONG_FEATURES, diff_features=B_CONF.DIFF_FEATURES,
    #                        base_year="Current", snapshot_year="NearTerm")
    B_HELP.post_process_databases(basic_features_gdb=BASIC_FEATURES, build_dir=BUILD)
    # # TODO: For trend, patch in permits
# TODO: ActivityByTime_{Mode}_byYear tables are missing year....determine why....all other byYear tables have year
>>>>>>> 50bf6c7b
<|MERGE_RESOLUTION|>--- conflicted
+++ resolved
@@ -461,18 +461,6 @@
 
 # MAIN
 if __name__ == "__main__":
-<<<<<<< HEAD
-    # # Snapshot
-    for year in PMT.YEARS:
-        print(year)
-        process_year_to_snapshot(year)
-    process_years_to_trend(years=PMT.YEARS, tables=B_CONF.DIFF_TABLES,
-                           long_features=B_CONF.LONG_FEATURES, diff_features=B_CONF.DIFF_FEATURES)
-    # Process near tearm "trend"
-    process_years_to_trend(years=[PMT.SNAPSHOT_YEAR, "NEAR_TERM"], tables=B_CONF.DIFF_TABLES,
-                           long_features=B_CONF.LONG_FEATURES, diff_features=B_CONF.DIFF_FEATURES)
-    # TODO: For trend, patch in permits
-=======
     DEBUG = True
     if DEBUG:
         '''
@@ -504,5 +492,4 @@
     #                        base_year="Current", snapshot_year="NearTerm")
     B_HELP.post_process_databases(basic_features_gdb=BASIC_FEATURES, build_dir=BUILD)
     # # TODO: For trend, patch in permits
-# TODO: ActivityByTime_{Mode}_byYear tables are missing year....determine why....all other byYear tables have year
->>>>>>> 50bf6c7b
+# TODO: ActivityByTime_{Mode}_byYear tables are missing year....determine why....all other byYear tables have year