from collections import OrderedDict
<<<<<<< HEAD
from PMT_tools.PMT import (Comp, And, AggColumn, Consolidation, NetLoader, makePath, CLEANED)
=======
from PMT_tools.PMT import (Comp, And)

>>>>>>> df09e7dd

""" Bike Ped Crash Configs """
# cleaning configuration
CRASH_FIELDS_DICT = dict(
    [
        ("CALENDAR_YEAR", "YEAR"),
        ("DAYOWEEK", "WEEK_DAY"),
        ("LATITUDE", "LAT"),
        ("LONGITUDE", "LONG"),
        ("COUNTY_TXT", "COUNTY"),
        ("DHSCNTYCTY", "CITY"),
        ("PEDESTRIAN_RELATED_IND", "PED_TYPE"),
        ("BICYCLIST_RELATED_IND", "BIKE_TYPE"),
        ("INJSEVER", "INJSEVER"),
        ("SPEED_LIMIT", "SPEED_LIM"),
        ("MOST_HARM_EVNT_CD", "HARM_EVNT"),
        ("IN_TOWN_FLAG", "IN_TOWN"),
    ]
)

USE_CRASH = list(CRASH_FIELDS_DICT.keys())
DROP_CRASH = ["DATE", "BIKE_TYPE", "PED_TYPE", ]

# CRS
IN_CRS = 4326  # WGS84 latitude/longitude
OUT_CRS = 6437  # NAD83(2011) / Florida East meters
# Data subset
COUNTY = "MIAMI-DADE"

# incident type dict
CRASH_INCIDENT_TYPES = {
    "BIKE_TYPE": "BIKE",
    "PED_TYPE": "PEDESTRIAN",
}

# code conversions
CRASH_CODE_TO_STRING = ["CITY", "INJSEVER", "HARM_EVNT"]
# CODED VALUE LOOKUP
CRASH_HARMFUL_CODES = OrderedDict(
    [
        (1, "Overturn/Rollover"),
        (2, "Fire/Explosion"),
        (3, "Immersion"),
        (4, "Jackknife"),
        (5, "Cargo/Equipment Loss or Shift"),
        (6, "Fell/Jumped From Motor Vehicle"),
        (7, "Thrown or Falling Object"),
        (8, "Ran into Water/Canal"),
        (9, "Other Non-Collision"),
        (10, "Pedestrian"),
        (11, "Pedalcycle"),
        (12, "Railway Vehicle (train, engine)"),
        (13, "Animal"),
        (14, "Motor Vehicle in Transport"),
        (15, "Parked Motor Vehicle"),
        (16, "Work Zone/Maintenance"),
        (17, "Struck By Falling, Shifting Cargo"),
        (18, "Other Non-Fixed Object"),
        (19, "Impact Attenuator/Crash Cushion"),
        (20, "Bridge Overhead Structure"),
        (21, "Bridge Pier or Support"),
        (22, "Bridge Rail"),
        (23, "Culvert"),
        (24, "Curb"),
        (25, "Ditch"),
        (26, "Embankment"),
        (27, "Guardrail Face"),
        (28, "Guardrail End"),
        (29, "Cable Barrier"),
        (30, "Concrete Traffic Barrier"),
        (31, "Other Traffic Barrier"),
        (32, "Tree (standing)"),
        (33, "Utility Pole/Light Support"),
        (34, "Traffic Sign Support"),
        (35, "Traffice Signal Support"),
        (36, "Other Post, Pole or Support"),
        (37, "Fence"),
        (38, "Mailbox"),
        (39, "Other Fixed Object (wall, building, tunnel, etc.)"),
    ]
)

# coded injury severity
CRASH_SEVERITY_CODES = OrderedDict(
    [
        (0, "No Data"),
        (1, "None"),
        (2, "Possible"),
        (3, "Non-Incapacitating"),
        (4, "Incapacitating"),
        (5, "Fatal (within 30 days)"),
        (6, "Non-traffic Fatality"),
    ]
)

# city codes
CRASH_CITY_CODES = OrderedDict(
    [
        (100, "None"),
        (129, "Aventura"),
        (130, "Bal Harbor"),
        (132, "Bay Harbor Islands"),
        (131, "Miami-Dade County Schools"),
        (133, "Biscayne Gardens"),
        (134, "Biscayne Park"),
        (135, "Pine Crest Village"),
        (136, "Cutler Bay Police"),
        (136, "Coconut Grove"),
        (137, "Carol City"),
        (138, "Coral Gables"),
        (140, "Coral Way Village"),
        (141, "Miami-Dade Police"),
        (142, "Cutler Ridge"),
        (144, "El Portal"),
        (145, "Bunche Park"),
        (146, "Florida City"),
        (147, "Browns Village"),
        (148, "Golden Beach"),
        (150, "Golden Glades"),
        (151, "Palmetto Bay"),
        (152, "Goulds"),
        (154, "Hialeah"),
        (155, "Doral"),
        (156, "Hialeah Gardens"),
        (157, "Miami Gardens"),
        (158, "Homestead"),
        (159, "Homestead AFB"),
        (160, "Indian Creek Village"),
        (161, "Islandia"),
        (162, "Key Biscayne"),
        (163, "Kendall"),
        (164, "Medley"),
        (165, "Leisure City"),
        (166, "Miami"),
        (167, "Miami TP"),
        (168, "Miami Beach"),
        (169, "Miami Lakes"),
        (170, "Miami Shores"),
        (171, "Norwood"),
        (172, "Miami Springs"),
        (173, "Miccosukee Indian Reserv."),
        (174, "Naranja"),
        (176, "North Bay"),
        (177, "Olympia Heights"),
        (178, "North Bay Village"),
        (179, "Palmetto Estates"),
        (180, "North Miami"),
        (181, "Pinewood"),
        (182, "North Miami Beach"),
        (183, "Ojus"),
        (184, "Opa-Locka"),
        (185, "Perrine"),
        (186, "Richmond Heights"),
        (187, "South Miami"),
        (188, "Sunny Isles Beach"),
        (188, "Sunny Isles"),
        (189, "Surfside"),
        (190, "Sweetwater"),
        (191, "Unincorporated Cnt"),
        (191, "Miami"),
        (192, "Virginia Gardens"),
        (193, "West Miami"),
        (194, "University of Miami"),
        (195, "S Miami Heights"),
        (196, "Uleta"),
        (197, "Westwood Lakes"),
        (198, "Westview"),
        (199, "FL International University"),
    ]
)

"""
Configuration variables to be used with building permit data
"""
PERMITS_CAT_CODE_PEDOR = "PD"

# status code dict
PERMITS_STATUS_DICT = dict(
    [
        ("C", "Collected"),
        ("A", "Assessed"),
        ("L", "Letter of Credit submitted"),
        ("B", "Bond submitted")
    ]
)

PERMITS_FIELDS_DICT = dict(
    [
        ("PROC_NUM", "PROC_NUM"),
        ("FOLIO_NUM", "FOLIO"),
        ("SITE_ADDR", "ADDRESS"),
        ("ASSE_DATE", "DATE"),
        ("STATUS_CODE", "STATUS"),
        ("COL_CON", "CONST_COST"),
        ("COL_ADM", "ADMIN_COST"),
        ("ASSD_CATTHRES_CATC_CODE", "CAT_CODE"),
        ("ASSD_BASIS_QTY", "UNITS_VAL"),
    ]
)

PERMITS_USE = PERMITS_FIELDS_DICT.keys()
PERMITS_DROPS = ['CONST_COST', "ADMIN_COST", "CAT_CODE"]

# CRS
IN_CRS = 4326  # WGS84 latitude/longitude
OUT_CRS = 6437  # NAD83(2011) / Florida East meters

# Transit Ridership Tables
TRANSIT_FIELDS_DICT = {
    "ADAY": "DAY_OF_WEEK",
    "ATIMEPER": "TIME_PERIOD",
    "AROUTE": "ROUTE",
    "ATRIP": "TRIP_TIME",
    "ABLOCK": "BLOCK_OPERATED",
    "ADIR": "DIRECTION",
    "ASTOP": "SEQUENTIAL_STOP_NO",
    "AQSTOP": "UNIQUE_STOP_NO",
    "ANAMSTP": "STOP_NAME",
    "ALAT": "LAT",
    "ALONG": "LONG",
    "ADWELL_TIME": "DWELL_TIME",
}
TRANSIT_RIDERSHIP_TABLES = {
    2014: "AVERAGE_RIDERSHIP_PER_STOP_PER_TRIP_WEEKDAY_1411_2015_APR_standard_format.XLS",
    2015: "AVERAGE_RIDERSHIP_PER_STOP_PER_TRIP_WEEKDAY_1512_2016_APR_standard_format.XLS",
    2016: "AVERAGE_RIDERSHIP_PER_STOP_PER_TRIP_WEEKDAY_1611_2017_APR_standard_format.XLS",
    2017: "AVERAGE_RIDERSHIP_PER_STOP_PER_TRIP_WEEKDAY_1803_2018_APR_standard_format.XLS",
    2018: "AVERAGE_RIDERSHIP_PER_STOP_PER_TRIP_WEEKDAY_1811_2019_APR_standard_format.XLS",
    2019: "AVERAGE_RIDERSHIP_PER_STOP_PER_TRIP_WEEKDAY_2003_2020_APR_standard_format.XLS",
}
TRANSIT_LAT = "LAT"
TRANSIT_LONG = "LONG"

# parcel config
PARCEL_COMMON_KEY = "FOLIO"
PARCEL_USE_COLS = {
    2019: [
        "CO_NO", "PARCEL_ID", "DOR_UC", "JV", "TV_NSD", "LND_VAL",
        "NCONST_VAL", "LND_SQFOOT", "TOT_LVG_AR", "NO_BULDNG",
        "NO_RES_UNT", "ACT_YR_BLT"
    ],
    "DEFAULT": [
        "CO_NO", "PARCEL_ID", "DOR_UC", "JV", "TV_NSD", "LND_VAL",
        "NCONST_VAL", "LND_SQFOOT", "TOT_LVG_AREA", "NO_BULDNG",
        "NO_RES_UNTS", "ACT_YR_BLT"
    ]
}
PARCEL_COLS = {
    2019: {
        'CO_NO': 'CO_NO',
        'PARCEL_ID': 'PARCEL_ID',
        'FILE_T': 'FILE_T',
        'ASMNT_YR': 'ASMNT_YR',
        'BAS_STRT': 'BAS_STRT',
        'ATV_STRT': 'ATV_STRT',
        'GRP_NO': 'GRP_NO',
        'DOR_UC': 'DOR_UC',
        'PA_UC': 'PA_UC',
        'SPASS_CD': 'SPASS_CD',
        'JV': 'JV',
        'JV_CHNG': 'JV_CHNG',
        'JV_CHNG_CD': 'JV_CHNG_CD',
        'AV_SD': 'AV_SD',
        'AV_NSD': 'AV_NSD',
        'TV_SD': 'TV_SD',
        'TV_NSD': 'TV_NSD',
        'JV_HMSTD': 'JV_HMSTD',
        'AV_HMSTD': 'AV_HMSTD',
        'JV_NON_HMS': 'JV_NON_HMSTD_RESD',
        'AV_NON_HMS': 'AV_NON_HMSTD_RESD',
        'JV_RESD_NO': 'JV_RESD_NON_RESD',
        'AV_RESD_NO': 'AV_RESD_NON_RESD',
        'JV_CLASS_U': 'JV_CLASS_USE',
        'AV_CLASS_U': 'AV_CLASS_USE',
        'JV_H2O_REC': 'JV_H2O_RECHRGE',
        'AV_H2O_REC': 'AV_H2O_RECHRGE',
        'JV_CONSRV_': 'JV_CONSRV_LND',
        'AV_CONSRV_': 'AV_CONSRV_LND',
        'JV_HIST_CO': 'JV_HIST_COM_PROP',
        'AV_HIST_CO': 'AV_HIST_COM_PROP',
        'JV_HIST_SI': 'JV_HIST_SIGNF',
        'AV_HIST_SI': 'AV_HIST_SIGNF',
        'JV_WRKNG_W': 'JV_WRKNG_WTRFNT',
        'AV_WRKNG_W': 'AV_WRKNG_WTRFNT',
        'NCONST_VAL': 'NCONST_VAL',
        'DEL_VAL': 'DEL_VAL',
        'PAR_SPLT': 'PAR_SPLT',
        'DISTR_CD': 'DISTR_CD',
        'DISTR_YR': 'DISTR_YR',
        'LND_VAL': 'LND_VAL',
        'LND_UNTS_C': 'LND_UNTS_CD',
        'NO_LND_UNT': 'NO_LND_UNTS',
        'LND_SQFOOT': 'LND_SQFOOT',
        'DT_LAST_IN': 'DT_LAST_INSPT',
        'IMP_QUAL': 'IMP_QUAL',
        'CONST_CLAS': 'CONST_CLASS',
        'EFF_YR_BLT': 'EFF_YR_BLT',
        'ACT_YR_BLT': 'ACT_YR_BLT',
        'TOT_LVG_AR': 'TOT_LVG_AREA',
        'NO_BULDNG': 'NO_BULDNG',
        'NO_RES_UNT': 'NO_RES_UNTS',
        'SPEC_FEAT_': 'SPEC_FEAT_VAL',
        'M_PAR_SAL1': 'MULTI_PAR_SAL1',
        'QUAL_CD1': 'QUAL_CD1',
        'VI_CD1': 'VI_CD1',
        'SALE_PRC1': 'SALE_PRC1',
        'SALE_YR1': 'SALE_YR1',
        'SALE_MO1': 'SALE_MO1',
        'OR_BOOK1': 'OR_BOOK1',
        'OR_PAGE1': 'OR_PAGE1',
        'CLERK_NO1': 'CLERK_NO1',
        'S_CHNG_CD1': 'SAL_CHNG_CD1',
        'M_PAR_SAL2': 'MULTI_PAR_SAL2',
        'QUAL_CD2': 'QUAL_CD2',
        'VI_CD2': 'VI_CD2',
        'SALE_PRC2': 'SALE_PRC2',
        'SALE_YR2': 'SALE_YR2',
        'SALE_MO2': 'SALE_MO2',
        'OR_BOOK2': 'OR_BOOK2',
        'OR_PAGE2': 'OR_PAGE2',
        'CLERK_NO2': 'CLERK_NO2',
        'S_CHNG_CD2': 'SAL_CHNG_CD2',
        'OWN_NAME': 'OWN_NAME',
        'OWN_ADDR1': 'OWN_ADDR1',
        'OWN_ADDR2': 'OWN_ADDR2',
        'OWN_CITY': 'OWN_CITY',
        'OWN_STATE': 'OWN_STATE',
        'OWN_ZIPCD': 'OWN_ZIPCD',
        'OWN_STATE_': 'OWN_STATE_DOM',
        'FIDU_NAME': 'FIDU_NAME',
        'FIDU_ADDR1': 'FIDU_ADDR1',
        'FIDU_ADDR2': 'FIDU_ADDR2',
        'FIDU_CITY': 'FIDU_CITY',
        'FIDU_STATE': 'FIDU_STATE',
        'FIDU_ZIPCD': 'FIDU_ZIPPCD',
        'FIDU_CD': 'FIDU_CD',
        'S_LEGAL': 'S_LEGAL',
        'APP_STAT': 'APP_STAT',
        'CO_APP_STA': 'CO_APP_STAT',
        'MKT_AR': 'MKT_AR',
        'NBRHD_CD': 'NBRHD_CD',
        'PUBLIC_LND': 'PUBLIC_LND',
        'TAX_AUTH_C': 'TAX_AUTH_CD',
        'TWN': 'TWN',
        'RNG': 'RNG',
        'SEC': 'SEC',
        'CENSUS_BK': 'CENSUS_BK',
        'PHY_ADDR1': 'PHY_ADDR1',
        'PHY_ADDR2': 'PHY_ADDR2',
        'PHY_CITY': 'PHY_CITY',
        'PHY_ZIPCD': 'PHY_ZIPCD',
        'ASS_TRNSFR': 'ASS_TRNSFR_FG',
        'PREV_HMSTD': 'PREV_HMSTD_OWN',
        'ASS_DIF_TR': 'ASS_DIF_TRNS',
        'CONO_PRV_H': 'CONO_PRV_HM',
        'PARCEL_ID_': 'PARCEL_ID_PRV_HMSTD',
        'YR_VAL_TRN': 'YR_VAL_TRNSF',
        'SEQ_NO': 'SEQ_NO',
        'RS_ID': 'RS_ID',
        'MP_ID': 'MP_ID',
        'STATE_PAR_': 'STATE_PARCEL_ID'
    }
}
PARCEL_LU_COL = "DOR_UC"
PARCEL_AREA_COL = "LND_SQFOOT"
PARCEL_BLD_AREA = "TOT_LVG_AREA"
PARCEL_LU_AREAS = {  # COL_NAME: (which_field, criteria)
    "VAC_AREA": ["GN_VA_LU", "Vacant/Undeveloped"],
    "RES_AREA": ["RES_NRES", "RES"],
    "NRES_AREA": ["RES_NRES", "NRES"]
}

# Block groups config
BG_COMMON_KEY = "GEOID"
BG_PAR_SUM_FIELDS = ["LND_VAL", "LND_SQFOOT", "JV", "NO_BULDNG", "NO_RES_UNTS", "TOT_LVG_AREA"]

# LODES/ACS config
ACS_COMMON_KEY = "GEOID10"
LODES_COMMON_KEY = "bgrp"
ACS_RACE_FIELDS = [ACS_COMMON_KEY] + [
    'Total_Non_Hisp', 'Total_Hispanic', 'White_Non_Hisp', 'Black_Non_Hisp',
    'Asian_Non_Hisp', 'Multi_Non_Hisp', 'White_Hispanic', 'Black_Hispanic',
    'Asian_Hispanic', 'Multi_Hispanic', 'Other_Non_Hisp', 'Other_Hispanic'
]
ACS_COMMUTE_FIELDS = [ACS_COMMON_KEY] + [
    'Total_Commutes', 'Drove_alone', 'Carpool', 'Transit', 'Taxi',
    'Motorcycle', 'Bicycle', 'Walk', 'Other', 'Work_From_Home',
    'Drove', 'NonMotor', 'AllOther', 'SOV_Share', 'HOV_Share',
    'PT_Share', 'NM_Share', 'Oth_Share', 'WFH_Share'
]
LODES_FIELDS = [LODES_COMMON_KEY] + [
    'C000', 'CA01', 'CA02', 'CA03', 'CE01', 'CE02', 'CE03',
    'CNS01', 'CNS02', 'CNS03', 'CNS04', 'CNS05', 'CNS06', 'CNS07', 'CNS08', 'CNS09', 'CNS10',
    'CNS11', 'CNS12', 'CNS13', 'CNS14', 'CNS15', 'CNS16', 'CNS17', 'CNS18', 'CNS19', 'CNS20',
    'CR01', 'CR02', 'CR03', 'CR04', 'CR05', 'CR07',
    'CT01', 'CT02', 'CD01', 'CD02', 'CD03', 'CD04', 'CS01', 'CS02',
    'CFA01', 'CFA02', 'CFA03', 'CFA04', 'CFA05', 'CFS01', 'CFS02', 'CFS03', 'CFS04', 'CFS05'
]

LODES_CRITERIA = {
    "CNS_01_par": And([Comp(">=", 50), Comp("<=", 69)]),
    "CNS_02_par": Comp("==", 92),
    "CNS_03_par": Comp("==", 91),
    "CNS_04_par": [Comp("==", 17), Comp("==", 19)],
    "CNS_05_par": [Comp("==", 41), Comp("==", 42)],
    "CNS_06_par": Comp("==", 29),
    "CNS_07_par": And([Comp(">=", 11), Comp("<=", 16)]),
    "CNS_08_par": [Comp("==", 20), Comp("==", 48), Comp("==", 49)],
    "CNS_09_par": [Comp("==", 17), Comp("==", 18), Comp("==", 19)],
    "CNS_10_par": [Comp("==", 23), Comp("==", 24)],
    "CNS_11_par": [Comp("==", 17), Comp("==", 18), Comp("==", 19)],
    "CNS_12_par": [Comp("==", 17), Comp("==", 18), Comp("==", 19)],
    "CNS_13_par": [Comp("==", 17), Comp("==", 18), Comp("==", 19)],
    "CNS_14_par": Comp("==", 89),
    "CNS_15_par": [Comp("==", 72), Comp("==", 83), Comp("==", 84)],
    "CNS_16_par": [Comp("==", 73), Comp("==", 85)],
    "CNS_17_par": [And([Comp(">=", 30), Comp("<=", 38)]), Comp("==", 82)],
    "CNS_18_par": [Comp("==", 21), Comp("==", 22), Comp("==", 33), Comp("==", 39)],
    "CNS_19_par": [Comp("==", 27), Comp("==", 28)],
    "CNS_20_par": And([Comp(">=", 86), Comp("<=", 89)]),
    "RES_par": [And([Comp(">=", 1), Comp("<=", 9)]),
                And([Comp(">=", 100), Comp("<=", 102)])]
}

# SERPM config
MODEL_YEARS = [2015, 2045]
MAZ_COMMON_KEY = "MAZ"
TAZ_COMMON_KEY = "TAZ"
SERPM_RENAMES = {
    "mgra": MAZ_COMMON_KEY,
    "MAZ2010": MAZ_COMMON_KEY,
    "REG_TAZ": TAZ_COMMON_KEY
}
SKIM_IMP_FIELD = "TIME"
SKIM_O_FIELD = "OName"
SKIM_D_FIELD = "DName"
SKIM_RENAMES = {
    "F_TAZ": SKIM_O_FIELD,
    "T_TAZ": SKIM_D_FIELD,
    SKIM_IMP_FIELD: "Minutes"
}
SKIM_DTYPES = {
    "F_TAZ": int,
    "T_TAZ": int,
    SKIM_IMP_FIELD: float
}
# - MAZ aggregation specs
MAZ_AGG_COLS = [
    AggColumn("NO_RES_UNTS", rename="HH"),
    AggColumn("Total_Employment", rename="TotalJobs"),
    AggColumn("CNS16", rename="HCJobs"),
    AggColumn("CNS15", rename="EdJobs")
]
# - MAZ consolidation specs (from parcels)
MAZ_PAR_CONS = [
    Consolidation(name="RsrcJobs", input_cols=["CNS01", "CNS02"]),
    Consolidation(name="IndJobs", input_cols=["CNS05", "CNS06", "CNS08"]),
    Consolidation(name="ConsJobs", input_cols=["CNS07", "CNS17", "CNS18"]),
    Consolidation(name="OffJobs", input_cols=["CNS09", "CNS10", "CNS11", "CNS12", "CNS13", "CNS20"]),
    Consolidation(name="OthJobs", input_cols=["CNS03", "CNS04", "CNS14", "CNS19"])
]
# - MAZ consolidation specs (from MAZ se data)
MAZ_SE_CONS = [
    Consolidation("HH", ["hh"]),
    Consolidation("TotalJobs", ["emp_total"]),
    Consolidation("ConsJobs", ["emp_retail", "emp_amusement", "emp_hotel",
                               "emp_restaurant_bar", "emp_personal_svcs_retail", "emp_state_local_gov_ent"]),
    Consolidation("EdJobs", ["emp_pvt_ed_k12", "emp_pvt_ed_post_k12_oth", "emp_public_ed"]),
    Consolidation("HCJobs", ["emp_health"]),
    Consolidation("IndJobs", ["emp_mfg_prod", "emp_mfg_office", "emp_whsle_whs", "emp_trans"]),
    Consolidation("OffJobs", ["emp_prof_bus_svcs", "emp_personal_svcs_office", "emp_state_local_gov_white",
                              "emp_own_occ_dwell_mgmt", "emp_fed_gov_accts", "emp_st_lcl_gov_accts", "emp_cap_accts"]),
    Consolidation("OthJobs", ["emp_const_non_bldg_prod", "emp_const_non_bldg_office", "emp_utilities_prod",
                              "emp_utilities_office", "emp_const_bldg_prod", "emp_const_bldg_office",
                              "emp_prof_bus_svcs_bldg_maint", "emp_religious", "emp_pvt_hh", "emp_scrap_other",
                              "emp_fed_non_mil", "emp_fed_mil", "emp_state_local_gov_blue"]),
    Consolidation("RsrcJobs", ["emp_ag"]),
    Consolidation("EnrollAdlt", ["collegeEnroll", "otherCollegeEnroll", "AdultSchEnrl"]),
    Consolidation("EnrollK12", ["EnrollGradeKto8", "EnrollGrade9to12", "PrivateEnrollGradeKto8"])
]

# osm config
NET_BY_YEAR = {  # TODO: refs should be _q3_2020 (rename q3_2019 gdb's)
    2014: ["_q3_2020", MODEL_YEARS[0]],
    2015: ["_q3_2020", MODEL_YEARS[0]],
    2016: ["_q3_2020", MODEL_YEARS[0]],
    2017: ["_q3_2020", MODEL_YEARS[0]],
    2018: ["_q3_2020", MODEL_YEARS[0]],
    2019: ["_q3_2020", MODEL_YEARS[0]],
    "NearTerm": ["_q3_2020", MODEL_YEARS[0]],
    "LongTerm": ["_q3_2020", MODEL_YEARS[1]]
}
NETS_DIR = makePath(CLEANED, "osm_networks")
SEARCH_CRITERIA = "edges SHAPE;osm_ND_Junctions NONE"
SEARCH_QUERY = "edges #;osm_ND_Junctions #"
NET_LOADER = NetLoader("1500 meters",
                       search_criteria=SEARCH_CRITERIA,
                       match_type="MATCH_TO_CLOSEST",
                       append="APPEND",
                       exclude_restricted="EXCLUDE",
                       search_query=SEARCH_QUERY
                       )
OSM_IMPED = "Minutes"
OSM_CUTOFF = "15 30"
BIKE_RESTRICTIONS = "Oneway;IsCycleway;LTS1;LTS2;LTS3;LTS4"
BIKE_PED_CUTOFF = 60

# centrality config
CENTRALITY_IMPED = "Length"
CENTRALITY_CUTOFF = "1609"
CENTRALITY_NET_LOADER = NetLoader(
    search_tolerance="5 meters",
    search_criteria="edges NONE;osm_ND_Junctions END",
    match_type="MATCH_TO_CLOSEST",
    append="CLEAR",
    snap="NO_SNAP",
    offset="5 meters",
    exclude_restricted="INCLUDE",
    search_query="edges #;osm_ND_Junctions #"
)

# walk times config
TIME_BIN_CODE_BLOCK = """
def assignBin(value):
    if value <= 5:
        return "0 to 5 minutes"
    elif value <= 10:
        return "5 to 10 minutes"
    elif value <= 15:
        return "10 to 15 minutes"
    elif value <= 20:
        return "15 to 20 minutes"
    elif value <= 25:
        return "20 to 25 minutes"
    elif value <= 30:
        return "25 to 30 minutes"
    else:
        return "over 30 minutes"
"""
IDEAL_WALK_MPH = 3.0
IDEAL_WALK_RADIUS = "7920 Feet"

# accessibility scores
ACCESS_MODES = ["Auto", "Transit", "Walk", "Bike"]
MODE_SCALE_REF = {  # Mode: [source (cleaned folder), scale, id_field]
    "Auto": ["SERPM", "taz", TAZ_COMMON_KEY],
    "Transit": ["SERPM", "taz", TAZ_COMMON_KEY],
    "Walk": ["OSM_Networks", "maz", MAZ_COMMON_KEY],
    "Bike": ["OSM_Networks", "maz", MAZ_COMMON_KEY]
}
ACCESS_TIME_BREAKS = [15, 30, 45, 60]
ACCESS_UNITS = "Min"
D_ACT_FIELDS = ["TotalJobs", "ConsJobs", "HCJobs", "EnrollAdlt", "EnrollK12"]
<<<<<<< HEAD
O_ACT_FIELDS = ["HH"]
=======
O_ACT_FIELDS = ["HH"]

"""
Configuration variables to be used in block group modeling and model application
"""

YEAR_GDB_FORMAT = r"K:\Projects\MiamiDade\PMT\Data\IDEAL_PMT_{year}.gdb"
# --> os.path.join(^, "Polygons/BlockGroups") to create BG_GEOMETRY_PATH_FORMAT
# --> os.path.join(^, "Enrichment_blockgroups") to create BG_ENRICH_PATH_FORMAT
# --> same as SAVE_GDB_PATH_FORMAT
REFERENCE_DIRECTORY = r"K:\Projects\MiamiDade\PMT\Data\Reference"
# --> os.path.join(^, "block_group_model_coefficients.csv") to create
# MODEL_COEFFICIENTS PATH
ACS_YEARS = [2014, 2015, 2016, 2017, 2018]
LODES_YEARS = [2014, 2015, 2016, 2017]

"""
Configuration variables to be used in allocation
"""

# will use YEAR_GDB_FORMAT, that's it

"""
Configuration variables to be used in contiguity + developable area
"""

# will use YEAR_GDB_FORMAT for parcels_path
# will use PARCEL_COMMON_KEY for parcels_id_field
CTGY_CHUNKS = 20
CTGY_CELL_SIZE = 40
CTGY_WEIGHTS = "nn"
CTGY_SAVE_FULL = False #should the table of sub-polygon results be saved to?
CTGY_SUMMARY_FUNCTIONS = ["min", "max", "median", "mean"],
CTGY_SCALE_AREA = True
# TODO: fill in the buildings bath
BUILDINGS_PATH = "" #fill in the buildings path when you figure it out eh?

"""
Configuration variables to be used in land use diversity
"""

# will use YEAR_GBD_FORMAT for parcels_path
# will use PARCEL_COMMON_KEY for parcels_id_field
# will use PARCEL_LU_COL for parcels_land_use_field
LU_RECODE_TABLE = r"K:\Projects\MiamiDade\PMT\Data\Reference\Land_Use_Recode.csv"
LU_RECODE_FIELD = "DIV_CLASS"
DIV_ON_FIELD = PARCEL_BLD_AREA
DIV_AGG_GEOM_FORMAT = r"K:\Projects\MiamiDade\PMT\Data\IDEAL_PMT_{year}.gdb\Polygons\SummaryAreas"
DIV_AGG_GEOM_ID = "RowID_"
DIV_AGG_GEOM_BUFFER = 0,
DIV_RELEVANT_LAND_USES =["auto", "civic", "education",
                         "entertainment", "grocery",
                         "healthcare", "industrial",
                         "lodging", "mf", "office",
                         "restaurant", "sf", "shopping"],
DIV_METRICS = ["simpson", "shannon", "berger-parker", "enp", "chi-squared"],
DIV_CHISQ_PROPS = None,
DIV_REGIONAL_ADJ = True,
DIV_REGIONAL_CONSTS = None

"""
Configuration variables to be used in imperviousness
"""

# imperviousness path is the output of the prep function, don't need to specify here
ZONE_GEOM_FORMAT = r"K:\Projects\MiamiDade\PMT\Data\IDEAL_PMT_{year}.gdb\Polygons\Blocks"
ZONE_GEOM_ID = "GEOID10"
>>>>>>> df09e7dd
<|MERGE_RESOLUTION|>--- conflicted
+++ resolved
@@ -1,10 +1,5 @@
 from collections import OrderedDict
-<<<<<<< HEAD
 from PMT_tools.PMT import (Comp, And, AggColumn, Consolidation, NetLoader, makePath, CLEANED)
-=======
-from PMT_tools.PMT import (Comp, And)
-
->>>>>>> df09e7dd
 
 """ Bike Ped Crash Configs """
 # cleaning configuration
@@ -558,30 +553,7 @@
 ACCESS_TIME_BREAKS = [15, 30, 45, 60]
 ACCESS_UNITS = "Min"
 D_ACT_FIELDS = ["TotalJobs", "ConsJobs", "HCJobs", "EnrollAdlt", "EnrollK12"]
-<<<<<<< HEAD
 O_ACT_FIELDS = ["HH"]
-=======
-O_ACT_FIELDS = ["HH"]
-
-"""
-Configuration variables to be used in block group modeling and model application
-"""
-
-YEAR_GDB_FORMAT = r"K:\Projects\MiamiDade\PMT\Data\IDEAL_PMT_{year}.gdb"
-# --> os.path.join(^, "Polygons/BlockGroups") to create BG_GEOMETRY_PATH_FORMAT
-# --> os.path.join(^, "Enrichment_blockgroups") to create BG_ENRICH_PATH_FORMAT
-# --> same as SAVE_GDB_PATH_FORMAT
-REFERENCE_DIRECTORY = r"K:\Projects\MiamiDade\PMT\Data\Reference"
-# --> os.path.join(^, "block_group_model_coefficients.csv") to create
-# MODEL_COEFFICIENTS PATH
-ACS_YEARS = [2014, 2015, 2016, 2017, 2018]
-LODES_YEARS = [2014, 2015, 2016, 2017]
-
-"""
-Configuration variables to be used in allocation
-"""
-
-# will use YEAR_GDB_FORMAT, that's it
 
 """
 Configuration variables to be used in contiguity + developable area
@@ -627,5 +599,4 @@
 
 # imperviousness path is the output of the prep function, don't need to specify here
 ZONE_GEOM_FORMAT = r"K:\Projects\MiamiDade\PMT\Data\IDEAL_PMT_{year}.gdb\Polygons\Blocks"
-ZONE_GEOM_ID = "GEOID10"
->>>>>>> df09e7dd
+ZONE_GEOM_ID = "GEOID10"