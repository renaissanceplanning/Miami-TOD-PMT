from collections import OrderedDict
<<<<<<< HEAD
from PMT_tools.PMT import (Comp, And)
=======
>>>>>>> 8e28c0a7

""" Bike Ped Crash Configs """
# cleaning configuration
CRASH_FIELDS_DICT = dict(
    [
        ("CALENDAR_YEAR", "YEAR"),
        ("DAYOWEEK", "WEEK_DAY"),
        ("LATITUDE", "LAT"),
        ("LONGITUDE", "LONG"),
        ("COUNTY_TXT", "COUNTY"),
        ("DHSCNTYCTY", "CITY"),
        ("PEDESTRIAN_RELATED_IND", "PED_TYPE"),
        ("BICYCLIST_RELATED_IND", "BIKE_TYPE"),
        ("INJSEVER", "INJSEVER"),
        ("SPEED_LIMIT", "SPEED_LIM"),
        ("MOST_HARM_EVNT_CD", "HARM_EVNT"),
        ("IN_TOWN_FLAG", "IN_TOWN"),
    ]
)

USE_CRASH = list(CRASH_FIELDS_DICT.keys())
DROP_CRASH = ["DATE", "BIKE_TYPE", "PED_TYPE", ]

# CRS
IN_CRS = 4326  # WGS84 latitude/longitude
OUT_CRS = 6437  # NAD83(2011) / Florida East meters
# Data subset
COUNTY = "MIAMI-DADE"

# incident type dict
CRASH_INCIDENT_TYPES = {
    "BIKE_TYPE": "BIKE",
    "PED_TYPE": "PEDESTRIAN",
}

# code conversions
CRASH_CODE_TO_STRING = ["CITY", "INJSEVER", "HARM_EVNT"]
# CODED VALUE LOOKUP
CRASH_HARMFUL_CODES = OrderedDict(
    [
        (1, "Overturn/Rollover"),
        (2, "Fire/Explosion"),
        (3, "Immersion"),
        (4, "Jackknife"),
        (5, "Cargo/Equipment Loss or Shift"),
        (6, "Fell/Jumped From Motor Vehicle"),
        (7, "Thrown or Falling Object"),
        (8, "Ran into Water/Canal"),
        (9, "Other Non-Collision"),
        (10, "Pedestrian"),
        (11, "Pedalcycle"),
        (12, "Railway Vehicle (train, engine)"),
        (13, "Animal"),
        (14, "Motor Vehicle in Transport"),
        (15, "Parked Motor Vehicle"),
        (16, "Work Zone/Maintenance"),
        (17, "Struck By Falling, Shifting Cargo"),
        (18, "Other Non-Fixed Object"),
        (19, "Impact Attenuator/Crash Cushion"),
        (20, "Bridge Overhead Structure"),
        (21, "Bridge Pier or Support"),
        (22, "Bridge Rail"),
        (23, "Culvert"),
        (24, "Curb"),
        (25, "Ditch"),
        (26, "Embankment"),
        (27, "Guardrail Face"),
        (28, "Guardrail End"),
        (29, "Cable Barrier"),
        (30, "Concrete Traffic Barrier"),
        (31, "Other Traffic Barrier"),
        (32, "Tree (standing)"),
        (33, "Utility Pole/Light Support"),
        (34, "Traffic Sign Support"),
        (35, "Traffice Signal Support"),
        (36, "Other Post, Pole or Support"),
        (37, "Fence"),
        (38, "Mailbox"),
        (39, "Other Fixed Object (wall, building, tunnel, etc.)"),
    ]
)

# coded injury severity
CRASH_SEVERITY_CODES = OrderedDict(
    [
        (0, "No Data"),
        (1, "None"),
        (2, "Possible"),
        (3, "Non-Incapacitating"),
        (4, "Incapacitating"),
        (5, "Fatal (within 30 days)"),
        (6, "Non-traffic Fatality"),
    ]
)

# city codes
CRASH_CITY_CODES = OrderedDict(
    [
        (100, "None"),
        (129, "Aventura"),
        (130, "Bal Harbor"),
        (132, "Bay Harbor Islands"),
        (131, "Miami-Dade County Schools"),
        (133, "Biscayne Gardens"),
        (134, "Biscayne Park"),
        (135, "Pine Crest Village"),
        (136, "Cutler Bay Police"),
        (136, "Coconut Grove"),
        (137, "Carol City"),
        (138, "Coral Gables"),
        (140, "Coral Way Village"),
        (141, "Miami-Dade Police"),
        (142, "Cutler Ridge"),
        (144, "El Portal"),
        (145, "Bunche Park"),
        (146, "Florida City"),
        (147, "Browns Village"),
        (148, "Golden Beach"),
        (150, "Golden Glades"),
        (151, "Palmetto Bay"),
        (152, "Goulds"),
        (154, "Hialeah"),
        (155, "Doral"),
        (156, "Hialeah Gardens"),
        (157, "Miami Gardens"),
        (158, "Homestead"),
        (159, "Homestead AFB"),
        (160, "Indian Creek Village"),
        (161, "Islandia"),
        (162, "Key Biscayne"),
        (163, "Kendall"),
        (164, "Medley"),
        (165, "Leisure City"),
        (166, "Miami"),
        (167, "Miami TP"),
        (168, "Miami Beach"),
        (169, "Miami Lakes"),
        (170, "Miami Shores"),
        (171, "Norwood"),
        (172, "Miami Springs"),
        (173, "Miccosukee Indian Reserv."),
        (174, "Naranja"),
        (176, "North Bay"),
        (177, "Olympia Heights"),
        (178, "North Bay Village"),
        (179, "Palmetto Estates"),
        (180, "North Miami"),
        (181, "Pinewood"),
        (182, "North Miami Beach"),
        (183, "Ojus"),
        (184, "Opa-Locka"),
        (185, "Perrine"),
        (186, "Richmond Heights"),
        (187, "South Miami"),
        (188, "Sunny Isles Beach"),
        (188, "Sunny Isles"),
        (189, "Surfside"),
        (190, "Sweetwater"),
        (191, "Unincorporated Cnt"),
        (191, "Miami"),
        (192, "Virginia Gardens"),
        (193, "West Miami"),
        (194, "University of Miami"),
        (195, "S Miami Heights"),
        (196, "Uleta"),
        (197, "Westwood Lakes"),
        (198, "Westview"),
        (199, "FL International University"),
    ]
)

"""
Configuration variables to be used with building permit data
"""
PERMITS_CAT_CODE_PEDOR = "PD"


# status code dict
PERMITS_STATUS_DICT = dict(
    [
        ("C", "Collected"),
        ("A", "Assessed"),
        ("L", "Letter of Credit submitted"),
        ("B", "Bond submitted")
    ]
)


PERMITS_FIELDS_DICT = dict(
    [
        ("PROC_NUM", "PROC_NUM"),
        ("FOLIO_NUM", "FOLIO"),
        ("SITE_ADDR", "ADDRESS"),
        ("ASSE_DATE", "DATE"),
        ("STATUS_CODE", "STATUS"),
        ("COL_CON", "CONST_COST"),
        ("COL_ADM", "ADMIN_COST"),
        ("ASSD_CATTHRES_CATC_CODE", "CAT_CODE"),
        ("ASSD_BASIS_QTY", "UNITS_VAL"),
    ]
)

PERMITS_USE = PERMITS_FIELDS_DICT.keys()
PERMITS_DROPS = ['CONST_COST', "ADMIN_COST", "CAT_CODE"]

# CRS
IN_CRS = 4326  # WGS84 latitude/longitude
OUT_CRS = 6437  # NAD83(2011) / Florida East meters

# Transit Ridership Tables
TRANSIT_FIELDS_DICT = {
    "ADAY": "DAY_OF_WEEK",
    "ATIMEPER": "TIME_PERIOD",
    "AROUTE": "ROUTE",
    "ATRIP": "TRIP_TIME",
    "ABLOCK": "BLOCK_OPERATED",
    "ADIR": "DIRECTION",
    "ASTOP": "SEQUENTIAL_STOP_NO",
    "AQSTOP": "UNIQUE_STOP_NO",
    "ANAMSTP": "STOP_NAME",
    "ALAT": "LAT",
    "ALONG": "LONG",
    "ADWELL_TIME": "DWELL_TIME",
}
TRANSIT_RIDERSHIP_TABLES = {
    2014: "AVERAGE_RIDERSHIP_PER_STOP_PER_TRIP_WEEKDAY_1411_2015_APR_standard_format.XLS",
    2015: "AVERAGE_RIDERSHIP_PER_STOP_PER_TRIP_WEEKDAY_1512_2016_APR_standard_format.XLS",
    2016: "AVERAGE_RIDERSHIP_PER_STOP_PER_TRIP_WEEKDAY_1611_2017_APR_standard_format.XLS",
    2017: "AVERAGE_RIDERSHIP_PER_STOP_PER_TRIP_WEEKDAY_1803_2018_APR_standard_format.XLS",
    2018: "AVERAGE_RIDERSHIP_PER_STOP_PER_TRIP_WEEKDAY_1811_2019_APR_standard_format.XLS",
    2019: "AVERAGE_RIDERSHIP_PER_STOP_PER_TRIP_WEEKDAY_2003_2020_APR_standard_format.XLS",
}
TRANSIT_LAT = "LAT"
TRANSIT_LONG = "LONG"


# parcel config
PARCEL_COMMON_KEY = "FOLIO"
PARCEL_USE_COLS = {
    2019: [
        "CO_NO", "PARCEL_ID", "DOR_UC", "JV", "TV_NSD", "LND_VAL",
        "NCONST_VAL", "LND_SQFOOT", "TOT_LVG_AR", "NO_BULDNG",
        "NO_RES_UNT", "ACT_YR_BLT"
    ],
    "DEFAULT": [
        "CO_NO", "PARCEL_ID", "DOR_UC", "JV", "TV_NSD", "LND_VAL",
        "NCONST_VAL", "LND_SQFOOT", "TOT_LVG_AREA", "NO_BULDNG",
        "NO_RES_UNTS", "ACT_YR_BLT"
    ]
}
PARCEL_COLS = {
    2019: {
        'CO_NO': 'CO_NO',
        'PARCEL_ID': 'PARCEL_ID',
        'FILE_T': 'FILE_T',
        'ASMNT_YR': 'ASMNT_YR',
        'BAS_STRT': 'BAS_STRT',
        'ATV_STRT': 'ATV_STRT',
        'GRP_NO': 'GRP_NO',
        'DOR_UC': 'DOR_UC',
        'PA_UC': 'PA_UC',
        'SPASS_CD': 'SPASS_CD',
        'JV': 'JV',
        'JV_CHNG': 'JV_CHNG',
        'JV_CHNG_CD': 'JV_CHNG_CD',
        'AV_SD': 'AV_SD',
        'AV_NSD': 'AV_NSD',
        'TV_SD': 'TV_SD',
        'TV_NSD': 'TV_NSD',
        'JV_HMSTD': 'JV_HMSTD',
        'AV_HMSTD': 'AV_HMSTD',
        'JV_NON_HMS': 'JV_NON_HMSTD_RESD',
        'AV_NON_HMS': 'AV_NON_HMSTD_RESD',
        'JV_RESD_NO': 'JV_RESD_NON_RESD',
        'AV_RESD_NO': 'AV_RESD_NON_RESD',
        'JV_CLASS_U': 'JV_CLASS_USE',
        'AV_CLASS_U': 'AV_CLASS_USE',
        'JV_H2O_REC': 'JV_H2O_RECHRGE',
        'AV_H2O_REC': 'AV_H2O_RECHRGE',
        'JV_CONSRV_': 'JV_CONSRV_LND',
        'AV_CONSRV_': 'AV_CONSRV_LND',
        'JV_HIST_CO': 'JV_HIST_COM_PROP',
        'AV_HIST_CO': 'AV_HIST_COM_PROP',
        'JV_HIST_SI': 'JV_HIST_SIGNF',
        'AV_HIST_SI': 'AV_HIST_SIGNF',
        'JV_WRKNG_W': 'JV_WRKNG_WTRFNT',
        'AV_WRKNG_W': 'AV_WRKNG_WTRFNT',
        'NCONST_VAL': 'NCONST_VAL',
        'DEL_VAL': 'DEL_VAL',
        'PAR_SPLT': 'PAR_SPLT',
        'DISTR_CD': 'DISTR_CD',
        'DISTR_YR': 'DISTR_YR',
        'LND_VAL': 'LND_VAL',
        'LND_UNTS_C': 'LND_UNTS_CD',
        'NO_LND_UNT': 'NO_LND_UNTS',
        'LND_SQFOOT': 'LND_SQFOOT',
        'DT_LAST_IN': 'DT_LAST_INSPT',
        'IMP_QUAL': 'IMP_QUAL',
        'CONST_CLAS': 'CONST_CLASS',
        'EFF_YR_BLT': 'EFF_YR_BLT',
        'ACT_YR_BLT': 'ACT_YR_BLT',
        'TOT_LVG_AR': 'TOT_LVG_AREA',
        'NO_BULDNG': 'NO_BULDNG',
        'NO_RES_UNT': 'NO_RES_UNTS',
        'SPEC_FEAT_': 'SPEC_FEAT_VAL',
        'M_PAR_SAL1': 'MULTI_PAR_SAL1',
        'QUAL_CD1': 'QUAL_CD1',
        'VI_CD1': 'VI_CD1',
        'SALE_PRC1': 'SALE_PRC1',
        'SALE_YR1': 'SALE_YR1',
        'SALE_MO1': 'SALE_MO1',
        'OR_BOOK1': 'OR_BOOK1',
        'OR_PAGE1': 'OR_PAGE1',
        'CLERK_NO1': 'CLERK_NO1',
        'S_CHNG_CD1': 'SAL_CHNG_CD1',
        'M_PAR_SAL2': 'MULTI_PAR_SAL2',
        'QUAL_CD2': 'QUAL_CD2',
        'VI_CD2': 'VI_CD2',
        'SALE_PRC2': 'SALE_PRC2',
        'SALE_YR2': 'SALE_YR2',
        'SALE_MO2': 'SALE_MO2',
        'OR_BOOK2': 'OR_BOOK2',
        'OR_PAGE2': 'OR_PAGE2',
        'CLERK_NO2': 'CLERK_NO2',
        'S_CHNG_CD2': 'SAL_CHNG_CD2',
        'OWN_NAME': 'OWN_NAME',
        'OWN_ADDR1': 'OWN_ADDR1',
        'OWN_ADDR2': 'OWN_ADDR2',
        'OWN_CITY': 'OWN_CITY',
        'OWN_STATE': 'OWN_STATE',
        'OWN_ZIPCD': 'OWN_ZIPCD',
        'OWN_STATE_': 'OWN_STATE_DOM',
        'FIDU_NAME': 'FIDU_NAME',
        'FIDU_ADDR1': 'FIDU_ADDR1',
        'FIDU_ADDR2': 'FIDU_ADDR2',
        'FIDU_CITY': 'FIDU_CITY',
        'FIDU_STATE': 'FIDU_STATE',
        'FIDU_ZIPCD': 'FIDU_ZIPPCD',
        'FIDU_CD': 'FIDU_CD',
        'S_LEGAL': 'S_LEGAL',
        'APP_STAT': 'APP_STAT',
        'CO_APP_STA': 'CO_APP_STAT',
        'MKT_AR': 'MKT_AR',
        'NBRHD_CD': 'NBRHD_CD',
        'PUBLIC_LND': 'PUBLIC_LND',
        'TAX_AUTH_C': 'TAX_AUTH_CD',
        'TWN': 'TWN',
        'RNG': 'RNG',
        'SEC': 'SEC',
        'CENSUS_BK': 'CENSUS_BK',
        'PHY_ADDR1': 'PHY_ADDR1',
        'PHY_ADDR2': 'PHY_ADDR2',
        'PHY_CITY': 'PHY_CITY',
        'PHY_ZIPCD': 'PHY_ZIPCD',
        'ASS_TRNSFR': 'ASS_TRNSFR_FG',
        'PREV_HMSTD': 'PREV_HMSTD_OWN',
        'ASS_DIF_TR': 'ASS_DIF_TRNS',
        'CONO_PRV_H': 'CONO_PRV_HM',
        'PARCEL_ID_': 'PARCEL_ID_PRV_HMSTD',
        'YR_VAL_TRN': 'YR_VAL_TRNSF',
        'SEQ_NO': 'SEQ_NO',
        'RS_ID': 'RS_ID',
        'MP_ID': 'MP_ID',
        'STATE_PAR_': 'STATE_PARCEL_ID'
    }
}
<<<<<<< HEAD

"""
Configuration variables to be used in block group modeling and model application
"""

YEAR_GDB_FORMAT = r"K:\Projects\MiamiDade\PMT\Data\IDEAL_PMT_{year}.gdb"
# --> os.path.join(^, "Polygons/BlockGroups") to create BG_GEOMETRY_PATH_FORMAT
# --> os.path.join(^, "Enrichment_blockgroups") to create BG_ENRICH_PATH_FORMAT
# --> same as SAVE_GDB_PATH_FORMAT
REFERENCE_DIRECTORY = r"K:\Projects\MiamiDade\PMT\Data\Reference"
# --> os.path.join(^, "block_group_model_coefficients.csv") to create
# MODEL_COEFFICIENTS PATH
ACS_YEARS = [2014, 2015, 2016, 2017, 2018]
LODES_YEARS = [2014, 2015, 2016, 2017]

"""
Configuration variables to be used in allocation
"""

# will use YEAR_GDB_FORMAT, that's it


=======
PARCEL_LU_COL = "DOR_UC"
PARCEL_AREA_COL = "LND_SQFOOT"
PARCEL_BLD_AREA = "TOT_LVG_AREA"
PARCEL_LU_AREAS = { # COL_NAME: (which_field, criteria)
    "VAC_AREA": ["GN_VA_LU", "Vacant/Undeveloped"],
    "RES_AREA": ["RES_NRES", "RES"],
    "NRES_AREA": ["RES_NRES", "NRES"]
}

# Block groups config
BG_COMMON_KEY = "GEOID"
BG_PAR_SUM_FIELDS = ["LND_VAL", "LND_SQFOOT", "JV", "NO_BULDNG", "NO_RES_UNTS", "TOT_LVG_AREA"]

# LODES/ACS config
ACS_COMMON_KEY = "GEOID10"
LODES_COMMON_KEY = "bgrp"
ACS_RACE_FIELDS = [ACS_COMMON_KEY] + [
    'Total_Non_Hisp', 'Total_Hispanic', 'White_Non_Hisp', 'Black_Non_Hisp',
    'Asian_Non_Hisp', 'Multi_Non_Hisp', 'White_Hispanic', 'Black_Hispanic',
    'Asian_Hispanic', 'Multi_Hispanic', 'Other_Non_Hisp', 'Other_Hispanic'
]
ACS_COMMUTE_FIELDS = [ACS_COMMON_KEY] + [
    'Total_Commutes', 'Drove_alone', 'Carpool', 'Transit', 'Taxi',
    'Motorcycle', 'Bicycle', 'Walk', 'Other', 'Work_From_Home',
    'Drove', 'NonMotor', 'AllOther', 'SOV_Share', 'HOV_Share',
    'PT_Share', 'NM_Share', 'Oth_Share', 'WFH_Share'
]
LODES_FIELDS = [LODES_COMMON_KEY] + [
    'C000', 'CA01', 'CA02', 'CA03', 'CE01', 'CE02', 'CE03',
    'CNS01', 'CNS02', 'CNS03', 'CNS04', 'CNS05', 'CNS06', 'CNS07', 'CNS08', 'CNS09', 'CNS10',
    'CNS11', 'CNS12', 'CNS13', 'CNS14', 'CNS15', 'CNS16', 'CNS17', 'CNS18', 'CNS19', 'CNS20',
    'CR01', 'CR02', 'CR03', 'CR04', 'CR05', 'CR07',
    'CT01', 'CT02', 'CD01', 'CD02', 'CD03', 'CD04', 'CS01', 'CS02',
    'CFA01', 'CFA02', 'CFA03', 'CFA04', 'CFA05', 'CFS01', 'CFS02', 'CFS03', 'CFS04', 'CFS05'
]

LODES_CRITERIA = {
    "CNS_01_par": And([Comp(">=", 50), Comp("<=", 69)]),
    "CNS_02_par": Comp("==", 92),
    "CNS_03_par": Comp("==", 91),
    "CNS_04_par": [Comp("==", 17), Comp("==", 19)],
    "CNS_05_par": [Comp("==", 41), Comp("==", 42)],
    "CNS_06_par": Comp("==", 29),
    "CNS_07_par": And([Comp(">=", 11), Comp("<=", 16)]),
    "CNS_08_par": [Comp("==", 20), Comp("==", 48), Comp("==", 49)],
    "CNS_09_par": [Comp("==", 17), Comp("==", 18), Comp("==", 19)],
    "CNS_10_par": [Comp("==", 23), Comp("==", 24)],
    "CNS_11_par": [Comp("==", 17), Comp("==", 18), Comp("==", 19)],
    "CNS_12_par": [Comp("==", 17), Comp("==", 18), Comp("==", 19)],
    "CNS_13_par": [Comp("==", 17), Comp("==", 18), Comp("==", 19)],
    "CNS_14_par": Comp("==", 89),
    "CNS_15_par": [Comp("==", 72), Comp("==", 83), Comp("==", 84)],
    "CNS_16_par": [Comp("==", 73), Comp("==", 85)],
    "CNS_17_par": [And([Comp(">=", 30), Comp("<=", 38)]), Comp("==", 82)],
    "CNS_18_par": [Comp("==", 21), Comp("==", 22), Comp("==", 33), Comp("==", 39)],
    "CNS_19_par": [Comp("==", 27), Comp("==", 28)],
    "CNS_20_par": And([Comp(">=", 86), Comp("<=", 89)]),
    "RES_par": [And([Comp(">=", 1), Comp("<=", 9)]),
                And([Comp(">=", 100), Comp("<=", 102)])]
}


# SERPM config
MODEL_YEARS = [2015, 2045]
MAZ_COMMON_KEY = "MAZ"
TAZ_COMMON_KEY = "TAZ"
SERPM_RENAMES = {
    "mgra": MAZ_COMMON_KEY,
    "MAZ2010": MAZ_COMMON_KEY,
    "REG_TAZ": TAZ_COMMON_KEY
}
SKIM_IMP_FIELD = "TIME"
SKIM_O_FIELD = "OName"
SKIM_D_FIELD = "DName"
SKIM_RENAMES = {
    "F_TAZ": SKIM_O_FIELD,
    "T_TAZ": SKIM_D_FIELD,
    SKIM_IMP_FIELD: "Minutes"
}
SKIM_DTYPES = {
    "F_TAZ": int,
    "T_TAZ": int,
    SKIM_IMP_FIELD: float
}
# - MAZ aggregation specs
MAZ_AGG_COLS = [
    AggColumn("NO_RES_UNTS", rename="HH"),
    AggColumn("Total_Employment", rename="TotalJobs"),
    AggColumn("CNS16", rename="HCJobs"),
    AggColumn("CNS15", rename="EdJobs")
    ]
# - MAZ consolidation specs (from parcels)
MAZ_PAR_CONS = [
    Consolidation("RsrcJobs", ["CNS01", "CNS02"]),
    Consolidation("IndJobs", ["CNS05", "CNS06", "CNS08"]),
    Consolidation("ConsJobs", ["CNS07", "CNS17", "CNS18"]),
    Consolidation("OffJobs", ["CNS09", "CNS10", "CNS11",
                              "CNS12", "CNS13", "CNS20"]),
    Consolidation("OthJobs", ["CNS03", "CNS04", "CNS14",
                              "CNS19"])
# - MAZ consolidation specs (from MAZ se data)
MAZ_SE_CONS= [
    Consolidation("HH", ["hh"]),
    Consolidation("TotalJobs", ["emp_total"]),
    Consolidation("ConsJobs": [
        "emp_retail",
        "emp_amusement",
        "emp_hotel",
        "emp_restaurant_bar",
        "emp_personal_svcs_retail",
        "emp_state_local_gov_ent"
        ]
    ),
    Consolidation("EdJobs": [
        "emp_pvt_ed_k12",
        "emp_pvt_ed_post_k12_oth",
        "emp_public_ed"
        ]
    ),
    Consolidation("HCJobs": ["emp_health"]),
    Consolidation("IndJobs": [
        "emp_mfg_prod",
        "emp_mfg_office",
        "emp_whsle_whs",
        "emp_trans"
        ]
    ),
    Consolidation("OffJobs": [
        "emp_prof_bus_svcs",
        "emp_personal_svcs_office",
        "emp_state_local_gov_white",
        "emp_own_occ_dwell_mgmt",
        "emp_fed_gov_accts",
        "emp_st_lcl_gov_accts",
        "emp_cap_accts"
        ]
    ),
    Consolidation("OthJobs": [
        "emp_const_non_bldg_prod",
        "emp_const_non_bldg_office",
        "emp_utilities_prod",
        "emp_utilities_office",
        "emp_const_bldg_prod",
        "emp_const_bldg_office",
        "emp_prof_bus_svcs_bldg_maint",
        "emp_religious",
        "emp_pvt_hh",
        "emp_scrap_other",
        "emp_fed_non_mil",
        "emp_fed_mil",
        "emp_state_local_gov_blue"
        ]
    ),
    Consolidation("RsrcJobs": ["emp_ag"]),
    Consolidation("EnrollAdlt": [
        "collegeEnroll",
        "otherCollegeEnroll",
        "AdultSchEnrl"
        ]
    ),
    Consolidation("EnrollK12": [
        "EnrollGradeKto8",
        "EnrollGrade9to12",
        "PrivateEnrollGradeKto8"
        ]
    )
]


# osm config
NET_BY_YEAR = { # TODO: refs should be _q3_2020 (rename q3_2019 gdb's)
    2014: ["_q3_2020", MODEL_YEARS[0]],
    2015: ["_q3_2020", MODEL_YEARS[0]],
    2016: ["_q3_2020", MODEL_YEARS[0]],
    2017: ["_q3_2020", MODEL_YEARS[0]],
    2018: ["_q3_2020", MODEL_YEARS[0]],
    2019: ["_q3_2020", MODEL_YEARS[0]],
    "NearTerm": ["_q3_2020", MODEL_YEARS[0]],
    "LongTerm": ["_q3_2020", MODEL_YEARS[1]]
}
NETS_DIR = makePath(CLEANED, "osm_networks")
SEARCH_CRITERIA = "edges SHAPE;osm_ND_Junctions NONE"
SEARCH_QUERY = "edges #;osm_ND_Junctions #"
NET_LOADER = NetLoader("1500 meters",
                       search_criteria=SEARCH_CRITERIA,
                       match_type="MATCH_TO_CLOSEST",
                       append="APPEND",
                       exclude_restricted="EXCLUDE",
                       search_query=SEARCH_QUERY
                       )
OSM_IMPED = "Minutes"
OSM_CUTOFF = "15 30"
BIKE_RESTRICTIONS = "Oneway;IsCycleway;LTS1;LTS2;LTS3;LTS4"
BIKE_PED_CUTOFF = 60

# centrality config
CENTRALITY_IMPED = "Length"
CENTRALITY_CUTOFF = "1609"
CENTRALITY_NET_LOADER = NetLoader(
    search_tolerance="5 meters",
    search_criteria="edges NONE;osm_ND_Junctions END",
    match_type="MATCH_TO_CLOSEST",
    append="CLEAR",
    snap="NO_SNAP",
    offset="5 meters",
    exclude_restricted="INCLUDE",
    search_query="edges #;osm_ND_Junctions #"
)


# walk times config
TIME_BIN_CODE_BLOCK = """
def assignBin(value):
    if value <= 5:
        return "0 to 5 minutes"
    elif value <= 10:
        return "5 to 10 minutes"
    elif value <= 15:
        return "10 to 15 minutes"
    elif value <= 20:
        return "15 to 20 minutes"
    elif value <= 25:
        return "20 to 25 minutes"
    elif value <= 30:
        return "25 to 30 minutes"
    else:
        return "over 30 minutes"
"""
IDEAL_WALK_MPH = 3.0
IDEAL_WALK_RADIUS = "7920 Feet"

# accessibility scores
ACCESS_MODES = ["Auto", "Transit", "Walk", "Bike"]
MODE_SCALE_REF = { # Mode: [source (cleaned folder), scale, id_field]
    "Auto": ["SERPM", "taz", TAZ_COMMON_KEY],
    "Transit": ["SERPM", "taz", TAZ_COMMON_KEY],
    "Walk": ["OSM_Networks", "maz", MAZ_COMMON_KEY],
    "Bike": ["OSM_Networks", "maz", MAZ_COMMON_KEY]
}
ACCESS_TIME_BREAKS = [15, 30, 45, 60]
ACCESS_UNITS = "Min"
D_ACT_FIELDS = ["TotalJobs", "ConsJobs", "HCJobs", "EnrollAdlt", "EnrollK12"]
O_ACT_FIELDS = ["HH"]
>>>>>>> 8e28c0a7
<|MERGE_RESOLUTION|>--- conflicted
+++ resolved
@@ -1,8 +1,6 @@
 from collections import OrderedDict
-<<<<<<< HEAD
 from PMT_tools.PMT import (Comp, And)
-=======
->>>>>>> 8e28c0a7
+
 
 """ Bike Ped Crash Configs """
 # cleaning configuration
@@ -369,30 +367,6 @@
         'STATE_PAR_': 'STATE_PARCEL_ID'
     }
 }
-<<<<<<< HEAD
-
-"""
-Configuration variables to be used in block group modeling and model application
-"""
-
-YEAR_GDB_FORMAT = r"K:\Projects\MiamiDade\PMT\Data\IDEAL_PMT_{year}.gdb"
-# --> os.path.join(^, "Polygons/BlockGroups") to create BG_GEOMETRY_PATH_FORMAT
-# --> os.path.join(^, "Enrichment_blockgroups") to create BG_ENRICH_PATH_FORMAT
-# --> same as SAVE_GDB_PATH_FORMAT
-REFERENCE_DIRECTORY = r"K:\Projects\MiamiDade\PMT\Data\Reference"
-# --> os.path.join(^, "block_group_model_coefficients.csv") to create
-# MODEL_COEFFICIENTS PATH
-ACS_YEARS = [2014, 2015, 2016, 2017, 2018]
-LODES_YEARS = [2014, 2015, 2016, 2017]
-
-"""
-Configuration variables to be used in allocation
-"""
-
-# will use YEAR_GDB_FORMAT, that's it
-
-
-=======
 PARCEL_LU_COL = "DOR_UC"
 PARCEL_AREA_COL = "LND_SQFOOT"
 PARCEL_BLD_AREA = "TOT_LVG_AREA"
@@ -636,4 +610,25 @@
 ACCESS_UNITS = "Min"
 D_ACT_FIELDS = ["TotalJobs", "ConsJobs", "HCJobs", "EnrollAdlt", "EnrollK12"]
 O_ACT_FIELDS = ["HH"]
->>>>>>> 8e28c0a7
+
+"""
+Configuration variables to be used in block group modeling and model application
+"""
+
+YEAR_GDB_FORMAT = r"K:\Projects\MiamiDade\PMT\Data\IDEAL_PMT_{year}.gdb"
+# --> os.path.join(^, "Polygons/BlockGroups") to create BG_GEOMETRY_PATH_FORMAT
+# --> os.path.join(^, "Enrichment_blockgroups") to create BG_ENRICH_PATH_FORMAT
+# --> same as SAVE_GDB_PATH_FORMAT
+REFERENCE_DIRECTORY = r"K:\Projects\MiamiDade\PMT\Data\Reference"
+# --> os.path.join(^, "block_group_model_coefficients.csv") to create
+# MODEL_COEFFICIENTS PATH
+ACS_YEARS = [2014, 2015, 2016, 2017, 2018]
+LODES_YEARS = [2014, 2015, 2016, 2017]
+
+"""
+Configuration variables to be used in allocation
+"""
+
+# will use YEAR_GDB_FORMAT, that's it
+
+
