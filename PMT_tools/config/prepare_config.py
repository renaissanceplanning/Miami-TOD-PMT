--- conflicted
+++ resolved
@@ -7,7 +7,6 @@
 STN_BUFF_DIST = "2640 Feet"
 STN_BUFF_METERS = 804.672
 STN_DISS_FIELDS = ["Id", "Name", "Status"]
-<<<<<<< HEAD
 STN_CORRIDOR_FIELDS = ["Beach",
                        "EastWest",
                        "Green",
@@ -18,10 +17,6 @@
                        "Orange",
                        "South",
                        "AllCorridors"]
-=======
-STN_CORRIDOR_FIELDS = ["Beach", "EastWest", "Green", "Kendall", "Metromover",
-                       "North", "Northeast", "Orange", "South"]
->>>>>>> 418832dc
 
 BASIC_ALIGNMENTS = "SMARTplanAlignments"
 ALIGN_DISS_FIELDS = "Corridor"
