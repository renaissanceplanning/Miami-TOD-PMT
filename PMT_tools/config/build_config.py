--- conflicted
+++ resolved
@@ -619,13 +619,8 @@
     "index_cols": STD_IDX_COLS + ["GN_VA_LU", "bin_stn_walk", "LU_CAT_DOM", "WALK_DOM"]
 }
 DIFF_TABLES = [AUTO_ACC_DIFF, TRAN_ACC_DIFF, BIKE_ACC_DIFF, WALK_ACC_DIFF,
-<<<<<<< HEAD
-               DEV_STATUS_DIFF, ATTR_LU_DIFF, COMMUTE_DIFF, JOBS_DIFF,
-               WALK_PARK_DIFF, WALK_STN_DIFF]
-=======
                 DEV_STATUS_DIFF, ATTR_LU_DIFF, COMMUTE_DIFF, JOBS_DIFF,
                 TRAN_DIFF, WALK_PARK_DIFF, WALK_STN_DIFF]
->>>>>>> f72bb92e
 
 # Feature diffs
 SUM_AREA_DIFF = {
