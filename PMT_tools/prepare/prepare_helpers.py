--- conflicted
+++ resolved
@@ -3,12 +3,7 @@
 #                                              CRASH_SEVERITY_CODES, CRASH_HARMFUL_CODES)
 # from PMT_tools.config.prepare_config import (PERMITS_CAT_CODE_PEDOR, PERMITS_STATUS_DICT, PERMITS_FIELDS_DICT,
 #                                              PERMITS_USE, PERMITS_DROPS, )
-<<<<<<< HEAD
-
-from PMT_tools.prepare.preparer import RIF_CAT_CODE_TBL, DOR_LU_CODE_TBL
-=======
 # from PMT_tools.prepare.preparer import RIF_CAT_CODE_TBL, DOR_LU_CODE_TBL
->>>>>>> 705bd56b
 
 import fnmatch
 import json
@@ -23,17 +18,9 @@
 
 import dask.dataframe as dd
 import scipy
-<<<<<<< HEAD
-from arcgis.features import GeoAccessor, GeoSeriesAccessor
-import arcpy
-import dask.dataframe as dd
-from six import string_types
-from collections.abc import Iterable
-=======
 import xlrd
 from six import string_types
 from sklearn import linear_model
->>>>>>> 705bd56b
 
 import PMT_tools.PMT as PMT
 # temporary
@@ -2729,7 +2716,6 @@
     taz_stats_df: DataFrame
     """
     # Read skims, trip tables
-<<<<<<< HEAD
     o_sums = []
     d_sums = []
     key_fields = [o_field, d_field]
@@ -2772,14 +2758,6 @@
                    "AVG_DIST_TO", "AVG_TIME_TO", "VMT_PER_JOB", "TRIPS_PER_JOB"]
     taz_stats_df.index.name = taz_id_field
     return taz_stats_df[keep_fields].reset_index()
-=======
-    skims = pd.read_csv()
-
-    # Summarize trips, total trip mileage by TAZ
-    #
-
-    return PMT.taz_stats_df
->>>>>>> 705bd56b
 
 
 # TODO: verify functions generally return python objects (dataframes, e.g.) and leave file writes to `preparer.py`
