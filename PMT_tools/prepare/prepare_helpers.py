--- conflicted
+++ resolved
@@ -5682,7 +5682,6 @@
 #
 #     df = pd.DataFrame(out_rows, columns=df_cols)
 #     PMT.extendTableDf(out_table, out_id_field, df, parcel_id_field)
-<<<<<<< HEAD
 #     return out_table
 
 
@@ -6044,7 +6043,4 @@
 #         # write output
 #         chunk.to_csv(out_csv, header=header, mode=mode, index=False)
 #         header = False
-#         mode = "a"
-=======
-#     return out_table
->>>>>>> e2de3c90
+#         mode = "a"