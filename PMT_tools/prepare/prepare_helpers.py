# global configurations
# TODO: shuffle global imports to preparer and update functions to take in new variables accordingly
from PMT_tools.download.download_helper import (validate_directory, validate_geodatabase, validate_feature_dataset)
from PMT_tools.config.prepare_config import (CRASH_CODE_TO_STRING, CRASH_CITY_CODES,
                                             CRASH_SEVERITY_CODES, CRASH_HARMFUL_CODES)
from PMT_tools.config.prepare_config import (PERMITS_CAT_CODE_PEDOR, PERMITS_STATUS_DICT, PERMITS_FIELDS_DICT,
                                             PERMITS_USE, PERMITS_DROPS, )
from PMT_tools.prepare.preparer import RIF_CAT_CODE_TBL, DOR_LU_CODE_TBL

from datetime import time
import numpy as np
import pandas as pd
import xlrd

# import geopandas as gpd
from pathlib import Path
import tempfile as tempfile
import zipfile
import fnmatch
import json
from json.decoder import JSONDecodeError
import os
import uuid
import re
from sklearn import linear_model
import scipy
from arcgis.features import GeoAccessor, GeoSeriesAccessor
import arcpy
<<<<<<< HEAD
import dask.dataframe as dd
=======
#import dask.dataframe as dd
>>>>>>> 1d3c9f17
from six import string_types

from functools import reduce

import PMT_tools.logger as log

import PMT_tools.PMT as PMT  # Think we need everything here
from PMT_tools.PMT import (dfToPoints, extendTableDf, makePath, make_inmem_path, dfToTable, add_unique_id,
                           intersectFeatures, featureclass_to_df, copyFeatures, dbf_to_df)

logger = log.Logger(add_logs_to_arc_messages=True)


# TODO: verify functions generally return python objects (dataframes, e.g.) and leave file writes to `preparer.py`
# general use functions
def is_gz_file(filepath):
    with open(filepath, 'rb') as test_f:
        return test_f.read(2) == b'\x1f\x8b'


def validate_json(json_file, encoding='utf8'):
    with open(json_file, encoding=encoding) as file:
        try:
            return json.load(file)
        except JSONDecodeError:
            logger.log("Invalid JSON file passed")
            logger.log_error()


def update_field_values(in_fc, fields, mappers):
    # ensure number of fields and dictionaries is the same
    try:
        if len(fields) == len(mappers):
            for attribute, mapper in zip(fields, mappers):
                # check that bother input types are as expected
                if isinstance(attribute, str) and isinstance(mapper, dict):
                    with arcpy.da.UpdateCursor(in_fc, field_names=attribute) as cur:
                        for row in cur:
                            code = row[0]
                            if code is not None:
                                if mapper.get(int(code)) in mapper:
                                    row[0] = mapper.get(int(code))
                                else:
                                    row[0] = "None"
                            cur.updateRow(row)
    except ValueError:
        logger.log_msg("either attributes (String) or mappers (dict) are of the incorrect type")
        logger.log_error()


# TODO: mapping isnt working as expected, needs debugging
def field_mapper(in_fcs, use_cols, rename_dicts):
    """
    create a field mapping for one or more feature classes
    Parameters
    ----------
    in_fcs - list (string), list of feature classes
    use_cols - list (string), list or tuple of lists of column names to keep
    rename_dict - list of dict(s), dict or tuple of dicts to map field names

    Returns
    --- --- -
    arcpy.FieldMapings object
    """
    _unmapped_types_ = ["Geometry", "OID", "GUID"]
    # check to see if we have only one use or rename and handle for zip
    if isinstance(in_fcs, str):
        in_fcs = [in_fcs]
    if not any(isinstance(el, list) for el in use_cols):
        use_cols = [use_cols]
    if isinstance(rename_dicts, dict):
        rename_dicts = [rename_dicts]
    # create field mappings object and add/remap all necessary fields
    field_mappings = arcpy.FieldMappings()
    for in_fc, use, rename in zip(in_fcs, use_cols, rename_dicts):
        # only keep the fields that we want and that are mappable
        fields = [f.name for f in arcpy.ListFields(in_fc)
                  if f.name in use
                  and f.type not in _unmapped_types_]
        for field in fields:
            fm = arcpy.FieldMap()
            fm.addInputField(in_fc, field)
            out_field = fm.outputField
            out_fname = rename.get(field, field)
            out_field.name = out_fname
            out_field.aliasName = out_fname
            fm.outputField = out_field
            field_mappings.addFieldMap(fm)
    return field_mappings


def geojson_to_feature_class_arc(geojson_path, geom_type, encoding='utf8'):
    if validate_json(json_file=geojson_path, encoding=encoding):
        try:
            # convert json to temp feature class
            temp_feature = make_inmem_path()
            arcpy.JSONToFeatures_conversion(in_json_file=geojson_path, out_features=temp_feature,
                                            geometry_type=geom_type)
            return temp_feature
        except:
            logger.log_msg("something went wrong converting geojson to feature class")
            logger.log_error()


def csv_to_df(csv_file, use_cols, rename_dict):
    """
    helper function to convert CSV file to pandas dataframe, and drop unnecessary columns
    assumes any strings with comma (,) should have those removed and dtypes infered
    Parameters
    --- --- --- -
    csv_file: String
        path to csv file
    use_cols: List
        list of columns to keep from input csv
    rename_dict: dict
        dictionary mapping existing column name to standardized column names

    Returns: Pandas dataframe
    --- --- -

    """
    df = pd.read_csv(filepath_or_buffer=csv_file, usecols=use_cols, thousands=",")
    df = df.convert_dtypes()
    df.rename(columns=rename_dict, inplace=True)
    return df


def split_date(df, date_field, unix_time=False):
    """
    ingest date attribute and splits it out to DAY, MONTH, YEAR
    Parameters
    --- --- --- -
    unix_time
    df: DataFrame; DataFrame with a date field
    date_field: column name

    Returns
    --- --- -
        df: DataFrame reformatted to include split day, month and year
    """
    # convert unix time to date
    if unix_time:
        df[date_field] = df[date_field].apply(lambda x: str(x)[:10])
        df[date_field] = df[date_field].apply(
            lambda x: time.strftime("%Y-%m-%d %H:%M:%S", time.localtime(int(x)))
        )
    # otherwise infer
    else:
        df[date_field] = pd.to_datetime(arg=df[date_field], infer_datetime_format=True)
    df["DAY"] = df[date_field].dt.day
    df["MONTH"] = df[date_field].dt.month
    df["YEAR"] = df[date_field].dt.year
    return df


# DEPRECATED
# def geojson_to_gdf(geojson, crs, use_cols=None, rename_dict=None):
#     """
#     reads in geojson, drops unnecessary attributes and renames the kept attributes
#     Parameters
#     --- --- --- -
#     geojson: json
#         GeoJSON text file consisting of points for bike/ped crashes
#     crs:
#         EPSG code representing
#     use_cols: list
#         list of columns to use in formatting
#     rename_dict: dict
#         dictionary to map existing column names to more readable names
#     Returns
#     --- --- -
#         geodataframe
#     """
#     if rename_dict is None:
#         rename_dict = []
#     if use_cols is None:
#         use_cols = []
#     with open(str(geojson), "r") as src:
#         js = json.load(src)
#         gdf = gpd.GeoDataFrame.from_features(js["features"], crs=crs, columns=use_cols)
#         gdf.rename(columns=rename_dict, inplace=True)
#     return gdf


def polygon_to_points_arc(in_fc, id_field=None, point_loc="INSIDE"):
    # TODO: replace usages with PMT.polygonsToPoints
    try:
        # convert json to temp feature class
        unique_name = str(uuid.uuid4().hex)
        temp_feature = PMT.makePath("in_memory", f"_{unique_name}")
        arcpy.FeatureToPoint_management(in_features=in_fc, out_feature_class=temp_feature,
                                        point_location=point_loc)
        if id_field:
            clean_and_drop(feature_class=temp_feature, use_cols=[id_field])
        return temp_feature
    except:
        logger.log_msg("something went wrong converting polygon to points")
        logger.log_error()


# DEPRECATED
# def polygon_to_points_gpd(poly_fc, id_field=None):
#     # TODO: add validation and checks
#     poly_df = gpd.read_file(poly_fc)
#     if id_field:
#         columns = poly_df.columns
#         drops = [col for col in columns if col != id_field]
#         poly_df = poly_df.drop(columns=drops)
#     pts_df = poly_df.copy()
#     pts_df['geometry'] = pts_df['geometry'].centroid
#     return pts_df


def add_xy_from_poly(poly_fc, poly_key, table_df, table_key):
    pts = polygon_to_points_arc(in_fc=poly_fc, id_field=poly_key)
    pts_sdf = pd.DataFrame.spatial.from_featureclass(pts)

    esri_ids = ["OBJECTID", "FID"]
    if set(esri_ids).issubset(set(pts_sdf.columns.to_list())):
        pts_sdf.drop(labels=esri_ids, axis=1, inplace=True, errors='ignore')
    # join permits to parcel points MANY-TO-ONE
    print('--- merging polygon data to tabular')
    pts = table_df.merge(right=pts_sdf, how="inner", on=table_key)
    return pts
    # with tempfile.TemporaryDirectory() as temp_dir:
    #     t_geoj = PMT.makePath(temp_dir, "temp.geojson")
    #     arcpy.FeaturesToJSON_conversion(in_features=pts, out_json_file=t_geoj,
    #                                     geoJSON="GEOJSON", outputToWGS84="WGS84")
    #     with open(t_geoj, "r") as j_file:
    #         pts_gdf = gpd.read_file(j_file)
    # esri_ids = ["OBJECTID", "FID"]
    # if esri_ids.issubset(pts_gdf.columns).any():
    #     pts_gdf.drop(labels=esri_ids, axis=1, inplace=True, errors='ignore')
    # # join permits to parcel points MANY-TO-ONE
    # logger.log_msg('--- merging polygon data to tabular')
    # pts = table_df.merge(right=pts_gdf, how="inner", on=table_key)
    # return gpd.GeoDataFrame(pts, geometry="geometry")


def clean_and_drop(feature_class, use_cols=None, rename_dict=None):
    # reformat attributes and keep only useful
    if rename_dict is None:
        rename_dict = {}
    if use_cols is None:
        use_cols = []
    if use_cols:
        fields = [f.name for f in arcpy.ListFields(feature_class) if not f.required]
        drop_fields = [f for f in fields if f not in list(use_cols) + ['Shape']]
        for drop in drop_fields:
            arcpy.DeleteField_management(in_table=feature_class, drop_field=drop)
    # rename attributes
    if rename_dict:
        for name, rename in rename_dict.items():
            arcpy.AlterField_management(in_table=feature_class, field=name, new_field_name=rename,
                                        new_field_alias=rename)


def _merge_df_(x_specs, y_specs, on=None, left_on=None, right_on=None,
               **kwargs):
    df_x, suffix_x = x_specs
    df_y, suffix_y = y_specs
    merge_df = df_x.merge(df_y, suffixes=(suffix_x, suffix_y), **kwargs)
    # Must return a tuple to support reliably calling from `reduce`
    return (merge_df, suffix_y)


def combine_csv_dask(merge_fields, out_table, *tables, suffixes=None, **kwargs):
    ddfs = [dd.read_csv(t, **kwargs) for t in tables]
    if suffixes is None:
        df = reduce(lambda this, next: this.merge(next, on=merge_fields), ddfs)
    else:
        # for odd lenghts, the last suffix will be lost because there will
        # be no collisions (applies to well-formed data only - inconsistent
        # field naming could result in field name collisions prompting a
        # suffix
        if len(ddfs) % 2 != 0:
            # Force rename suffix
            cols = [
                (c, f"{c}_{suffixes[-1]}")
                for c in ddfs[-1].columns
                if c not in merge_fields
            ]
            renames = dict(cols)
<<<<<<< HEAD
            ddfs[-1] = ddfs.rename(columns=renames)
        # zip ddfs and suffixes
=======
            ddfs[-1] = ddfs[-1].rename(columns=renames)
        #zip ddfs and suffixes
>>>>>>> 1d3c9f17
        specs = zip(ddfs, suffixes)
        df = reduce(
            lambda this, next: _merge_df_(this, next, on=merge_fields), specs
        )
    df.to_csv(out_table, single_file=True)


# basic features functions
def _listifyInput(input):
    if isinstance(input, string_types):
        return input.split(";")
    else:
        return list(input)


def _stringifyList(input):
    return ";".join(input)


def makeBasicFeatures(bf_gdb, stations_fc, stn_diss_fields, stn_corridor_fields,
                      alignments_fc, align_diss_fields, stn_buff_dist="2640 Feet",
                      align_buff_dist="2640 Feet", stn_areas_fc="Station_Areas",
                      corridors_fc="Corridors", long_stn_fc="Stations_Long",
                      rename_dict={}, overwrite=False):
    """In a geodatabase with basic features (station points and corridor alignments),
        create polygon feature classes used for standard mapping and summarization.
        The output feature classes include:
         - buffered corridors,
         - buffered station areas,
         - and a long file of station points, where each station/corridor combo is represented
                as a separate feature.
    
    Args:
        bf_gdb (str): Path to a geodatabase with key basic features, including stations and
            alignments
        stations_fc (str): A point feature class in`bf_gdb` with station locations and columns
            indicating belonging in individual corridors (i.e., the column names reflect corridor
            names and flag whether the station is served by that corridor).
        stn_diss_fields (list): [String,...] Field(s) on which to dissolve stations when buffering
            station areas. Stations that reflect the same location by different facilities may
            be dissolved by name or ID, e.g. This may occur at intermodal locations.
            For example, where metro rail meets commuter rail - the station points may represent
            the same basic station but have slightly different geolocations.
        stn_corridor_fields (list): [String,...] The columns in `stations_fc` that flag each
            stations belonging in various corridors.
        alignments_fc (str): Path to a line feature class in `bf_gdb` reflecting corridor alignments
        align_diss_fields (list): [String,...] Field(s) on which to dissolve alignments when buffering
            corridor areas.
        stn_buff_dist (str): Linear Unit, [default="2640 Feet"] A linear unit by which to buffer
            station points to create station area polygons.
        align_buff_dist (str): Linear Unit, [default="2640 Feet"] A linear unit by which to buffer
            alignments to create corridor polygons
        stn_areas_fc (str): [default="Station_Areas"] The name of the output feature class to
            hold station area polygons
        corridors_fc (str): [default="Corridors"], The name of the output feature class to hold corridor polygons
        long_stn_fc (str): [default="Stations_Long"], The name of the output feature class to hold station features,
            elongated based on corridor belonging (to support dashboard menus)
        rename_dict (dict): [default={}], If given, `stn_corridor_fields` can be relabeled before pivoting
            to create `long_stn_fc`, so that the values reported in the output "Corridor" column are not
            the column names, but values mapped on to the column names
            (changing "EastWest" column to "East-West", e.g.)
        overwrite (bool): default=False
    """
    stn_diss_fields = _listifyInput(stn_diss_fields)
    stn_corridor_fields = _listifyInput(stn_corridor_fields)
    align_diss_fields = _listifyInput(align_diss_fields)

    old_ws = arcpy.env.workspace
    arcpy.env.workspace = bf_gdb

    # Buffer features
    #  - stations (station areas, unique)
    print("--- buffering station areas")
    PMT.checkOverwriteOutput(stn_areas_fc, overwrite)
    _diss_flds_ = _stringifyList(stn_diss_fields)
    arcpy.Buffer_analysis(stations_fc, stn_areas_fc, stn_buff_dist,
                          dissolve_option="LIST", dissolve_field=_diss_flds_)
    #  - alignments (corridors, unique)
    print("--- buffering corridor areas")
    PMT.checkOverwriteOutput(corridors_fc, overwrite)
    _diss_flds_ = _stringifyList(align_diss_fields)
    arcpy.Buffer_analysis(alignments_fc, corridors_fc, align_buff_dist,
                          dissolve_option="LIST", dissolve_field=_diss_flds_)

    # Add (All corridors) to `corridors_fc`
    # - Setup field outputs
    upd_fields = align_diss_fields + ["SHAPE@"]
    fld_objs = arcpy.ListFields(corridors_fc)
    fld_objs = [f for f in fld_objs if f.name in align_diss_fields]
    # TODO: Smarter method to set values for (All corridors)
    # This just sets all string fields to '(All corridors)' and
    # any non-string fields to  <NULL>
<<<<<<< HEAD
    upd_vals = ["(All corridors)" if f.type == "String" else None for f in fld_objs]
=======
    upd_vals = ["(All Corridors)" if f.type=="String" else None for f in fld_objs]
>>>>>>> 1d3c9f17
    with arcpy.da.SearchCursor(corridors_fc, "SHAPE@") as c:
        # Merge all polys
        all_cors_poly = reduce(lambda x, y: x.union(y), [r[0] for r in c])
    upd_vals.append(all_cors_poly)
    with arcpy.da.InsertCursor(corridors_fc, upd_fields) as c:
        c.insertRow(upd_vals)

    # Elongate stations by corridor (for dashboard displays, selectors)
    print("--- elongating station features")
    # - dump to data frame
    fields = stn_diss_fields + stn_corridor_fields + ["SHAPE@X", "SHAPE@Y"]
    sr = arcpy.Describe(stations_fc).spatialReference
    fc_path = PMT.makePath(bf_gdb, stations_fc)
    stn_df = pd.DataFrame(
        arcpy.da.FeatureClassToNumPyArray(in_table=fc_path, field_names=fields)
    )
    # Rename columns if needed
    if rename_dict:
        stn_df.rename(columns=rename_dict, inplace=True)
        _cor_cols_ = [rename_dict.get(c, c) for c in stn_corridor_fields]
    else:
        _cor_cols_ = stn_corridor_fields
    # Melt to gather cols
    id_vars = stn_diss_fields + ["SHAPE@X", "SHAPE@Y"]
    long_df = stn_df.melt(id_vars=id_vars, value_vars=_cor_cols_,
                          var_name="Corridor", value_name="InCor")
    sel_df = long_df[long_df.InCor != 0].copy()
    long_out_fc = PMT.makePath(bf_gdb, long_stn_fc)
    PMT.checkOverwriteOutput(long_out_fc, overwrite)
    PMT.dfToPoints(df=sel_df, out_fc=long_out_fc, shape_fields=["SHAPE@X", "SHAPE@Y"],
                   from_sr=sr, to_sr=sr, overwrite=True)

    arcpy.env.workspace = old_ws


def makeSummaryFeatures(bf_gdb, long_stn_fc, corridors_fc, cor_name_field,
                        out_fc, stn_buffer_meters=804.672,
                        stn_name_field="Name", stn_cor_field="Corridor",
                        overwrite=False):
    """Creates a single feature class for data summarization based on station
        area and corridor geographies. The output feature class includes each
        station area, all combined station areas, the entire corridor area,
        and the portion of the corridor that is outside station areas.

    Args:
        bf_gdb (str): Path to basic features gdb
        long_stn_fc (str): path to long station points feature class
        corridors_fc (str): path to corridors feature class
        cor_name_field (str): name field for corridor feature class
        out_fc (str): path to output feature class
        stn_buffer_meters (num): Numeric, default=804.672 (1/2 mile)
        stn_name_field (str): station name field default="Name"
        stn_cor_field (str): corridor field, default="Corridor
        overwrite (bool): overwrite existing copy, default=False
    """

    old_ws = arcpy.env.workspace
    arcpy.env.workspace = bf_gdb

    sr = arcpy.Describe(long_stn_fc).spatialReference
    mpu = float(sr.metersPerUnit)
    buff_dist = stn_buffer_meters / mpu

    # Make output container - polygon with fields for Name, Corridor
    print(f"--- creating output feature class {out_fc}")
    PMT.checkOverwriteOutput(out_fc, overwrite)
    out_path, out_name = os.path.split(out_fc)
    arcpy.CreateFeatureclass_management(
        out_path, out_name, "POLYGON", spatial_reference=sr)
    # - Add fields
    arcpy.AddField_management(out_fc, "Name", "TEXT", field_length=80)
    arcpy.AddField_management(out_fc, "Corridor", "TEXT", field_length=80)
    arcpy.AddField_management(out_fc, "RowID", "LONG")

    # Add all corridors with name="(Entire corridor)", corridor=cor_name_field
    print("--- adding corridor polygons")
    out_fields = ["SHAPE@", "Name", "Corridor", "RowID"]
    cor_fields = ["SHAPE@", cor_name_field]
    cor_polys = {}
    i = 0
    with arcpy.da.InsertCursor(out_fc, out_fields) as ic:
        with arcpy.da.SearchCursor(corridors_fc, cor_fields) as sc:
            for sr in sc:
                i += 1
                # Add row for the whole corridor
                poly, corridor = sr
                out_row = [poly, "(Entire corridor)", corridor, i]
                ic.insertRow(out_row)
                # Keep the polygons in a dictionary for use later
                cor_polys[corridor] = poly

    # Add all station areas with name= stn_name_field, corridor=stn_cor_field
    print("--- adding station polygons by corridor")
    stn_fields = ["SHAPE@", stn_name_field, stn_cor_field]
    cor_stn_polys = {}
    with arcpy.da.InsertCursor(out_fc, out_fields) as ic:
        with arcpy.da.SearchCursor(long_stn_fc, stn_fields) as sc:
            for sr in sc:
                i += 1
                # Add row for each station/corridor combo
                point, stn_name, corridor = sr
                poly = point.buffer(buff_dist)
                out_row = [poly, stn_name, corridor, i]
                ic.insertRow(out_row)
                # Merge station polygons by corridor in a dict for later use
                cor_poly = cor_stn_polys.get(corridor, None)
                if cor_poly is None:
                    cor_stn_polys[corridor] = poly
                else:
                    cor_stn_polys[corridor] = cor_poly.union(poly)

    # Add dissolved areas with name = (All stations), corridor=stn_cor_field
    # Add difference area with name = (Outside station areas), corridor=stn_cor_field
    print("--- adding corridor in-station/non-station polygons")
    with arcpy.da.InsertCursor(out_fc, out_fields) as ic:
        for corridor in cor_stn_polys.keys():
            # Combined station areas
            i += 1
            all_stn_poly = cor_stn_polys[corridor]
            out_row = [all_stn_poly, "(All stations)", corridor, i]
            ic.insertRow(out_row)
            # Non-station areas
            i += 1
            cor_poly = cor_polys[corridor]
            non_stn_poly = cor_poly.difference(all_stn_poly)
            out_row = [non_stn_poly, "(Outside station areas)", corridor, i]
            ic.insertRow(out_row)

    arcpy.env.workspace = old_ws


# crash functions
def update_crash_type(feature_class, data_fields, update_field):
    arcpy.AddField_management(in_table=feature_class, field_name=update_field, field_type="TEXT")
    with arcpy.da.UpdateCursor(feature_class, field_names=[update_field] + data_fields) as cur:
        for row in cur:
            both, ped, bike = row
            if ped == "Y":
                row[0] = "PEDESTRIAN"
            if bike == "Y":
                row[0] = "BIKE"
            cur.updateRow(row)
    for field in data_fields:
        arcpy.DeleteField_management(in_table=feature_class, drop_field=field)


def prep_bike_ped_crashes(in_fc, out_path, out_name, where_clause=None):
    # dump subset to new FC
    out_fc = PMT.makePath(out_path, out_name)
    arcpy.FeatureClassToFeatureClass_conversion(in_features=in_fc, out_path=out_path,
                                                out_name=out_name, where_clause=where_clause)
    # update city code/injury severity/Harmful event to text value
    update_field_values(in_fc=out_fc, fields=CRASH_CODE_TO_STRING,
                        mappers=[CRASH_CITY_CODES, CRASH_SEVERITY_CODES, CRASH_HARMFUL_CODES])

    # combine bike and ped type into single attribute and drop original
    update_crash_type(feature_class=out_fc, data_fields=["PED_TYPE", "BIKE_TYPE"], update_field="TRANS_TYPE")


# parks functions
def prep_park_polys(in_fcs, geom, out_fc, use_cols=None, rename_dicts=None):
    # Align inputs
    if rename_dicts is None:
        rename_dicts = [{} for _ in in_fcs]
    if use_cols is None:
        use_cols = [[] for _ in in_fcs]
    if isinstance(in_fcs, str):
        in_fcs = [in_fcs]

    # handle the chance of input raw data being geojson
    if any(fc.endswith("json") for fc in in_fcs):
        in_fcs = [geojson_to_feature_class_arc(fc, geom_type=geom)
                  if fc.endswith("json")
                  else fc for fc in in_fcs]

    # merge into one feature class temporarily
    fm = field_mapper(in_fcs=in_fcs, use_cols=use_cols, rename_dicts=rename_dicts)
    arcpy.Merge_management(inputs=in_fcs, output=out_fc, field_mappings=fm)


def prep_feature_class(in_fc, geom, out_fc, use_cols=None, rename_dict=None):
    if rename_dict is None:
        rename_dict = {}
    if use_cols is None:
        use_cols = []
    if in_fc.endswith("json"):
        in_fc = geojson_to_feature_class_arc(in_fc, geom_type=geom)
    out_dir, out_name = os.path.split(out_fc)
    fms = field_mapper(in_fcs=in_fc, use_cols=use_cols, rename_dicts=rename_dict)
    arcpy.FeatureClassToFeatureClass_conversion(in_features=in_fc, out_path=out_dir,
                                                out_name=out_name, field_mapping=fms)


# permit functions
def clean_permit_data(permit_csv, poly_features, permit_key, poly_key, out_file, out_crs):
    """
        reformats and cleans RER road impact permit data, specific to the PMT
    Args:
        permit_csv:
        poly_features:
        permit_key:
        poly_key:
        out_file:
        out_crs:

    Returns:

    """
    # TODO: add validation
    # read permit data to dataframe
    permit_df = csv_to_df(csv_file=permit_csv, use_cols=PERMITS_USE,
                          rename_dict=PERMITS_FIELDS_DICT)

    # clean up and concatenate data where appropriate
    #   fix parcelno to string of 13 len
    permit_df[permit_key] = permit_df[permit_key].astype(np.str)
    permit_df[poly_key] = permit_df[permit_key].apply(lambda x: x.zfill(13))
    permit_df['COST'] = permit_df['CONST_COST'] + permit_df['ADMIN_COST']
    #   id project as pedestrain oriented
    permit_df["PED_ORIENTED"] = np.where(permit_df.CAT_CODE.str.contains(PERMITS_CAT_CODE_PEDOR), 1, 0)
    # drop fake data - Keith Richardson of RER informed us that any PROC_NUM/ADDRESS that contains with 'SMPL' or
    #   'SAMPLE' should be ignored as as SAMPLE entry
    ignore_text = ['SMPL', "SAMPLE", ]
    for ignore in ignore_text:
        for col in ['PROC_NUM', 'ADDRESS']:
            permit_df = permit_df[~permit_df[col].str.contains(ignore)]
    #   set landuse codes appropriately accounting for pedoriented dev
    permit_df['CAT_CODE'] = np.where(permit_df.CAT_CODE.str.contains(PERMITS_CAT_CODE_PEDOR),
                                     permit_df.CAT_CODE.str[:-2],
                                     permit_df.CAT_CODE)
    #   set project status
    permit_df['STATUS'] = permit_df['STATUS'].map(PERMITS_STATUS_DICT, na_action='NONE')
    #   add landuse codes
    lu_df = pd.read_csv(RIF_CAT_CODE_TBL)
    dor_df = pd.read_csv(DOR_LU_CODE_TBL)
    lu_df = lu_df.merge(right=dor_df, how="inner", on="DOR_UC")
    permit_df = permit_df.merge(right=lu_df, how="inner", on='CAT_CODE')
    #   drop unnecessary columns
    permit_df.drop(columns=PERMITS_DROPS, inplace=True)

    # convert to points
    permit_sdf = add_xy_from_poly(poly_fc=poly_features, poly_key=poly_key,
                                  table_df=permit_df, table_key=permit_key)
    permit_sdf.fillna(0.0, inplace=True)
    permit_sdf.spatial.to_featureclass(out_file)
    # PMT.gdfToFeatureClass(gdf=permit_sdf, out_fc=out_file, new_id_field="ROW_ID",
    #                       exclude=['OBJECTID'], sr=out_crs, overwrite=True)


# Urban Growth Boundary
def udbLineToPolygon(udb_fc, county_fc, out_fc):
    """
        Uses the urban development boundary line to bisect the county boundary
        and generate two polygon output features.

        During processing the UDB line features are dissolved into a single
        feature - this assumes all polylines in the shape file touch one another
        such that a single cohesive polyline feature results.

        This function also assumes that the UDB will only define a simple
        bi-section of the county boundary. If the UDB geometry becomes more
        complex over time, modifications to this function may be needed.

        Parameters
        -----------
        udb_fc: Path
            The udb line features.
        county_fc: Path
            The county boundary polygon. This is expected to only include a
            single polygon encompassing the entire county.
        out_fc: Path
            The location to store the output feature class.

        Returns
        --------
        out_fc: Path
    """
    sr = arcpy.Describe(udb_fc)
    # Prepare ouptut feature class
    out_path, out_name = os.path.split(out_fc)
    arcpy.CreateFeatureclass_management(out_path=out_path, out_name=out_name,
                                        geometry_type="POLYGON", spatial_reference=sr)
    arcpy.AddField_management(in_table=out_fc, field_name="IN_UDB", field_type="LONG")

    # Get geometry objects
    temp_udb = PMT.makePath("in_memory", "UDB_dissolve")
    diss_line = arcpy.Dissolve_management(in_features=udb_fc, out_feature_class=temp_udb)
    with arcpy.da.SearchCursor(diss_line, "SHAPE@", spatial_reference=sr) as c:
        for r in c:
            udb_line = r[0]
    with arcpy.da.SearchCursor(county_fc, "SHAPE@", spatial_reference=sr) as c:
        for r in c:
            county_poly = r[0]
    county_line = arcpy.Polyline(county_poly.getPart(0))

    # Get closest point on county boundary to each udb end point
    udb_start = arcpy.PointGeometry(udb_line.firstPoint)
    udb_end = arcpy.PointGeometry(udb_line.lastPoint)
    start_connector = county_line.snapToLine(udb_start)
    end_connector = county_line.snapToLine(udb_end)

    # Cut the county boundary based on the extended UDB line
    cutter_points = [p for p in udb_line.getPart(0)]
    cutter_points.insert(0, start_connector.centroid)
    cutter_points.append(end_connector.centroid)
    cutter = arcpy.Polyline(arcpy.Array(cutter_points))
    cuts = county_poly.cut(cutter.projectAs(sr))

    # Tag the westernmost feature as outside the UDB
    x_mins = []
    for cut in cuts:
        x_min = min([pt.X for pt in cut.getPart(0)])
        x_mins.append(x_min)
    in_udb = [1 for _ in x_mins]
    min_idx = np.argmin(x_mins)
    in_udb[min_idx] = 0

    # Write cut polygons to output feature class
    with arcpy.da.InsertCursor(out_fc, ["SHAPE@", "IN_UDB"]) as c:
        for cut, b in zip(cuts, in_udb):
            c.insertRow([cut, b])

    return out_fc


# Transit Ridership
def read_transit_xls(xls_path, sheet=None, head_row=None, rename_dict=None):
    """XLS File Desc: Sheet 1 contains header and max rows for a sheet (65536),
                    data continue on subsequent sheets without header
        reads in the provided xls file and due to odd formatting concatenates
        the sheets into a single data frame. The
    Args:
        xls_path: str; String path to xls file
        sheet: str, int, list, or None, default None as we need to read the entire file
        head_row: int, list of int, default None as wee need to read the entire file
        rename_dict: dict; dictionary to map existing column names to more readable names
    Returns:
        pd.Dataframe; pandas dataframe of data from xls
    """
    # TODO: add logic to handle files that dont match existing format
    # TODO:     - example check may be to read all pages and see if row 0
    #               is the same or pages are empty
    # read the xls into dict
    wb = xlrd.open_workbook(filename=xls_path, logfile=open(os.devnull, 'w'))
    xls_dict = pd.read_excel(io=wb, engine="xlrd", sheet_name=sheet, header=head_row)
    # concatenate all sheets and set columns from sheet1:row1
    df = pd.concat(xls_dict.values())
    df.columns = df.iloc[0]
    df = df[df.index > 0]
    df = df.infer_objects()
    # rename columns
    if rename_dict:
        df.rename(columns=rename_dict, inplace=True)
        drop_cols = [col for col in df.columns if col not in rename_dict.values()]
        df.drop(columns=drop_cols, axis=1, inplace=True)
    return df


def read_transit_file_tag(file_path):
    """
    extracts a tag from the file path that is used in the naming of "ON" and "OFF"
    counts per stop
    Parameters
    ----------
    file_path: Path; string path of transit ridership file

    Returns
    -------
    tag: String
    """
    # returns "time_year_month" tag for ridership files
    # ex: AVERAGE_RIDERSHIP_PER_STOP_PER_TRIP_WEEKDAY_1411_2015_APR_standard_format.XLS
    #       ==> "1411_2015_APR"
    _, file_name = os.path.split(file_path)
    return "_".join(file_name.split("_")[7:10])


def update_dict(d, values, tag):
    """adds new key:value pairs to dictionary given a set of values and
        tags in the keys --- only valuable in the Transit ridership context
    Args:
        d: dict
        values: [String,...]; output value names
        tag: String; unique tag found in a column
    Returns:
        d: dict; updated with new key value pairs
    """
    for value in values:
        d[f"{value}_{tag}"] = value
    return d


def prep_transit_ridership(in_table, rename_dict, shape_fields, from_sr, to_sr, out_fc):
    """converts transit ridership data to a feature class and reformats attributes
    Args:
        in_table (str): xls file path
        rename_dict (dict): dictionary of {existing: new attribute} names
        shape_fields (list): [String,...] columns to be used as shape field (x,y)
        from_sr (SpatialReference): the spatial reference definition for coordinates listed in 'shape_fields'
        to_sr (SpatialReference): the spatial reference definition for output features
        out_fc (str): path to the output feature class
    Returns:
        out_fc: Path
    """
    # on/off data are tagged by the date the file was created
    file_tag = read_transit_file_tag(file_path=in_table)
    rename_dict = update_dict(d=rename_dict, values=["ON", "OFF", "TOTAL"], tag=file_tag)
    # read the transit file to dataframe
    transit_df = read_transit_xls(xls_path=in_table, rename_dict=rename_dict)
    # reduce precision to collapse points
    for shp_fld in shape_fields:
        transit_df[shp_fld] = transit_df[shp_fld].round(decimals=4)
    transit_df = transit_df.groupby(shape_fields +
                                    ["TIME_PERIOD"]).agg({"ON": "sum",
                                                          "OFF": "sum",
                                                          "TOTAL": "sum"}).reset_index()
    transit_df["TIME_PERIOD"] = np.where(
        transit_df["TIME_PERIOD"] == "2:00 AM - 2:45 AM",
        "EARLY AM 02:45AM-05:59AM",
        transit_df["TIME_PERIOD"]
    )
    # convert table to points
    return PMT.dfToPoints(df=transit_df, out_fc=out_fc, shape_fields=shape_fields,
                          from_sr=from_sr, to_sr=to_sr, overwrite=True)


# Parcel data
def clean_parcel_geometry(in_features, fc_key_field, new_fc_key, out_features=None):
    """cleans parcel geometry and sets common key to user supplied new_fc_key
    Args:
        in_features:
        fc_key_field:
        new_fc_key:
        out_features:
        overwrite (bool):
    Returns:

    """
    try:
        if out_features is None:
            raise ValueError
        else:
            temp_fc = make_inmem_path()
            arcpy.CopyFeatures_management(in_features=in_features, out_feature_class=temp_fc)
            # Repair geom and remove null geoms
            logger.log_msg("--- repair geometry")
            arcpy.RepairGeometry_management(in_features=temp_fc, delete_null="DELETE_NULL")
            # Alter field
            arcpy.AlterField_management(in_table=temp_fc, field=fc_key_field,
                                        new_field_name=new_fc_key, new_field_alias=new_fc_key)
            # Dissolve polygons
            logger.log_msg(f"--- dissolving parcel polygons on {new_fc_key}, and add count of polygons")
            arcpy.Dissolve_management(in_features=temp_fc, out_feature_class=out_features,
                                      dissolve_field=new_fc_key,
                                      statistics_fields="{} COUNT".format(new_fc_key), multi_part="MULTI_PART")
            return out_features
    except ValueError:
        logger.log_msg("output feature class path must be provided")


def prep_parcel_land_use_tbl(parcels_fc, parcel_lu_field, parcel_fields,
                             lu_tbl, tbl_lu_field, dtype_map=None, **kwargs):
    """Join parcels with land use classifications based on DOR use codes.
    Args:
        parcels_fc (str): path to parcel feature class
        parcel_lu_field (str): String; The column in `parcels_fc` with each parcel's DOR use code.
        parcel_fields: [String, ...]; Other columns in `parcels_fc` (such as an ID field, e.g.) to retain
            alongside land use codes.
        lu_tbl: Path; A csv table of land use groupings to associated with each parcel,
            keyed by DOR use code.
        tbl_lu_field: String; The column in `lu_tbl` with DOR use codes.
        dtype_map: {string: type}; Data type for data or columns. If any data type specifications are needed
            to properly parse `lu_tbl` provide them as a dictionary.
        **kwargs:
            Any other keyword arguments given are passed to the `pd.read_csv` method when reading `lu_tbl`.

    Returns:
        par_df: DataFrame
    """
    if dtype_map is None:
        dtype_map = {}
    # Dump parcels_fc to data frame
    if isinstance(parcel_fields, string_types):
        parcel_fields = [parcel_fields]
    par_fields = parcel_fields + [parcel_lu_field]
    par_df = pd.DataFrame(
        arcpy.da.TableToNumPyArray(parcels_fc, par_fields)  # TODO: null values
    )
    # Read in the land use reference table
    ref_table = pd.read_csv(lu_tbl, dtype=dtype_map, **kwargs)
    # Join
    return par_df.merge(ref_table, how="left", left_on=parcel_lu_field, right_on=tbl_lu_field)


# TODO: remove default values and be sure to import globals in preparer.py and insert there
def enrich_bg_with_parcels(bg_fc, parcels_fc, sum_crit=None, bg_id_field="GEOID10",
                           par_id_field="PARCELNO", par_lu_field="DOR_UC", par_bld_area="TOT_LVG_AREA",
                           par_sum_fields=["LND_VAL", "LND_SQFOOT", "JV", "NO_BULDNG", "NO_RES_UNTS", "TOT_LVG_AREA"]
                           ):
    """Relates parcels to block groups based on centroid location and summarizes
        key parcel fields to the block group level, including building floor area
        by potential activity type (residential, jobs by type, e.g.).
    Args:
        bg_fc (str): path to block group feature class
        parcels_fc (str): path to parcel feature class
        sum_crit (dict): Dictionary whose keys reflect column names to be generated to hold sums
            of parcel-level data in the output block group data frame, and whose
            values consist of at least one PMT comparator class (`Comp`, `And`).
            These are used to map parcel land use codes to LODES variables, e.g.
            An iterable of comparators in a value implies an `Or` operation.
        par_sum_fields (list): [String, ...], default=["LND_VAL", "LND_SQFOOT", "JV",
                                                       "NO_BULDNG", "NO_RES_UNTS", "TOT_LVG_AREA]
            If provided, these parcel fields will also be summed to the block-group level.
        bg_id_field (str): block group primary key attribute default="GEOID"
        par_id_field (str): parcel primary key attribute, default="PARCELNO"
        par_lu_field (str): parcel land use attribute, default="DOR_UC"
        par_bld_area (str): parcel building area attribute, default="TOT_LVG_AREA"
    Returns:
        bg_df (pd.DataFrame): DataFrame of block group ids and related/summarized parcel data
    """
    # Prep output
    if sum_crit is None:
        sum_crit = {}
    # PMT.checkOverwriteOutput(output=out_tbl, overwrite=overwrite)
    sr = arcpy.Describe(parcels_fc).spatialReference

    # Make parcel feature layer
    parcel_fl = arcpy.MakeFeatureLayer_management(parcels_fc, "__parcels__")
    par_fields = [par_id_field, par_lu_field, par_bld_area]
    if isinstance(par_sum_fields, string_types):
        par_sum_fields = [par_sum_fields]
    par_fields += [psf for psf in par_sum_fields if psf not in par_fields]

    try:
        # Iterate over bg features
        print("--- analyzing block group features")
        bg_fields = ["SHAPE@", bg_id_field]
        bg_stack = []
        with arcpy.da.SearchCursor(
                bg_fc, bg_fields, spatial_reference=sr) as bgc:
            for bgr in bgc:
                bg_poly, bg_id = bgr
                # Select parcels in this BG
                arcpy.SelectLayerByLocation_management(parcel_fl, "HAVE_THEIR_CENTER_IN", bg_poly)
                # Dump selected to data frame
                par_df = PMT.featureclass_to_df(in_fc=parcel_fl, keep_fields=par_fields, null_val=0)
                if len(par_df) == 0:
                    print(f"---  --- no parcels found for BG {bg_id}")  # TODO: convert to warning?
                # Get mean parcel values # TODO: this assumes single part features, might not be needed now?
                par_grp_fields = [par_id_field] + par_sum_fields
                par_sum = par_df[par_grp_fields].groupby(par_id_field).mean()
                # Summarize totals to BG level
                par_sum[bg_id_field] = bg_id
                bg_grp_fields = [bg_id_field] + par_sum_fields
                bg_sum = par_sum[bg_grp_fields].groupby(bg_id_field).sum()
                # Select and summarize new fields
                for grouping in sum_crit.keys():
                    # Mask based on land use criteria
                    crit = PMT.Or(par_df[par_lu_field], sum_crit[grouping])
                    mask = crit.eval()
                    # Summarize masked data
                    #  - Parcel means (to account for multi-poly's)
                    area = par_df[mask].groupby([par_id_field]).mean()[par_bld_area]
                    #  - BG Sums
                    if len(area) > 0:
                        area = area.sum()
                    else:
                        area = 0
                    bg_sum[grouping] = area
                bg_stack.append(bg_sum.reset_index())
        # Join bg sums to outfc
        print("--- joining parcel summaries to block groups")
        bg_df = pd.concat(bg_stack)
        print(f"---  --- {len(bg_df)} block group rows")
        return bg_df
        # PMT.dfToTable(df=bg_df, out_table=out_tbl)
    except:
        raise
    finally:
        arcpy.Delete_management(parcel_fl)


def get_field_dtype(in_table, field):
    arc_to_pd = {"Double": np.float, "Integer": np.int, "String": np.str}
    f_dtype = [f.type for f in arcpy.ListFields(in_table) if f.name == field]
    return arc_to_pd.get(f_dtype[0])


def enrich_bg_with_econ_demog(tbl_path, tbl_id_field, join_tbl, join_id_field, join_fields):
    """Adds data from another raw table as new columns based on teh fields provided.
    Args:
        tbl_path (str): path table being updated
        tbl_id_field (str): table primary key
        join_tbl (str): path to table being joined with tbl_path
        join_id_field (str): join table foreign key
        join_fields (list): [String, ...]; list of fields to include in update
    Returns:
        None
    """
    try:
        if is_gz_file(join_tbl):
            tbl_df = pd.read_csv(join_tbl, usecols=join_fields, compression='gzip')
        else:
            tbl_df = pd.read_csv(join_tbl, usecols=join_fields)
        tbl_id_type = get_field_dtype(in_table=tbl_path, field=tbl_id_field)
        tbl_df[join_id_field] = tbl_df[join_id_field].astype(tbl_id_type)
        if all(item in tbl_df.columns.values.tolist() for item in join_fields):
            PMT.extendTableDf(in_table=tbl_path, table_match_field=tbl_id_field,
                              df=tbl_df, df_match_field=join_id_field)
        else:
            raise ValueError
    except ValueError:
        print("--- --- fields provided are not in join table (join_tbl)")


# TODO: remove default values for fc_key_field and tbl_key_field and ensure these are globals in preparer.py
def prep_parcels(in_fc, in_tbl, out_fc, fc_key_field="PARCELNO", new_fc_key_field="FOLIO",
                 tbl_key_field="PARCEL_ID", tbl_renames=None, **kwargs):
    """
        Starting with raw parcel features and raw parcel attributes in a table,
        clean features by repairing invalid geometries, deleting null geometries,
        and dissolving common parcel ID's. Then join attribute data based on
        the parcel ID field, managing column names in the process.

    Args:
        in_fc: Path or feature layer; A collection of raw parcel features (shapes)
        in_tbl: String; path to a table of raw parcel attributes.
        out_fc: Path
            The path to the output feature class that will contain clean parcel
            geometries with attribute columns joined.
        fc_key_field: String; default="PARCELNO"
            The field in `in_fc` that identifies each parcel feature.
        new_fc_key_field: String; parcel common key used throughout downstream processing
        tbl_key_field: String; default="PARCEL_ID"
            The field in `in_csv` that identifies each parcel feature.
        tbl_renames: dict; default={}
            Dictionary for renaming columns from `in_csv`. Keys are current column
            names; values are new column names.
        overwrite (bool): true/false value to determine whether to overwrite an exisiting parcel layer
        kwargs:
            Keyword arguments for reading csv data into pandas (dtypes, e.g.)
    Returns:
        updates parcel data
    """
    # prepare geometry data
    logger.log_msg("--- cleaning geometry")
    if tbl_renames is None:
        tbl_renames = {}
    out_fc = clean_parcel_geometry(in_features=in_fc, fc_key_field=fc_key_field,
                                   new_fc_key=new_fc_key_field, out_features=out_fc)
    # Read tabular files
    _, ext = os.path.splitext(in_tbl)
    if ext == ".csv":
        logger.log_msg("--- read csv tables")
        par_df = pd.read_csv(filepath_or_buffer=in_tbl, **kwargs)
    elif ext == ".dbf":
        logger.log_msg("--- read dbf tables")
        par_df = dbf_to_df(dbf_file=in_tbl, upper=False)
    else:
        logger.log_msg("input parcel tabular data must be 'dbf' or 'csv'")
    # ensure key is 12 characters with leading 0's for join to geo data
    par_df[tbl_key_field] = par_df[tbl_key_field].map(lambda x: f'{x:0>12}')
    # Rename columns if needed
    logger.log_msg("--- renaming columns")
    tbl_renames[tbl_key_field] = new_fc_key_field
    par_df.rename(mapper=tbl_renames, axis=1, inplace=True)

    # Add columns to dissolved features
    print("--- joining attributes to features")
    PMT.extendTableDf(in_table=out_fc, table_match_field=new_fc_key_field,
                      df=par_df, df_match_field=new_fc_key_field)


# impervious surface
def unzip_data_to_temp(zipped_file):
    temp_dir = tempfile.TemporaryDirectory()

    return temp_dir.name


def get_raster_file(folder):
    # Get the name of the raster from within the zip (the .img file), there should be only one
    rast_files = []
    raster_formats = [".img", ".tif"]
    logger.log_msg(f"--- finding all raster files of type {raster_formats}")
    try:
        for file in os.listdir(folder):
            for extension in raster_formats:
                if fnmatch.fnmatch(file, f"*{extension}"):
                    rast_files.append(PMT.makePath(folder, file))

        if len(rast_files) == 1:
            return rast_files[0]
        else:
            raise ValueError
    except ValueError:
        logger.log_msg("More than one Raster/IMG file is present in the zipped folder")


def prep_imperviousness(zip_path, clip_path, out_dir, transform_crs=None):
    """
    Clean a USGS impervious surface raster by Clipping to the bounding box of a study area
        and transforming the clipped raster to a desired CRS

    Args:
        zip_path: Path
            .zip folder of downloaded imperviousness raster (see the
            `dl_imperviousness` function)
        clip_path: Path
            path of study area polygon(s) whose bounding box will be used to clip
            the raster
        out_dir: Path
            save location for the clipped and transformed raster
        transform_crs: Anything accepted by arcpy.SpatialReference(), optional
            Identifier of spatial reference to which to transform the clipped
            raster; can be any form accepted by arcpy.SpatialReference()

    Returns:
        File will be clipped, transformed, and saved to the save directory; the
        save path will be returned upon completion
    """
    # temp_unzip_folder = unzip_data_to_temp(zipped_file=zip_path)
    with tempfile.TemporaryDirectory() as temp_unzip_folder:
        logger.log_msg("--- unzipping imperviousness raster in temp directory")
        with zipfile.ZipFile(zip_path, 'r') as z:
            z.extractall(temp_unzip_folder)
        raster_file = get_raster_file(folder=temp_unzip_folder)

        # define the output file from input file
        rast_name, ext = os.path.splitext(os.path.split(raster_file)[1])
        clipped_raster = PMT.makePath(temp_unzip_folder, f"clipped{ext}")

        logger.log_msg("--- checking if a transformation of the clip geometry is necessary")
        # Transform the clip geometry if necessary
        raster_sr = arcpy.Describe(raster_file).spatialReference
        clip_sr = arcpy.Describe(clip_path).spatialReference
        if raster_sr != clip_sr:
            logger.log_msg("--- reprojecting clipping geometry to match raster")
            project_file = PMT.makePath(temp_unzip_folder, "Project.shp")
            arcpy.Project_management(in_dataset=clip_path, out_dataset=project_file, out_coor_system=raster_sr)
            clip_path = project_file

        # Grab the bounding box of the clipping file
        logger.log_msg("--- clipping raster data to project extent")
        bbox = arcpy.Describe(clip_path).Extent
        arcpy.Clip_management(in_raster=raster_file, rectangle="", out_raster=clipped_raster,
                              in_template_dataset=bbox.polygon, clipping_geometry="ClippingGeometry")

        # Transform the clipped raster
        logger.log_msg("--- copying/reprojecting raster out to project CRS")
        transform_crs = arcpy.SpatialReference(transform_crs)
        out_raster = PMT.makePath(out_dir, f"{rast_name}_clipped{ext}")
        if transform_crs != raster_sr:
            arcpy.ProjectRaster_management(in_raster=clipped_raster, out_raster=out_raster,
                                           out_coor_system=transform_crs, resampling_type="NEAREST")
        else:
            arcpy.CopyRaster_management(in_raster=clipped_raster, out_rasterdataset=out_raster)
    return out_raster


def analyze_imperviousness(impervious_path, zone_geometries_path, zone_geometries_id_field):
    """
        Summarize percent impervious surface cover in each of a collection of zones
    Args:
        impervious_path: Path
            path to clipped/transformed imperviousness raster (see the
            `prep_imperviousness` function)
        zone_geometries_path: Path
            path to polygon geometries to which imperviousness will be summarized
        zone_geometries_id_field: str
            id field in the zone geometries
    Returns:
        pandas dataframe; table of impervious percent within the zone geometries
    """

    logger.log_msg("--- matching imperviousness to zone geometries")
    logger.log_msg("--- --- setting up an intermediates gdb")
    with tempfile.TemporaryDirectory() as temp_dir:
        arcpy.CreateFileGDB_management(out_folder_path=temp_dir, out_name="Intermediates.gdb")
        intmd_gdb = makePath(temp_dir, "Intermediates.gdb")

        # Convert raster to point (and grabbing cell size)
        logger.log_msg("--- --- converting raster to point")
        rtp_path = makePath(intmd_gdb, "raster_to_point")
        arcpy.RasterToPoint_conversion(in_raster=impervious_path,
                                       out_point_features=rtp_path)

        # Intersect raster with zones
        logger.log_msg("--- --- matching raster points to zones")
        intersection_path = makePath(intmd_gdb, "intersection")
        arcpy.Intersect_analysis(in_features=[rtp_path, zone_geometries_path],
                                 out_feature_class=intersection_path)

        # Load the intersection data
        logger.log_msg("--- --- loading raster/zone data")
        load_fields = [zone_geometries_id_field, "grid_code"]
        df = arcpy.da.FeatureClassToNumPyArray(in_table=intersection_path,
                                               field_names=load_fields)
        df = pd.DataFrame(df)

    # Values with 127 are nulls -- replace with 0
    logger.log_msg("--- --- replacing null impervious values with 0")
    df['grid_code'] = df['grid_code'].replace(127, 0)

    logger.log_msg("--- summarizing zonal imperviousness statistics")
    logger.log_msg("--- grabbing impervious raster cell size")
    cellx = arcpy.GetRasterProperties_management(in_raster=impervious_path, property_type="CELLSIZEX")
    celly = arcpy.GetRasterProperties_management(in_raster=impervious_path, property_type="CELLSIZEY")
    cs = float(cellx.getOutput(0)) * float(celly.getOutput(0))

    # Groupby-summarise the variables of interest
    logger.log_msg("--- --- calculating zonal summaries")
    zonal = df.groupby(zone_geometries_id_field)["grid_code"].agg(
        [("IMP_PCT", np.mean),
         ("TotalArea", lambda x: x.count() * cs),
         ("NonDevArea", lambda x: x[x == 0].count() * cs),
         ("DevOSArea", lambda x: x[x.between(1, 19)].count() * cs),
         ("DevLowArea", lambda x: x[x.between(20, 49)].count() * cs),
         ("DevMedArea", lambda x: x[x.between(50, 79)].count() * cs),
         ("DevHighArea", lambda x: x[x >= 80].count() * cs)])
    return zonal.reset_index()


def analyze_blockgroup_model(bg_enrich_path, bg_key, fields="*", acs_years=None, lodes_years=None, save_directory=None):
    """
        fit linear models to block group-level total employment, population, and
        commutes at the block group level, and save the model coefficients for
        future prediction

    Args:
        bg_enrich_path : str
            path to enriched block group data, with a fixed-string wild card for
            year (see Notes)
        acs_years : list of int
            years for which ACS variables (population, commutes) are present in
            the data
        lodes_years : list of int
            years for which LODES variables (employment) are present in the data
        save_directory : str
            directory to which to save the model coefficients (results will be
            saved as a csv)

    Notes:
        in `bg_enrich_path`, replace the presence of a year with the string
        "{year}". For example, if your enriched block group data for 2010-2015 is
        stored at "Data_2010.gdb/enriched", "Data_2010.gdb/enriched", ..., then
        `bg_enrich_path = "Data_{year}.gdb/enriched"`.

    Returns:
        save_path : str
            path to a table of model coefficients
    """

    logger.log_msg("--- reading input data (block group)")
    df = []
    years = np.unique(np.concatenate([acs_years, lodes_years]))
    for year in years:
        logger.log_msg(' '.join(["----> Loading", str(year)]))
        # Read
        load_path = re.sub("YEAR", str(year), bg_enrich_path, flags=re.IGNORECASE)
        # fields = [f.name for f in arcpy.ListFields(load_path)]
        tab = pd.DataFrame(
            arcpy.da.FeatureClassToNumPyArray(
                in_table=load_path, field_names=fields, null_value=0
            )
        )
        # Edit
        tab["Year"] = year
        tab["Since_2013"] = year - 2013
        tab["Total_Emp_Area"] = (
                tab["CNS_01_par"] + tab["CNS_02_par"] + tab["CNS_03_par"] +
                tab["CNS_04_par"] + tab["CNS_05_par"] + tab["CNS_06_par"] +
                tab["CNS_07_par"] + tab["CNS_08_par"] + tab["CNS_09_par"] +
                tab["CNS_10_par"] + tab["CNS_11_par"] + tab["CNS_12_par"] +
                tab["CNS_13_par"] + tab["CNS_14_par"] + tab["CNS_15_par"] +
                tab["CNS_16_par"] + tab["CNS_17_par"] + tab["CNS_18_par"] +
                tab["CNS_19_par"] + tab["CNS_20_par"]
        )
        if year in lodes_years:
            tab["Total_Employment"] = (
                    tab["CNS01"] + tab["CNS02"] + tab["CNS03"] + tab["CNS04"] +
                    tab["CNS05"] + tab["CNS06"] + tab["CNS07"] + tab["CNS08"] +
                    tab["CNS09"] + tab["CNS10"] + tab["CNS11"] + tab["CNS12"] +
                    tab["CNS13"] + tab["CNS14"] + tab["CNS15"] + tab["CNS16"] +
                    tab["CNS17"] + tab["CNS18"] + tab["CNS19"] + tab["CNS20"]
            )
        if year in acs_years:
            tab["Total_Population"] = (
                    tab["Total_Non_Hisp"] + tab["Total_Hispanic"]
            )
        # Store
        df.append(tab)

    # Bind up the table, filling empty rows
    df = pd.concat(df, ignore_index=True)

    # 2. Model
    # --------

    # Variable setup: defines our variables of interest for modeling
    independent_variables = ["LND_VAL", "LND_SQFOOT", "JV", "TOT_LVG_AREA",
                             "NO_BULDNG", "NO_RES_UNTS", "RES_par",
                             "CNS_01_par", "CNS_02_par", "CNS_03_par",
                             "CNS_04_par", "CNS_05_par", "CNS_06_par",
                             "CNS_07_par", "CNS_08_par", "CNS_09_par",
                             "CNS_10_par", "CNS_11_par", "CNS_12_par",
                             "CNS_13_par", "CNS_14_par", "CNS_15_par",
                             "CNS_16_par", "CNS_17_par", "CNS_18_par",
                             "CNS_19_par", "CNS_20_par", "Total_Emp_Area",
                             "Since_2013"]
    response = {"Total_Employment": lodes_years,
                "Total_Population": acs_years,
                "Total_Commutes": acs_years}

    # Step 1: Overwrite NA values with 0 (where we should have data but don't)
    # -- parcel-based variables should be there every time: fill all with 0
    # -- job variables should be there for `lodes_years`: fill these with 0
    # -- dem variables should be there for `acs_years`: fill these with 0
    logger.log_msg("--- replacing missing values")
    parcel_na_dict = {iv: 0 for iv in independent_variables}
    df.fillna(parcel_na_dict,
              inplace=True)
    df.loc[(df.Total_Employment.isna()) & df.Year.isin(lodes_years), "Total_Employment"] = 0
    df.loc[(df.Total_Population.isna()) & df.Year.isin(acs_years), "Total_Population"] = 0
    df.loc[(df.Total_Commutes.isna()) & df.Year.isin(acs_years), "Total_Commutes"] = 0
    keep_cols = [bg_key, "Year"] + independent_variables + list(response.keys())
    df = df[keep_cols]

    # Step 2: conduct modeling by extracting a correlation matrix between candidate
    # explanatories and our responses, identifying explanatories with significant
    # correlations to our response, and fitting a MLR using these explanatories
    logger.log_msg("--- fitting and applying models")
    fits = []
    for key, value in response.items():
        logger.log_msg(' '.join(["---->", key]))
        # Subset to relevant years for relevant years
        mdf = df[df.Year.isin(value)][independent_variables + [key]]
        n = len(mdf.index)
        # Correlation of all explanatories with response
        corr_mat = mdf.corr()
        cwr = corr_mat[key]
        cwr.drop(key, inplace=True)
        cwr = cwr[~cwr.isna()]
        # Calculate t statistic and p-value for correlation test
        t_stat = cwr * np.sqrt((n - 2) / (1 - cwr ** 2))
        p_values = pd.Series(scipy.stats.t.sf(t_stat, n - 2) * 2,
                             index=t_stat.index)
        # Variables for the model
        mod_vars = []
        cutoff = 0.05
        while len(mod_vars) == 0:
            mod_vars = p_values[p_values.le(cutoff)].index.tolist()
            cutoff += 0.05
        # Fit a multiple linear regression
        regr = linear_model.LinearRegression()
        regr.fit(X=mdf[mod_vars],
                 y=mdf[[key]])
        # Save the model coefficients
        fits.append(pd.Series(regr.coef_[0],
                              index=mod_vars,
                              name=key))

    # Step 3: combine results into a single df
    logger.log_msg("--- formatting model coefficients into a single table")
    coefs = pd.concat(fits, axis=1).reset_index()
    coefs.rename(columns={"index": "Variable"},
                 inplace=True)
    coefs.fillna(0,
                 inplace=True)

    # 3. Write
    # --------

    logger.log_msg("--- writing results")
    save_path = makePath(save_directory,
                         "block_group_model_coefficients.csv")
    coefs.to_csv(save_path,
                 index=False)

    # Done
    # ----
    return save_path


def analyze_blockgroup_apply(year, bg_enrich_path, bg_geometry_path, bg_id_field,
                             model_coefficients_path, save_gdb_location, shares_from=None):
    """
        predict block group-level total employment, population, and commutes using
        pre-fit linear models, and apply a shares-based approach to subdivide
        totals into relevant subgroups

    Args:
        year : int
            year of the `bg_enrich` data
        bg_enrich_path : str
            path to enriched block group data; this is the data to which the
            models will be applied
        bg_geometry_path : str
            path to geometry of block groups underlying the data
        model_coefficients_path : str
            path to table of model coefficients
        save_gdb_location : str
            gdb location to which to save the results (results will be saved as a
            table)
        shares_from : dict, optional
            if the year of interest does not have observed data for either LODES
            or ACS, provide other files from which subgroup shares can be
            calculated (with the keys "LODES" and "ACS", respectively).
            For example, imagine that you are applying the models to a year where
            ACS data was available but LODES data was not. Then,
            `shares_from = {"LODES": "path_to_most_recent_bg_enrich_file_with_LODES"}.
            A separate file does not need to be referenced for ACS because the
            data to which the models are being applied already reflects shares for
            ACS variables.
            The default is None, which assumes LODES and ACS data are available
            for the year of interest in the provided `bg_enrich` file

    Returns:
        save_path : str
            path to a table of model application results
    """

    logger.log_msg("--- reading input data (block group)")
    fields = [f.name for f in arcpy.ListFields(bg_enrich_path)]
    df = pd.DataFrame(
        arcpy.da.FeatureClassToNumPyArray(in_table=bg_enrich_path, field_names=fields, null_value=0)
    )

    df["Since_2013"] = year - 2013
    df["Total_Emp_Area"] = (
            df["CNS_01_par"] + df["CNS_02_par"] + df["CNS_03_par"] +
            df["CNS_04_par"] + df["CNS_05_par"] + df["CNS_06_par"] +
            df["CNS_07_par"] + df["CNS_08_par"] + df["CNS_09_par"] +
            df["CNS_10_par"] + df["CNS_11_par"] + df["CNS_12_par"] +
            df["CNS_13_par"] + df["CNS_14_par"] + df["CNS_15_par"] +
            df["CNS_16_par"] + df["CNS_17_par"] + df["CNS_18_par"] +
            df["CNS_19_par"] + df["CNS_20_par"]
    )
    # Fill na
    independent_variables = ["LND_VAL", "LND_SQFOOT", "JV", "TOT_LVG_AREA",
                             "NO_BULDNG", "NO_RES_UNTS", "RES_par",
                             "CNS_01_par", "CNS_02_par", "CNS_03_par",
                             "CNS_04_par", "CNS_05_par", "CNS_06_par",
                             "CNS_07_par", "CNS_08_par", "CNS_09_par",
                             "CNS_10_par", "CNS_11_par", "CNS_12_par",
                             "CNS_13_par", "CNS_14_par", "CNS_15_par",
                             "CNS_16_par", "CNS_17_par", "CNS_18_par",
                             "CNS_19_par", "CNS_20_par", "Total_Emp_Area",
                             "Since_2013"]
    parcel_na_dict = {iv: 0 for iv in independent_variables}
    df.fillna(parcel_na_dict, inplace=True)

    # 2. Apply models
    # ---------------
    logger.log_msg("--- applying models to predict totals")
    # Load the coefficients
    coefs = pd.read_csv(model_coefficients_path)
    # Predict using matrix multiplication
    mod_inputs = df[coefs["Variable"]]
    coef_values = coefs.drop(columns="Variable")
    preds = np.matmul(mod_inputs.to_numpy(), coef_values.to_numpy())
    preds = pd.DataFrame(data=preds)
    preds.columns = coef_values.columns.tolist()
    pwrite = pd.concat([df[[bg_id_field]], preds], axis=1)
    # If any prediction is below 0, turn it to 0
    pwrite.loc[pwrite.Total_Employment < 0, "Total_Employment"] = 0
    pwrite.loc[pwrite.Total_Population < 0, "Total_Population"] = 0
    pwrite.loc[pwrite.Total_Commutes < 0, "Total_Commutes"] = 0

    # 3. Shares
    # ---------

    # Variable setup: defines our variables of interest for modeling
    dependent_variables_emp = ["CNS01", "CNS02", "CNS03", "CNS04", "CNS05",
                               "CNS06", "CNS07", "CNS08", "CNS09", "CNS10",
                               "CNS11", "CNS12", "CNS13", "CNS14", "CNS15",
                               "CNS16", "CNS17", "CNS18", "CNS19", "CNS20"]
    dependent_variables_pop_tot = ["Total_Hispanic", "Total_Non_Hisp"]
    dependent_variables_pop_sub = ["White_Hispanic", "Black_Hispanic",
                                   "Asian_Hispanic", "Multi_Hispanic",
                                   "Other_Hispanic", "White_Non_Hisp",
                                   "Black_Non_Hisp", "Asian_Non_Hisp",
                                   "Multi_Non_Hisp", "Other_Non_Hisp"]
    dependent_variables_trn = ["Drove", "Carpool", "Transit",
                               "NonMotor", "Work_From_Home", "AllOther"]
    acs_vars = dependent_variables_pop_tot + dependent_variables_pop_sub + dependent_variables_trn

    # Pull shares variables from appropriate sources, recognizing that they
    # may not all be the same!
    logger.log_msg("--- formatting shares data")
    # Format
    if shares_from is not None:
        if "LODES" in shares_from.keys():
            lodes = PMT.featureclass_to_df(in_fc=shares_from["LODES"],
                                           keep_fields=[bg_id_field] + dependent_variables_emp, null_val=0.0)
        else:
            lodes = df[[bg_id_field] + dependent_variables_emp]
        if "ACS" in shares_from.keys():
            acs = PMT.featureclass_to_df(in_fc=shares_from["ACS"],
                                         keep_fields=[bg_id_field] + acs_vars, null_val=0.0)
        else:
            acs = df[[bg_id_field] + acs_vars]
    else:
        lodes = df[[bg_id_field] + dependent_variables_emp]
        acs = df[[bg_id_field] + acs_vars]
    # merge and replace NA
    shares_df = pd.merge(lodes, acs, on=bg_id_field, how="left")
    shares_df.fillna(0, inplace=True)

    # Step 2: Calculate shares relative to total
    # This is done relative to the "Total" variable for each group
    logger.log_msg("--- calculating shares")
    shares_dict = {}
    for name, vrs in zip(["Emp", "Pop_Tot", "Pop_Sub", "Comm"],
                         [dependent_variables_emp,
                          dependent_variables_pop_tot,
                          dependent_variables_pop_sub,
                          dependent_variables_trn]):
        sdf = shares_df[vrs]
        sdf["TOTAL"] = sdf.sum(axis=1)
        for d in vrs:
            sdf[d] = sdf[d] / sdf["TOTAL"]
        sdf[bg_id_field] = shares_df[bg_id_field]
        sdf.drop(columns="TOTAL",
                 inplace=True)
        shares_dict[name] = sdf

    # Step 3: some rows have NA shares because the total for that class of
    # variables was 0. For these block groups, take the average share of all
    # block groups that touch that one
    logger.log_msg("--- estimating missing shares")
    # What touches what? # TODO: add make_inmem
    temp = PMT.make_inmem_path()
    arcpy.PolygonNeighbors_analysis(in_features=bg_geometry_path, out_table=temp, in_fields=bg_id_field)

    touch = pd.DataFrame(
        arcpy.da.FeatureClassToNumPyArray(
            in_table=temp, field_names=[f"src_{bg_id_field}", f"nbr_{bg_id_field}"]
        )
    )
    touch.rename(columns={f"src_{bg_id_field}": bg_id_field, f"nbr_{bg_id_field}": "Neighbor"}, inplace=True)
    # Loop filling of NA by mean of adjacent non-NAs
    ctf = 1
    i = 1
    while (ctf > 0):
        # First, identify cases where we need to fill NA
        to_fill = []
        for key, value in shares_dict.items():
            f = value[value.isna().any(axis=1)]
            f = f[[bg_id_field]]
            f["Fill"] = key
            to_fill.append(f)
        to_fill = pd.concat(to_fill, ignore_index=True)
        # Create a neighbors table
        nt = pd.merge(to_fill, touch, how="left", on=bg_id_field)
        nt.rename(columns={bg_id_field: "Source", "Neighbor": bg_id_field}, inplace=True)
        # Now, merge in the shares data for appropriate rows
        fill_by_touching = {}
        nrem = []
        for key, value in shares_dict.items():
            fill_df = pd.merge(nt[nt.Fill == key], value, how="left", on=bg_id_field)
            nv = fill_df.groupby("Source").mean()
            nv["RS"] = nv.sum(axis=1)
            data_cols = [c for c in nv.columns.tolist() if c != bg_id_field]
            for d in data_cols:
                nv[d] = nv[d] / nv["RS"]
            nv.drop(columns="RS", inplace=True)
            nv = nv.reset_index()
            nv.rename(columns={"Source": bg_id_field}, inplace=True)
            not_replaced = value[~value[bg_id_field].isin(nv[bg_id_field])]
            replaced = pd.concat([not_replaced, nv])
            fill_by_touching[key] = replaced
            nrem.append(len(replaced[replaced.isna().any(axis=1)].index))
        # Now, it's possible that some block group/year combos to be filled had
        # 0 block groups in that year touching them that had data. If this happened,
        # we're goisadfsdfsdfng to repeat the process. Check by summing nrem
        # and initialize by resetting the shares dict
        ctf = sum(nrem)
        i += 1
        shares_dict = fill_by_touching

    # Step 4: merge and format the shares
    logger.log_msg("--- merging and formatting shares")
    filled_shares = [df.set_index(bg_id_field) for df in shares_dict.values()]
    cs_shares = pd.concat(filled_shares, axis=1).reset_index()
    cs_shares.rename(columns={"index": bg_id_field}, inplace=True)

    # 4. Block group estimation
    # -------------------------

    logger.log_msg("--- estimating variable levels using model estimates and shares")
    # Now, our allocations are simple multiplication problems! Hooray!
    # So, all we have to do is multiply the shares by the appropriate column
    # First, we'll merge our estimates and shares
    alloc = pd.merge(pwrite,
                     cs_shares,
                     on=bg_id_field)
    # We'll do employment first
    for d in dependent_variables_emp:
        alloc[d] = alloc[d] * alloc.Total_Employment
    # Now population
    for d in dependent_variables_pop_tot:
        alloc[d] = alloc[d] * alloc.Total_Population
    for d in dependent_variables_pop_sub:
        alloc[d] = alloc[d] * alloc.Total_Population
    # Finally commutes
    for d in dependent_variables_trn:
        alloc[d] = alloc[d] * alloc.Total_Commutes

    # 5. Writing
    # ----------

    logger.log_msg("--- writing outputs")
    # Here we write block group for allocation
    save_path = makePath(save_gdb_location,
                         "Modeled_blockgroups")
    dfToTable(df=alloc,
              out_table=save_path)

    # Done
    # --- -
    return save_path


def analyze_blockgroup_allocate(out_gdb, bg_modeled, bg_geom, bg_id_field,
                                parcel_fc, parcels_id="FOLIO", parcel_lu="DOR_UC", parcel_liv_area="TOT_LVG_AREA"):
    """Allocate block group data to parcels using relative abundances of
        parcel building square footage
    Args:
        parcel_fc: Path
            path to shape of parcel polygons, containing at a minimum a unique ID
            field, land use field, and total living area field (Florida DOR)
        bg_modeled: Path
            path to table of modeled block group job, populatiom, and commute
            data for allocation
        bg_geom: Path
            path to feature class of block group polygons
        out_gdb: Path
            path to location in which the allocated results will be saved
        parcels_id: str
            unique ID field in the parcels shape
            Default is "PARCELNO" for Florida parcels
        parcel_lu: str
            land use code field in the parcels shape
            Default is "DOR_UC" for Florida parcels
        parcel_liv_area: str
            building square footage field in the parcels shape
            Default is "TOT_LVG_AREA" for Florida parcels
    Returns:
        path of location at which the allocation results are saved.
        Saving will be completed as part of the function. The allocation estimates
        will be joined to the original parcels shape

    """

    # Organize constants for allocation
    lodes_attrs = ['CNS01', 'CNS02', 'CNS03', 'CNS04', 'CNS05',
                   'CNS06', 'CNS07', 'CNS08', 'CNS09', 'CNS10',
                   'CNS11', 'CNS12', 'CNS13', 'CNS14', 'CNS15',
                   'CNS16', 'CNS17', 'CNS18', 'CNS19', 'CNS20']
    demog_attrs = ['Total_Hispanic', 'White_Hispanic', 'Black_Hispanic',
                   'Asian_Hispanic', 'Multi_Hispanic', 'Other_Hispanic',
                   'Total_Non_Hisp', 'White_Non_Hisp', 'Black_Non_Hisp',
                   'Asian_Non_Hisp', 'Multi_Non_Hisp', 'Other_Non_Hisp']
    commute_attrs = ['Drove', 'Carpool', 'Transit',
                     'NonMotor', 'Work_From_Home', 'AllOther']
    block_group_attrs = [bg_id_field] + lodes_attrs + demog_attrs + commute_attrs

    # Initialize spatial processing by intersecting
    print("--- intersecting blocks and parcels")
    temp_spatial = make_inmem_path()
    copyFeatures(in_fc=bg_geom, out_fc=temp_spatial)
    arcpy.JoinField_management(in_data=temp_spatial, in_field=bg_id_field,
                               join_table=bg_modeled, join_field=bg_id_field)
    parcel_fields = [parcels_id, parcel_lu, parcel_liv_area, "Shape_Area"]
    intersect_fc = intersectFeatures(summary_fc=temp_spatial, disag_fc=parcel_fc, disag_fields=parcel_fields)
    intersect_fields = parcel_fields + block_group_attrs
    intersect_df = featureclass_to_df(in_fc=intersect_fc, keep_fields=intersect_fields)

    # Format data for allocation
    logger.log_msg("--- formatting block group for allocation data")
    # set any value below 0 to 0 and set any land use from -1 to NA
    to_clip = lodes_attrs + demog_attrs + commute_attrs + [parcel_liv_area, "Shape_Area"]
    for var in to_clip:
        intersect_df[f"{var}"] = intersect_df[f"{var}"].clip(lower=0)
    # 2. replace -1 in DOR_UC with NA
    pluf = parcel_lu
    elu = intersect_df[pluf] == -1
    intersect_df.loc[elu, pluf] = None

    # Step 1 in allocation is totaling the living area by activity in each block group.
    # To do this, we define in advance which activities can go to which land uses

    # First, we set up this process by matching activities to land uses
    print("--- setting up activity-land use matches...")
    lu_mask = {
        'CNS01': ((intersect_df[pluf] >= 50) & (intersect_df[pluf] <= 69)),
        'CNS02': (intersect_df[pluf] == 92),
        'CNS03': (intersect_df[pluf] == 91),
        'CNS04': ((intersect_df[pluf] == 17) | (intersect_df[pluf] == 19)),
        'CNS05': ((intersect_df[pluf] == 41) | (intersect_df[pluf] == 42)),
        'CNS06': (intersect_df[pluf] == 29),
        'CNS07': ((intersect_df[pluf] >= 11) & (intersect_df[pluf] <= 16)),
        'CNS08': ((intersect_df[pluf] == 48) | (intersect_df[pluf] == 49) | (intersect_df[pluf] == 20)),
        'CNS09': ((intersect_df[pluf] == 17) | (intersect_df[pluf] == 18) | (intersect_df[pluf] == 19)),
        'CNS10': ((intersect_df[pluf] == 23) | (intersect_df[pluf] == 24)),
        'CNS11': ((intersect_df[pluf] == 17) | (intersect_df[pluf] == 18) | (intersect_df[pluf] == 19)),
        'CNS12': ((intersect_df[pluf] == 17) | (intersect_df[pluf] == 18) | (intersect_df[pluf] == 19)),
        'CNS13': ((intersect_df[pluf] == 17) | (intersect_df[pluf] == 18) | (intersect_df[pluf] == 19)),
        'CNS14': (intersect_df[pluf] == 89),
        'CNS15': ((intersect_df[pluf] == 72) | (intersect_df[pluf] == 83) | (intersect_df[pluf] == 84)),
        'CNS16': ((intersect_df[pluf] == 73) | (intersect_df[pluf] == 85)),
        'CNS17': (((intersect_df[pluf] >= 30) & (intersect_df[pluf] <= 38)) | (intersect_df[pluf] == 82)),
        'CNS18': ((intersect_df[pluf] == 21) | (intersect_df[pluf] == 22) | (intersect_df[pluf] == 33) |
                  (intersect_df[pluf] == 39)),
        'CNS19': ((intersect_df[pluf] == 27) | (intersect_df[pluf] == 28)),
        'CNS20': ((intersect_df[pluf] >= 86) & (intersect_df[pluf] <= 89)),
        'Population': (((intersect_df[pluf] >= 1) & (intersect_df[pluf] <= 9)) |
                       ((intersect_df[pluf] >= 100) & (intersect_df[pluf] <= 102)))
    }

    # Note that our activity-land use matches aren't guaranteed because they are subjectively defined.
    # To that end, we need backups in case a block group is entirely missing all possible land uses
    # for an activity.
    #   - we set up masks for 'all non-res' (all land uses relevant to any non-NAICS-1-or-2 job type)
    #   - and 'all developed' ('all non-res' + any residential land uses).
    #  ['all non-res' will be used if a land use isn't present for a given activity;
    #  [ the 'all developed' will be used if 'all non-res' fails]
    non_res_lu_codes = [11, 12, 13, 14, 15, 16, 17, 18, 19,
                        20, 21, 22, 23, 24, 27, 28, 29,
                        30, 31, 32, 33, 34, 35, 36, 37, 38, 39,
                        41, 42, 48, 49,
                        72, 73,
                        82, 84, 85, 86, 87, 88, 89]
    all_dev_lu_codes = non_res_lu_codes + [1, 2, 3, 4, 5, 6, 7, 8, 9,
                                           100, 101, 102]
    all_non_res = {'NR': (intersect_df[pluf].isin(non_res_lu_codes))}
    all_developed = {'AD': (intersect_df[pluf].isin(all_dev_lu_codes))}

    # If all else fails, A fourth level we'll use (if we need to) is simply all total living area in the block group,
    #   but we don't need a mask for that. If this fails (which it rarely should), we revert to land area,
    #   which we know will work (all parcels have area right?)

    # Next, we'll total parcels by block group (this is just a simple operation
    # to give our living area totals something to join to)
    logger.log_msg("--- initializing living area sums")
    count_parcels_bg = intersect_df.groupby([bg_id_field])[bg_id_field].agg(['count'])
    count_parcels_bg.rename(columns={'count': 'NumParBG'}, inplace=True)
    count_parcels_bg = count_parcels_bg.reset_index()

    # Now we can begin totaling living area. We'll start with jobs
    logger.log_msg("--- totaling living area by job type")
    # 1. get count of total living area (w.r.t. land use mask) for each
    # job type
    pldaf = "Shape_Area"
    for var in lodes_attrs:
        # mask by LU, group on bg_id_field
        area = intersect_df[lu_mask[var]].groupby([bg_id_field])[parcel_liv_area].agg(['sum'])
        area.rename(columns={'sum': f'{var}_Area'},
                    inplace=True)
        area = area[area[f'{var}_Area'] > 0]
        area = area.reset_index()
        area[f'{var}_How'] = "lu_mask"
        missing = list(set(count_parcels_bg[bg_id_field]) - set(area[bg_id_field]))
        if (len(missing) > 0):
            lev1 = intersect_df[all_non_res["NR"]]
            lev1 = lev1[lev1[bg_id_field].isin(missing)]
            area1 = lev1.groupby([bg_id_field])[parcel_liv_area].agg(['sum'])
            area1.rename(columns={'sum': f'{var}_Area'},
                         inplace=True)
            area1 = area1[area1[f'{var}_Area'] > 0]
            area1 = area1.reset_index()
            area1[f'{var}_How'] = "non_res"
            area = pd.concat([area, area1])
            missing1 = list(set(count_parcels_bg[bg_id_field]) - set(area[bg_id_field]))
            if (len(missing1) > 0):
                lev2 = intersect_df[all_developed["AD"]]
                lev2 = lev2[lev2[bg_id_field].isin(missing1)]
                area2 = lev2.groupby([bg_id_field])[parcel_liv_area].agg(['sum'])
                area2.rename(columns={'sum': f'{var}_Area'},
                             inplace=True)
                area2 = area2[area2[f'{var}_Area'] > 0]
                area2 = area2.reset_index()
                area2[f'{var}_How'] = "all_dev"
                area = pd.concat([area, area2])
                missing2 = list(set(count_parcels_bg[bg_id_field]) - set(area[bg_id_field]))
                if (len(missing2) > 0):
                    lev3 = intersect_df[intersect_df[bg_id_field].isin(missing2)]
                    area3 = lev3.groupby([bg_id_field])[parcel_liv_area].agg(['sum'])
                    area3.rename(columns={'sum': f'{var}_Area'},
                                 inplace=True)
                    area3 = area3[area3[f'{var}_Area'] > 0]
                    area3 = area3.reset_index()
                    area3[f'{var}_How'] = "living_area"
                    area = pd.concat([area, area3])
                    missing3 = list(set(count_parcels_bg[bg_id_field]) - set(area[bg_id_field]))
                    if (len(missing3) > 0):
                        lev4 = intersect_df[intersect_df[bg_id_field].isin(missing3)]
                        area4 = lev4.groupby([bg_id_field])[pldaf].agg(['sum'])
                        area4.rename(columns={'sum': f'{var}_Area'},
                                     inplace=True)
                        area4 = area4.reset_index()
                        area4[f'{var}_How'] = "land_area"
                        area = pd.concat([area, area4])
        area = area.reset_index(drop=True)
        count_parcels_bg = pd.merge(count_parcels_bg, area,
                                    how='left',
                                    on=bg_id_field)

    # Repeat the above with population
    logger.log_msg("--- totaling living area for population")
    area = intersect_df[lu_mask['Population']].groupby([bg_id_field])[parcel_liv_area].agg(['sum'])
    area.rename(columns={'sum': 'Population_Area'},
                inplace=True)
    area = area[area['Population_Area'] > 0]
    area = area.reset_index()
    area['Population_How'] = "lu_mask"
    missing1 = list(set(count_parcels_bg[bg_id_field]) - set(area[bg_id_field]))
    if (len(missing1) > 0):
        lev2 = intersect_df[all_developed["AD"]]
        lev2 = lev2[lev2[bg_id_field].isin(missing1)]
        area2 = lev2.groupby([bg_id_field])[parcel_liv_area].agg(['sum'])
        area2.rename(columns={'sum': 'Population_Area'},
                     inplace=True)
        area2 = area2[area2['Population_Area'] > 0]
        area2 = area2.reset_index()
        area2['Population_How'] = "all_dev"
        area = pd.concat([area, area2])
        missing2 = list(set(count_parcels_bg[bg_id_field]) - set(area[bg_id_field]))
        if (len(missing2) > 0):
            lev3 = intersect_df[intersect_df[bg_id_field].isin(missing2)]
            area3 = lev3.groupby([bg_id_field])[parcel_liv_area].agg(['sum'])
            area3.rename(columns={'sum': 'Population_Area'},
                         inplace=True)
            area3 = area3[area3['Population_Area'] > 0]
            area3 = area3.reset_index()
            area3['Population_How'] = "living_area"
            area = pd.concat([area, area3])
            missing3 = list(set(count_parcels_bg[bg_id_field]) - set(area[bg_id_field]))
            if (len(missing3) > 0):
                lev4 = intersect_df[intersect_df[bg_id_field].isin(missing3)]
                area4 = lev4.groupby([bg_id_field])[pldaf].agg(['sum'])
                area4.rename(columns={'sum': 'Population_Area'},
                             inplace=True)
                area4 = area4.reset_index()
                area4['Population_How'] = "land_area"
                area = pd.concat([area, area4])
    area = area.reset_index(drop=True)
    count_parcels_bg = pd.merge(count_parcels_bg, area,
                                how='left',
                                on=bg_id_field)

    # Now, we format and re-merge with our original parcel data
    logger.log_msg("--- merging living area totals with parcel-level data")
    # 1. fill table with NAs -- no longer needed because NAs are eliminated
    # by nesting structure
    # tot_bg = tot_bg.fillna(0)
    # 2. merge back to original data
    intersect_df = pd.merge(intersect_df, count_parcels_bg,
                            how='left',
                            on=bg_id_field)

    # Step 2 in allocation is taking parcel-level proportions of living area
    # relative to the block group total, and calculating parcel-level
    # estimates of activities by multiplying the block group activity total
    # by the parcel-level proportions

    # For allocation, we need a two step process, depending on how the area
    # was calculated for the activity. If "{var}_How" is land_area, then
    # allocation needs to be relative to land area; otherwise, it needs to be
    # relative to living area. To do this, we'll set up mask dictionaries
    # similar to the land use mask
    logger.log_msg("setting up allocation logic --- ")
    lu = {}
    nr = {}
    ad = {}
    lvg_area = {}
    lnd_area = {}
    for v in lu_mask.keys():
        lu[v] = (intersect_df[f'{v}_How'] == "lu_mask")
        nr[v] = (intersect_df[f'{v}_How'] == "non_res")
        ad[v] = (intersect_df[f'{v}_How'] == "all_dev")
        lvg_area[v] = (intersect_df[f'{v}_How'] == "living_area")
        lnd_area[v] = (intersect_df[f'{v}_How'] == "land_area")

    # First up, we'll allocate jobs
    logger.log_msg("--- allocating jobs and population")
    # 1. for each job variable, calculate the proportion, then allocate
    for var in lu_mask.keys():
        # First for lu mask
        intersect_df.loc[lu[var] & lu_mask[var], f'{var}_Par_Prop'] = (
                intersect_df[parcel_liv_area][lu[var] & lu_mask[var]] / intersect_df[f'{var}_Area'][
            lu[var] & lu_mask[var]]
        )
        # Then for non res
        intersect_df.loc[nr[var] & all_non_res["NR"], f'{var}_Par_Prop'] = (
                intersect_df[parcel_liv_area][nr[var] & all_non_res["NR"]] / intersect_df[f'{var}_Area'][
            nr[var] & all_non_res["NR"]]
        )
        # Then for all dev
        intersect_df.loc[ad[var] & all_developed["AD"], f'{var}_Par_Prop'] = (
                intersect_df[parcel_liv_area][ad[var] & all_developed["AD"]] / intersect_df[f'{var}_Area'][
            ad[var] & all_developed["AD"]]
        )
        # Then for living area
        intersect_df.loc[lvg_area[var], f'{var}_Par_Prop'] = (
                intersect_df[parcel_liv_area][lvg_area[var]] / intersect_df[f'{var}_Area'][lvg_area[var]]
        )
        # Then for land area
        intersect_df.loc[lnd_area[var], f'{var}_Par_Prop'] = (
                intersect_df[pldaf][lnd_area[var]] / intersect_df[f'{var}_Area'][lnd_area[var]]
        )
        # Now fill NAs with 0 for proportions
        intersect_df[f'{var}_Par_Prop'] = intersect_df[f'{var}_Par_Prop'].fillna(0)

        # Now allocate (note that for pop, we're using the population ratios
        # for all racial subsets)
        if var != "Population":
            intersect_df[f'{var}_PAR'] = intersect_df[f'{var}_Par_Prop'] * intersect_df[var]
        else:
            race_vars = ['Total_Hispanic', 'White_Hispanic', 'Black_Hispanic',
                         'Asian_Hispanic', 'Multi_Hispanic', 'Other_Hispanic',
                         'Total_Non_Hisp', 'White_Non_Hisp', 'Black_Non_Hisp',
                         'Asian_Non_Hisp', 'Multi_Non_Hisp', 'Other_Non_Hisp']
            for rv in race_vars:
                intersect_df[f'{rv}_PAR'] = intersect_df['Population_Par_Prop'] * intersect_df[rv]

    # If what we did worked, all the proportions should sum to 1. This will
    # help us identify if there are any errors
    # v = [f'{var}_Par_Prop' for var in lodes_attrs + ["Population"]]
    # x = intersect_df.groupby([bg_id_field])[v].apply(lambda x: x.sum())
    # x[v].apply(lambda x: [min(x), max(x)])

    # Now we can sum up totals
    logger.log_msg("--- totaling allocated jobs and population")
    intersect_df['Total_Employment'] = (
            intersect_df['CNS01_PAR'] + intersect_df['CNS02_PAR'] + intersect_df['CNS03_PAR'] +
            intersect_df['CNS04_PAR'] + intersect_df['CNS05_PAR'] + intersect_df['CNS06_PAR'] +
            intersect_df['CNS07_PAR'] + intersect_df['CNS08_PAR'] + intersect_df['CNS09_PAR'] +
            intersect_df['CNS10_PAR'] + intersect_df['CNS11_PAR'] + intersect_df['CNS12_PAR'] +
            intersect_df['CNS13_PAR'] + intersect_df['CNS14_PAR'] + intersect_df['CNS15_PAR'] +
            intersect_df['CNS16_PAR'] + intersect_df['CNS17_PAR'] + intersect_df['CNS18_PAR'] +
            intersect_df['CNS19_PAR'] + intersect_df['CNS20_PAR']
    )
    intersect_df['Total_Population'] = (
            intersect_df['Total_Non_Hisp_PAR'] + intersect_df['Total_Hispanic_PAR']
    )

    # Finally, we'll allocate transportation usage
    logger.log_msg("--- allocating commutes")
    # Commutes will be allocated relative to total population, so total by
    # the block group and calculate the parcel share
    tp_props = intersect_df.groupby(bg_id_field)["Total_Population"].sum().reset_index()
    tp_props.columns = [bg_id_field, "TP_Agg"]
    geoid_edit = tp_props[tp_props.TP_Agg == 0][bg_id_field]
    intersect_df = pd.merge(intersect_df, tp_props,
                            how='left',
                            on=bg_id_field)
    intersect_df["TP_Par_Prop"] = intersect_df['Total_Population'] / intersect_df['TP_Agg']
    # If there are any 0s (block groups with 0 population) replace with
    # the population area population, in case commutes are predicted where
    # population isn't
    intersect_df.loc[intersect_df[bg_id_field].isin(geoid_edit), "TP_Par_Prop"] = intersect_df["Population_Par_Prop"][
        intersect_df[bg_id_field].isin(geoid_edit)]
    # Now we can allocate commutes
    transit_vars = ['Drove', 'Carpool', 'Transit',
                    'NonMotor', 'Work_From_Home', 'AllOther']
    for var in transit_vars:
        intersect_df[f'{var}_PAR'] = intersect_df["TP_Par_Prop"] * intersect_df[var]

    # And, now we can sum up totals
    logger.log_msg("--- totaling allocated commutes")
    intersect_df['Total_Commutes'] = (
            intersect_df['Drove_PAR'] + intersect_df['Carpool_PAR'] + intersect_df['Transit_PAR'] +
            intersect_df['NonMotor_PAR'] + intersect_df['Work_From_Home_PAR'] + intersect_df['AllOther_PAR']
    )

    # Now we're ready to write

    # We don't need all the columns we have, so first we define the columns
    # we want and select them from our data. Note that we don't need to
    # maintain the parcels_id_field here, because our save file has been
    # initialized with this already!
    logger.log_msg("--- selecting columns of interest")
    to_keep = [parcels_id,
               parcel_liv_area,
               parcel_lu,
               bg_id_field,
               'Total_Employment',
               'CNS01_PAR', 'CNS02_PAR', 'CNS03_PAR', 'CNS04_PAR',
               'CNS05_PAR', 'CNS06_PAR', 'CNS07_PAR', 'CNS08_PAR',
               'CNS09_PAR', 'CNS10_PAR', 'CNS11_PAR', 'CNS12_PAR',
               'CNS13_PAR', 'CNS14_PAR', 'CNS15_PAR', 'CNS16_PAR',
               'CNS17_PAR', 'CNS18_PAR', 'CNS19_PAR', 'CNS20_PAR',
               'Total_Population',
               'Total_Hispanic_PAR',
               'White_Hispanic_PAR', 'Black_Hispanic_PAR', 'Asian_Hispanic_PAR',
               'Multi_Hispanic_PAR', 'Other_Hispanic_PAR',
               'Total_Non_Hisp_PAR',
               'White_Non_Hisp_PAR', 'Black_Non_Hisp_PAR', 'Asian_Non_Hisp_PAR',
               'Multi_Non_Hisp_PAR', 'Other_Non_Hisp_PAR',
               'Total_Commutes',
               'Drove_PAR', 'Carpool_PAR', 'Transit_PAR',
               'NonMotor_PAR', 'Work_From_Home_PAR', 'AllOther_PAR']
    intersect_df = intersect_df[to_keep]

    # For saving, we join the allocation estimates back to the ID shape we
    # initialized during spatial processing
    logger.log_msg("--- writing table of allocation results")
    sed_path = makePath(out_gdb,
                        "EconDemog_parcels")
    dfToTable(intersect_df, sed_path)
    print("\n")
    # Then we done!
    return sed_path


# MAZ/TAZ data prep helpers
def estimate_maz_from_parcels(par_fc, par_id_field, maz_fc, maz_id_field,
                              taz_id_field, se_data, se_id_field, agg_cols,
                              consolidations):
    """
    Estimate jobs, housing, etc. at the MAZ level based on underlying parcel
    data.

    Parameters
    --- --- --- ---
    par_fc: Path
        Parcel features
    par_id_field: String
        Field identifying each parcel feature
    maz_fc: Path
        MAZ features
    maz_id_field: String
        Field identifying each MAZ feature
    taz_id_field: String
        Field in `maz_fc` that defines which TAZ the MAZ feature is in.
    se_data: Path
        A gdb table containing parcel-level socio-economic/demographic
        estimates.
    se_id_field: String
        Field identifying each parcel in `se_data`
    agg_cols: [PMT.AggColumn, ...]
        Columns to summarize to MAZ level
    consolidations: [PMT.Consolidation, ...]
        Columns to consolidated into a single statistic and then summarize
        to TAZ level.

    Returns
    --- --- --
    DataFrame

    See Also
    --- --- --
    PMT.AggColumn
    PMT.Consolidation
    """
    # intersect
    int_fc = PMT.intersectFeatures(maz_fc, par_fc)
    # Join
    PMT.joinAttributes(int_fc, par_id_field, se_data, se_id_field, "*")
    # Summarize
    gb_cols = [PMT.Column(maz_id_field), PMT.Column(taz_id_field)]
    df = PMT.summarizeAttributes(
        int_fc, gb_cols, agg_cols, consolidations=consolidations)
    return df


# Consolidate MAZ data (for use in areas outside the study area)
# TODO: This could become a more generalized method
def consolidate_cols(df, base_fields, consolidations):
    """
    Use the `PMT.Consolidation` class to combine columns and
    return a clean data frame.

    Parameters
    --- --- --- --
    df: DataFrame
    base_fields: [String, ...]
        Field(s) in `df` that are not subject to consolidation but which
        are to be retained in the returned data frame.
    consolidations: [Consolidation, ...]
        Specifications for output columns that consolidate columns
        found in `df`.

    Returns
    --- --- --
    clean_df: DataFrame
        A new data frame with columns reflecting `base_field` and
        `consolidations`.

    See Also
    --- --- --- -
    PMT.Consolidation
    """
    if isinstance(base_fields, str):
        base_fields = [base_fields]

    clean_cols = base_fields + [c.name for c in consolidations]
    for c in consolidations:
        df[c.name] = df[c.input_cols].agg(c.cons_method, axis=1)

    clean_df = df[clean_cols].copy()
    return clean_df


def patch_local_regional_maz(maz_par_df, maz_par_key, maz_df, maz_key):
    """
    Create a region wide MAZ socioeconomic/demographic data frame based
    on parcel-level and MAZ-level data. Where MAZ features do not overlap
    with parcels, use MAZ-level data.
    Args:
        maz_par_df:
        maz_par_key:
        maz_df:
        maz_key:

    Returns:

    """
    # Create a filter to isolate MAZ features having parcel overlap
    patch_fltr = np.in1d(maz_df[maz_key], maz_par_df[maz_par_key])
    matching_rows = maz_df[patch_fltr].copy()
    # Join non-parcel-level data (school enrollments, e.g.) to rows with
    #  other columns defined by parcel level data, creating a raft of
    #  MAZ features with parcel overlap that have all desired columns
    all_par = maz_par_df.merge(
        matching_rows, how="inner", on=maz_par_key, suffixes=("", "_M"))
    # Drop extraneous columns generated by the join
    drop_cols = [c for c in all_par.columns if c[-2:] == "_M"]
    if drop_cols:
        all_par.drop(columns=drop_cols, inplace=True)
    # MAZ features with no parcel overlap already have all attributes
    #  and can be combined with the `all_par` frame created above
    return pd.concat([all_par, maz_df[~patch_fltr]])


def clean_skim(in_csv, o_field, d_field, imp_fields, out_csv,
               chunksize=100000, rename={}, **kwargs):
    """
    A simple function to read rows from a skim table (csv file), select
    key columns, and save to an ouptut csv file. Keyword arguments can be
    given to set column types, etc.

    Parameters
    -------------
    in_csv: Path
    o_field: String
    d_field: String
    imp_fields: [String, ...]
    out_csv: Path
    chunksize: Integer, default=1000000
    rename: Dict, default={}
        A dictionary to rename columns with keys reflecting existing column
        names and values new column names.
    kwargs:
        Keyword arguments parsed by the pandas `read_csv` method.
    """
    # Manage vars
    if isinstance(imp_fields, string_types):
        imp_fields = [imp_fields]
    # Read chunks
    mode = "w"
    header = True
    usecols = [o_field, d_field] + imp_fields
    for chunk in pd.read_csv(
            in_csv, usecols=usecols, chunksize=chunksize, **kwargs):
        if rename:
            chunk.rename(columns=rename, inplace=True)
        # write output
        chunk.to_csv(out_csv, header=header, mode=mode, index=False)
        header = False
        mode = "a"


def copy_net_result(source_fds, target_fds, fc_names):
    # TODO: Generalize function name and docstring, as this now just copies one or more fcs across fds's
    """
    Since some PMT years use the same OSM network, a solved network analysis
    can be copied from one year to another to avoid redundant processing.

    This function is a helper function called by PMT wrapper functions. It
    is not intended to be run indepenently.

    Parameters
    ------------
    source_fds: Path, FeatureDataset
    target_fds: Path, FeatureDataset
    fc_names: [String, ...]
        The feature class(es) to be copied from an already-solved
        analysis. Provide the names only (not paths).

    Returns
    --------
    None
        Copies network service area feature classes to the target year
        output from a source year using the same OSM data. Any existing
        features in the feature dataset implied by the target year are
        overwritten.
    """
    # Coerce fcs to list
    if isinstance(fc_names, string_types):
        fc_names = [fc_names]

    # Copy feature classes
    print(f"- copying results from {source_fds} to {target_fds}")
    for fc_name in fc_names:
        print(f" - - {fc_name}")
        src_fc = PMT.makePath(source_fds, fc_name)
        tgt_fc = PMT.makePath(target_fds, fc_name)
        if arcpy.Exists(tgt_fc):
            arcpy.Delete_management(tgt_fc)
        arcpy.FeatureClassToFeatureClass_conversion(
            src_fc, target_fds, fc_name)

    # TODO: these may not exist when just copying centrality results
    # for mode in ["walk", "bike"]:
    #     for dest_grp in ["stn", "parks"]:
    #         for run in ["MERGE", "NO_MERGE", "OVERLAP", "NON_OVERLAP"]:
    #             fc_name = f"{mode}_to_{dest_grp}_{run}"


def lines_to_centrality(line_features, impedance_attribute):
    """
    Using the "lines" layer output from an OD matrix problem, calculate
    node centrality statistics and store results in a csv table.

    Parameters
    -----------
    line_features: ODMatrix/Lines feature layer
    impedance_attribute: String
    """
    imp_field = f"Total_{impedance_attribute}"
    # Dump to df
    df = pd.DataFrame(
        arcpy.da.TableToNumPyArray(line_features, ["Name", imp_field]))
    names = ["N", "Node"]
    df[names] = df["Name"].str.split(" - ", n=1, expand=True)
    # Summarize
    sum_df = df.groupby("Node").agg(
        {"N": "size", imp_field: sum}
    ).reset_index()
    # Calculate centrality
    sum_df["centrality"] = (sum_df.N - 1) / sum_df[imp_field]
    # Add average length
    sum_df["AvgLength"] = 1 / sum_df.centrality
    # Add centrality index
    sum_df["CentIdx"] = sum_df.N / sum_df.AvgLength
    return sum_df


def network_centrality(in_nd, in_features, net_loader,
                       name_field="OBJECTID", impedance_attribute="Length",
                       cutoff="1609", restrictions="", chunksize=1000):
    """
    Uses Network Analyst to create and iteratively solve an OD matrix problem
    to assess connectivity among point features.

    The evaluation analyses how many features can reach a given feature and
    what the total and average travel impedances are. Results are reported
    for traveling TO each feature (i.e. features as destinations), which may
    be significant if oneway or similar restrictions are honored.

    in_nd: Path, NetworkDataset
    in_features: Path, Feature Class or Feature Layer
        A point feature class or feature layer that will serve as origins and
        destinations in the OD matrix
    net_loader: NetLoader
        Provide network location loading preferences using a NetLoader
        instance.
    name_field: String, default="OBJECTID"
        A field in `in_features` that identifies each feature. Generally this
        should be a unique value.
    impedance_attribute: String, default="Length"
        The attribute in `in_nd` to use when solving shortest paths among
        features in `in_features`.
    cutoff: String, default="1609"
        A number (as a string) that establishes the search radius for
        evaluating node centrality. Counts and impedances from nodes within
        this threshold are summarized. Units are implied by the
        `impedance_attribute`.
    restrictions: String, default=""
        If `in_nd` includes restriction attributes, provide a
        semi-colon-separated string listing which restrictions to honor
        in solving the OD matrix.
    chunksize: Integer, default=1000
        Destination points from `in_features` are loaded iteratively in chunks
        to manage memory. The `chunksize` determines how many features are
        analyzed simultaneously (more is faster but consumes more memory).

    Returns
    -------
    centrality_df: DataFrame
    """
    results = []
    # Step 1: OD problem
    print("Make OD Problem")
    arcpy.MakeODCostMatrixLayer_na(
        in_network_dataset=in_nd,
        out_network_analysis_layer="OD Cost Matrix",
        impedance_attribute=impedance_attribute,
        default_cutoff=cutoff,
        default_number_destinations_to_find="",
        accumulate_attribute_name="",
        UTurn_policy="ALLOW_UTURNS",
        restriction_attribute_name=restrictions,
        hierarchy="NO_HIERARCHY",
        hierarchy_settings="",
        output_path_shape="NO_LINES",
        time_of_day=""
    )
    # Step 2 - add all origins
    print("Load all origins")
    #in_features = in_features
    arcpy.AddLocations_na(
        in_network_analysis_layer="OD Cost Matrix",
        sub_layer="Origins",
        in_table=in_features,
        field_mappings=f"Name {name_field} #",
        search_tolerance=net_loader.search_tolerance,
        sort_field="",
        search_criteria=net_loader.search_criteria,
        match_type=net_loader.match_type,
        append=net_loader.append,
        snap_to_position_along_network=net_loader.snap,
        snap_offset=net_loader.offset,
        exclude_restricted_elements=net_loader.exclude_restricted,
        search_query=net_loader.search_query
    )
    # Step 3 - iterate through destinations
    print("Iterate destinations and solve")
    # Use origin field maps to expedite loading
    fm = "Name Name #;CurbApproach CurbApproach 0;SourceID SourceID #;SourceOID SourceOID #;PosAlong PosAlong #;SideOfEdge SideOfEdge #"
    dest_src = arcpy.MakeFeatureLayer_management(
        "OD Cost Matrix\Origins", "DEST_SOURCE")
    for chunk in PMT.iterRowsAsChunks(dest_src, chunksize=chunksize):
        # printed dots track progress over chunks
        print(".", end="")
        arcpy.AddLocations_na(
            in_network_analysis_layer="OD Cost Matrix",
            sub_layer="Destinations",
            in_table=chunk,
            field_mappings=fm,
            append="CLEAR"
        )
        # Solve OD Matrix
        arcpy.Solve_na("OD Cost Matrix", "SKIP", "CONTINUE")
        # Dump to df
        line_features = "OD Cost Matrix\Lines"
        temp_df = lines_to_centrality(line_features, impedance_attribute)
        # Stack df results
        results.append(temp_df)
    print(f"All solved ({len(results)} chunks")

    # Delete temp layers
    arcpy.Delete_management(dest_src)
    arcpy.Delete_management("OD Cost Matrix")

    return pd.concat(results, axis=0)


def parcel_walk_time_bin(in_table, bin_field, time_field, code_block):
    """
    Adds a field to create travel time categories in a new `bin_field`
    based on the walk times recorded in a `time_field` and an extended
    if/else `code_block` that defines a simple function `assignBin()`.

    Parameters
    -----------
    in_table: path
    bin_field: String
    time_field: String
    code_block: String
        Defines a python function `assignBin()` with if/else statements
        to group times in `time_field` into bins to be stored as string
        values in `bin_field`.
    """
    arcpy.AddField_management(in_table, bin_field, "TEXT", field_length=20)
    arcpy.CalculateField_management(in_table=in_table, field=bin_field,
                                    expression=f"assignBin(!{time_field}!)",
                                    expression_type="PYTHON3", code_block=code_block)


def parcel_walk_times(parcel_fc, parcel_id_field, ref_fc, ref_name_field,
                      ref_time_field, target_name):
    """
    For features in a parcel feature class, summarize walk times reported
    in a reference features class of service area lines. Generates fields
    recording the nearest reference feature, walk time to the nearest
    reference feature, number of reference features within the service
    area walk time cutoff, and a minimum walk time "category" field.

    Parameters
    -----------
    parcel_fc: Path
        The parcel features to which walk time estimates will be appended.
    parcel_id_field: String
        The field in `parcel_fc` that uniquely identifies each feature.
    ref_fc: Path
        A feature class of line features with travel time estimates from/to
        key features (stations, parks, etc.)
    ref_name_field: String
        A field in `ref_fc` that identifies key features (which station, e.g.)
    ref_time_field: String
        A field in `ref_fc` that reports the time to walk from each line
        feature from/to key features.
    target_name: String
        A string suffix included in output field names.

    Returns
    --------
    walk_time_df: DataFrame
        A data frame with columns storing walk time data:
        `nearest_{target_name}`, `min_time_{target_name}`,
        `n_{target_name}`

    See Also
    ---------
    parcel_ideal_walk_time
    """
    sr = arcpy.Describe(ref_fc).spatialReference
    # Name time fields
    min_time_field = f"min_time_{target_name}"
    nearest_field = f"nearest_{target_name}"
    number_field = f"n_{target_name}"
    # Intersect layers
    print("--- intersecting parcels and network outputs")
    int_fc = "in_memory\\par_wt_sj"
    int_fc = arcpy.SpatialJoin_analysis(parcel_fc, ref_fc, int_fc,
                                        join_operation="JOIN_ONE_TO_MANY",
                                        join_type="KEEP_ALL",
                                        match_option="WITHIN_A_DISTANCE",
                                        search_radius="80 Feet")
    # Summarize
    print(f"--- summarizing by {parcel_id_field}, {ref_name_field}")
    sum_tbl = "in_memory\\par_wt_sj_sum"
    statistics_fields = [[ref_time_field, "MIN"], [ref_time_field, "MEAN"]]
    case_fields = [parcel_id_field, ref_name_field]
    sum_tbl = arcpy.Statistics_analysis(
        int_fc, sum_tbl, statistics_fields, case_fields)
    # Delete intersect features
    arcpy.Delete_management(int_fc)

    # Dump sum table to data frame
    print("--- converting to data frame")
    sum_fields = [f"MEAN_{ref_time_field}"]
    dump_fields = [parcel_id_field, ref_name_field] + sum_fields
    int_df = pd.DataFrame(
        arcpy.da.TableToNumPyArray(sum_tbl, dump_fields)
    )
    int_df.columns = [parcel_id_field, ref_name_field, ref_time_field]
    # Delete summary table
    arcpy.Delete_management(sum_tbl)

    # Summarize
    print("--- summarizing times")
    int_df = int_df.set_index(ref_name_field)
    gb = int_df.groupby(parcel_id_field)
    which_name = gb.idxmin()
    min_time = gb.min()
    number = gb.size()

    # Export output table
    print("--- saving walk time results")
    walk_time_df = pd.concat(
        [which_name, min_time, number], axis=1).reset_index()
    renames = [parcel_id_field, nearest_field, min_time_field, number_field]
    walk_time_df.columns = renames
    return walk_time_df


def parcel_ideal_walk_time(parcels_fc, parcel_id_field, target_fc,
                           target_name_field, radius, target_name,
                           overlap_type="HAVE_THEIR_CENTER_IN",
                           sr=None, assumed_mph=3):
    """
    Estimate walk time between parcels and target features (stations, parks,
    e.g.) based on a straight-line distance estimate and an assumed walking
    speed.

    Parameters
    ------------
    parcels_fc: Path
    parcel_id_field: String
        A field that uniquely identifies features in `parcels_fc`
    target_fc: Path
    target_name_field: String
        A field that uniquely identifies features in `target_fc`
    radius: String
        A "linear unit" string for spatial selection ('5280 Feet', e.g.)
    target_name: String
        A string suffix included in output field names.
    overlap_type: String, default="HAVE_THEIR_CENTER_IN"
        A string specifying selection type (see ArcGIS )
    sr: SpatialReference, default=None
        A spatial reference code, string, or object to ensure parcel and
        target features are projected consistently. If `None`, the spatial
        reference from `parcels_fc` is used.
    assumed_mph: numeric, default=3
        The assumed average walk speed expressed in miles per hour.

    Returns
    --------
    walk_time_fc: DataFrame
        A data frame with columns storing ideal walk time data:
        `nearest_{target_name}`, `min_time_{target_name}`,
        `n_{target_name}`
    """
    # output_fields
    nearest_field = f"nearest_{target_name}"
    min_time_field = f"min_time_{target_name}"
    n_field = f"n_{target_name}"
    # Set spatial reference
    if sr is None:
        sr = arcpy.Describe(parcels_fc).spatialReference
    else:
        sr = arcpy.SpatialReference(sr)
    mpu = float(sr.metersPerUnit)
    # Make feature layers
    par_lyr = arcpy.MakeFeatureLayer_management(parcels_fc, "parcels")
    tgt_lyr = arcpy.MakeFeatureLayer_management(target_fc, "target")
    try:
        print("--- estimating ideal times")
        tgt_results = []
        # Iterate over targets
        tgt_fields = [target_name_field, "SHAPE@"]
        par_fields = [parcel_id_field, "SHAPE@X", "SHAPE@Y"]
        out_fields = [parcel_id_field, target_name_field, "minutes"]
        with arcpy.da.SearchCursor(
                tgt_lyr, tgt_fields, spatial_reference=sr) as tgt_c:
            for tgt_r in tgt_c:
                tgt_name, tgt_feature = tgt_r
                tgt_x = tgt_feature.centroid.X
                tgt_y = tgt_feature.centroid.Y
                # select parcels in target buffer
                arcpy.SelectLayerByLocation_management(
                    par_lyr, overlap_type, tgt_feature, search_distance=radius)
                # dump to df
                par_df = pd.DataFrame(
                    arcpy.da.FeatureClassToNumPyArray(
                        par_lyr, par_fields, spatial_reference=sr)
                )
                par_df[target_name_field] = tgt_name
                # estimate distances
                par_df["dx"] = par_df["SHAPE@X"] - tgt_x
                par_df["dy"] = par_df["SHAPE@Y"] - tgt_y
                par_df["meters"] = np.sqrt(par_df.dx ** 2 + par_df.dy ** 2) * mpu
                par_df["minutes"] = (par_df.meters * 60) / (assumed_mph * 1609.344)
                # store in mini df output
                tgt_results.append(par_df[out_fields].copy())
        # Bind up results
        print("--- binding results")
        bind_df = pd.concat(tgt_results).set_index(target_name_field)
        # Group by/summarize
        print("--- summarizing times")
        gb = bind_df.groupby(parcel_id_field)
        par_min = gb.min()
        par_count = gb.size()
        par_nearest = gb["minutes"].idxmin()
        walk_time_df = pd.concat([par_nearest, par_min, par_count], axis=1)
        walk_time_df.columns = [nearest_field, min_time_field, n_field]
        walk_time_df.reset_index(inplace=True)
        return walk_time_df
    except:
        raise
    finally:
        arcpy.Delete_management(par_lyr)
        arcpy.Delete_management(tgt_lyr)


def summarizeAccess(skim_table, o_field, d_field, imped_field,
                    se_data, id_field, act_fields, imped_breaks,
                    units="minutes", join_by="D", chunk_size=100000,
                    **kwargs):
    """
    Reads an origin-destination skim table, joins activity data,
    and summarizes activities by impedance bins.

    Parameters
    -----------
    skim_table: Path
    o_field: String
    d_field: String
    imped_field: String
    se_data: Path
    id_field: String
    act_fields: [String, ...]
    out_table: Path
    out_fc_field: String
    imped_breaks: [Numeric, ...]
    mode: String
    units: String, default="minutes"
    join_by: String, default="D"
    chunk_size: Int, default=100000
    kwargs:
        Keyword arguments for reading the skim table

    Returns
    --------
    out_table: Path
    """
    # Prep vars
    if isinstance(act_fields, string_types):
        act_fields = [act_fields]
    if join_by == "D":
        left_on = d_field
        gb_field = o_field
    elif join_by == "O":
        left_on = o_field
        gb_field = d_field
    else:
        raise ValueError(
            f"Expected 'D' or 'O' as `join_by` value - got {join_by}")
    bin_field = f"BIN_{units}"
    # Read the activity data
    _a_fields_ = [id_field] + act_fields
    act_df = pd.DataFrame(
        arcpy.da.TableToNumPyArray(se_data, _a_fields_)
    )

    # Read the skim table
    out_dfs = []
    use_cols = [o_field, d_field, imped_field]
    print("--- --- --- binning skims")
    for chunk in pd.read_csv(
            skim_table, usecols=use_cols, chunksize=chunk_size, **kwargs):
        # Define impedance bins
        low = -np.inf
        criteria = []
        labels = []
        for i_break in imped_breaks:
            crit = np.logical_and(
                chunk[imped_field] >= low,
                chunk[imped_field] < i_break
            )
            criteria.append(crit)
            labels.append(f"{i_break}{units}")
            low = i_break
        # Apply categories
        chunk[bin_field] = np.select(
            criteria, labels, f"{i_break}{units}p"
        )
        labels.append(f"{i_break}{units}p")
        # Join the activity data
        join_df = chunk.merge(
            act_df, how="inner", left_on=left_on, right_on=id_field)
        # Summarize
        sum_fields = [gb_field]
        prod_fields = []
        for act_field in act_fields:
            new_field = f"Wtd{units}{act_field}"
            join_df[new_field] = join_df[imped_field] * join_df[act_field]
            sum_fields += [act_field, new_field]
            prod_fields.append(new_field)
        sum_df = join_df.groupby([gb_field, bin_field]).sum().reset_index()
        out_dfs.append(sum_df)
    # Concatenate all
    out_df = pd.concat(out_dfs)
    # Pivot, summarize, and join
    # - Pivot
    print("--- --- --- bin columns")
    pivot_fields = [gb_field, bin_field] + act_fields
    pivot = pd.pivot_table(
        out_df[pivot_fields], index=gb_field, columns=bin_field)
    pivot.columns = PMT.colMultiIndexToNames(pivot.columns, separator="")
    # - Summarize
    print("--- --- --- average time by activitiy")
    sum_df = out_df[sum_fields].groupby(gb_field).sum()
    avg_fields = []
    for act_field, prod_field in zip(act_fields, prod_fields):
        avg_field = f"Avg{units}{act_field}"
        avg_fields.append(avg_field)
        sum_df[avg_field] = sum_df[prod_field] / sum_df[act_field]
    # - Join
    final_df = pivot.merge(
        sum_df[avg_fields], how="outer", left_index=True, right_index=True)

    return final_df.reset_index()


def genODTable(origin_pts, origin_name_field, dest_pts, dest_name_field,
               in_nd, imped_attr, cutoff, net_loader, out_table,
               restrictions=None, use_hierarchy=False, uturns="ALLOW_UTURNS",
               o_location_fields=None, d_location_fields=None,
               o_chunk_size=None):
    """
    Creates and solves an OD Matrix problem for a collection of origin and
    destination points using a specified network dataset. Results are
    exported as a csv file.

    Parameters
    ----------
    origin_pts: Path
    origin_name_field: String
    dest_pts: Path
    dest_name_field: String
    in_nd: Path
    imped_attr: String
    cutoff: numeric
    net_loader: NetLoader
    out_table: Path
    restrictions: [String, ...], default=None
    use_hierarchy: Boolean, default=False
    uturns: String, default="ALLOW_UTURNS"
    o_location_fields: [String, ...], default=None
    d_location_fields: [String, ...], default=None
    o_chunk_size: Integer, default=None
    """
    if use_hierarchy:
        hierarchy = "USE_HIERARCHY"
    else:
        hierarchy = "NO_HIERARCHY"
    # accum = _listAccumulationAttributes(in_nd, imped_attr)

    print("--- ---OD MATRIX: create network problem")
    net_layer = arcpy.MakeODCostMatrixLayer_na(
        # Setup
        in_network_dataset=in_nd,
        out_network_analysis_layer="__od__",
        impedance_attribute=imped_attr,
        default_cutoff=cutoff,
        accumulate_attribute_name=None,
        UTurn_policy=uturns,
        restriction_attribute_name=restrictions,
        output_path_shape="NO_LINES",
        hierarchy=hierarchy,
        time_of_day=None
    )
    net_layer_ = net_layer.getOutput(0)

    try:
        PMT._loadLocations(net_layer_, "Destinations", dest_pts, dest_name_field,
                           net_loader, d_location_fields)
        # Iterate solves as needed
        if o_chunk_size is None:
            o_chunk_size = arcpy.GetCount_management(origin_pts)[0]
        write_mode = "w"
        header = True
        for o_pts in PMT.iterRowsAsChunks(origin_pts, chunksize=o_chunk_size):
            # TODO: update printing: too many messages when iterating
            PMT._loadLocations(net_layer_, "Origins", o_pts, origin_name_field,
                               net_loader, o_location_fields)
            s = PMT._solve(net_layer_)
            print("--- --- solved, dumping to data frame")
            # Get output as a data frame
            sublayer_names = arcpy.na.GetNAClassNames(net_layer_)
            extend_lyr_name = sublayer_names["ODLines"]
            try:
                extend_sublayer = net_layer_.listLayers(extend_lyr_name)[0]
            except:
                extend_sublayer = arcpy.mapping.ListLayers(
                    net_layer, extend_lyr_name)[0]
            out_fields = ["Name", f"Total_{imped_attr}"]
            columns = ["Name", imped_attr]
            # out_fields += [f"Total_{attr}" for attr in accum]
            # columns += [c for c in accum]
            df = pd.DataFrame(
                arcpy.da.TableToNumPyArray(extend_sublayer, out_fields)
            )
            df.columns = columns
            # Split outputs
            if len(df) > 0:
                names = ["OName", "DName"]
                df[names] = df["Name"].str.split(" - ", n=1, expand=True)

                # Save
                df.to_csv(
                    out_table, index=False, mode=write_mode, header=header)

                # Update writing params
                write_mode = "a"
                header = False
    except:
        raise
    finally:
        print("--- ---deleting network problem")
        arcpy.Delete_management(net_layer)


def taz_travel_stats(skim_table, trip_table, o_field, d_field, dist_field, ):
    """


    Parameters
    -----------

    Returns
    --------
    taz_stats_df: DataFrame
    """

    # Read skims, trip tables
    skims = pd.read_csv()

    # Summarize trips, total trip mileage by TAZ
    #

    return taz_stats_df


# TODO: verify functions generally return python objects (dataframes, e.g.) and leave file writes to `preparer.py`
# TODO: verify functions generally return python objects (dataframes, e.g.) and leave file writes to `preparer.py`
def contiguity_index(parcels_fc, buildings_fc, parcels_id_field,
                     chunks=20, cell_size=40, weights="nn"):
    """calculate contiguity of developable area
    Args:
        parcels_fc: String; path to parcel polygons; contiguity will be calculated relative to this
        buildings_fc: String; path to building polygons;
        parcels_id_field: String; name of a field used to identify the parcels in the future summarized
            parcel results
        chunks: int;  number of chunks in which you want to process contiguity. necessary because of memory issues
            with rasterization of large feature classes
        cell_size: int; cell size for raster over which contiguity will be calculated.
            (in the units of the input data crs) Default 40 (works for PMT)
        weights: str or dict;  weights for neighbors in contiguity calculation. (see notes for how to specify weights)
            Default "nn", all neighbors carry the same weight, regardless of orientation

    Returns:
        pandas dataframe; table of polygon-level (sub-parcel) contiguity indices

    Notes:
        Weights can be provided in one of two ways:
            1. one of three defaults: "rook", "queen", or "nn".
            "rook" weights give all horizontal/vertical neighbors a weight of 1,
                and all diagonal neighbors a weight of 0
            "queen" weights give all horizontal/vertical neighbors a weight of 2,
                and all diagonal neighbors a weight of 1
            "nn" (nearest neighbor) weights give all neighbors a weight of 1,
                regardless of orientation
            For developable area, "nn" makes the most sense to describe contiguity,
                and thus is the recommended option for weights in this function

            2. a dictionary of weights for each of 9 possible neighbors. This
            dictionary must have the keys ["top_left", "top_center", "top_right",
            "middle_left", "self", "middle_right", "bottom_left", "bottom_center",
            "bottom_right"]. If providing weights as a dictionary, a good strategy
            is to set "self"=1, and then set other weights according to a
            perceived relative importance to the cell itself. It is recommended,
            however, to use one of the default weighting options; the dictionary
            option should only be used in rare cases.

    Raises:
        ValueError:
            if weights are an invalid string or a dictionary with invalid keys (see Notes)
    """

    # Weights setup
    # -------------

    logger.log_msg("--- checking weights")

    # Before anything else, we need to make sure the weights are set up
    # properly; if not, we need to kill the function. We'll do that through
    # a series of logicals

    if type(weights) == str:
        weights = weights.lower()
        if weights == "rook":
            weights = dict({"top_left": 0, "top_center": 1, "top_right": 0,
                            "middle_left": 1, "self": 1, "middle_right": 1,
                            "bottom_left": 0, "bottom_center": 1, "bottom_right": 0})
        elif weights == "queen":
            weights = dict({"top_left": 1, "top_center": 2, "top_right": 1,
                            "middle_left": 2, "self": 1, "middle_right": 2,
                            "bottom_left": 1, "bottom_center": 2, "bottom_right": 1})
        elif weights == "nn":
            weights = dict({"top_left": 1, "top_center": 1, "top_right": 1,
                            "middle_left": 1, "self": 1, "middle_right": 1,
                            "bottom_left": 1, "bottom_center": 1, "bottom_right": 1})
        else:
            raise ValueError(''.join(["Invalid string specification for 'weights'; ",
                                      "'weights' can only take 'rook', 'queen', or 'nn' as a string\n"]))
    elif type(weights) == dict:
        k = weights.keys()
        missing = list({"top_left", "top_center", "top_right",
                        "middle_left", "self", "middle_right",
                        "bottom_left", "bottom_center", "bottom_right"} - set(k))
        if len(missing) != 0:
            raise ValueError(''.join(["Necessary keys missing from 'weights'; ",
                                      "missing keys include: ",
                                      ', '.join([str(m) for m in missing]),
                                      "\n"]))
    else:
        raise ValueError(''.join(["'weights' must be a string or dictionary; ",
                                  "if string, it must be 'rook', 'queen', or 'nn', and "
                                  "if dictionary, it must have keys 'top_left','top_center','top_right',"
                                  "'middle_left','self','middle_right','bottom_left','bottom_center',"
                                  "'bottom_right'\n"]))

    # After this, we can be confident that our weights are properly formatted
    # for how we plan to use them in contiguity

    # Chunking setup
    # --------------

    logger.log_msg("--- set up for chunk processing of contiguity")

    # Before anything, recognizing this is going to create a LOT of data,
    # we need to set up a location for intermediate files.
    logger.log_msg("--- --- setting up an intermediates gdb")

    temp_dir = tempfile.mkdtemp()
    arcpy.CreateFileGDB_management(out_folder_path=temp_dir,
                                   out_name="Intermediates.gdb")
    intmd_gdb = makePath(temp_dir, "Intermediates.gdb")

    # First, we're going to create our quadrats for chunking. To do this,
    # we need to start with the extent of our parcels
    logger.log_msg("--- --- extracting parcels extent")
    desc = arcpy.Describe(parcels_fc)
    parcels_extent = desc.extent

    # Next, we find the ratio of dimensions for our parcels. This will inform
    # how our quadrats get structured -- we'll pick the orientation that most
    # closely matches our height/width ratio
    logger.log_msg("--- --- determining parcels dimension ratio")
    xmin = parcels_extent.XMin
    xmax = parcels_extent.XMax
    ymin = parcels_extent.YMin
    ymax = parcels_extent.YMax
    hw_ratio = (ymax - ymin) / (xmax - xmin)

    # Now, we define out the orientation of our quadrats by identifying the
    # one that is closest to 'hw_ratio'. This gives us the number of rows
    # and columns for our quadrats
    logger.log_msg("--- --- defining row/column orientation for quadrats")
    candidate_ontns = [[i, chunks // i]
                       for i in range(1, chunks + 1)
                       if chunks % i == 0]

    ontn_matching = [abs(o[0] / o[1] - hw_ratio) for o in candidate_ontns]
    orientation = candidate_ontns[np.argmin(ontn_matching)]
    quadrat_nrows = orientation[0]
    quadrat_ncols = orientation[1]

    # With the extent information and rows/columns, we can create our quadrats
    # by creating a fishnet over the parcels
    logger.log_msg("--- --- creating quadrats")
    quadrat_origin = ' '.join([str(xmin), str(ymin)])
    quadrat_ycoord = ' '.join([str(xmin), str(ymin + 10)])
    quadrat_corner = ' '.join([str(xmax), str(ymax)])
    quadrats_fc = make_inmem_path(file_name="quadrats")
    arcpy.CreateFishnet_management(out_feature_class=quadrats_fc, origin_coord=quadrat_origin,
                                   y_axis_coord=quadrat_ycoord, number_rows=quadrat_nrows, number_columns=quadrat_ncols,
                                   corner_coord=quadrat_corner, template=parcels_extent, geometry_type="POLYGON")

    # The next step is identifying the quadrat in which each parcel falls.
    # This will give us a "chunk ID", which we can use to process the parcels
    # in chunks. We'll identify quadrat ownership using parcel centroids
    # because a point-polygon intersection will be a lot less expensive, but
    # ultimately we want to merge back to parcel polygons. To do this, we'll
    # need to set up a unique ID field in the polygons that we can carry over
    # to the centroids, then use to merge chunk IDs back to the polygons.

    # We start by extracting parcel centroids, maintaining the ID field for a
    # future merge back to the polygons
    # logger.log_msg("--- --- extracting parcel centroids")
    # parcel_fields = [parcels_id_field, "SHAPE@X", "SHAPE@Y"]
    # centroids_fc = makePath(intmd_gdb, "centroids")
    # PMT.polygonsToPoints(in_fc=parcels_path, out_fc=centroids_fc, fields=parcel_fields,
    #                      skip_nulls=False, null_value=-1)

    # Next, we intersect the parcels centroids with the quadrats to
    # identify quadrat ownership -- the parcels will be enriched with the
    # quadrat FIDs, which can be used for chunk identification. We're now
    # done with the quadrats and centroids, so we can delete them
    logger.log_msg("--- ---identifying parcel membership in quadrats")
    intersect_fc = intersectFeatures(summary_fc=quadrats_fc, disag_fc=parcels_fc, disag_fields=parcels_id_field)
    # arcpy.Intersect_analysis(in_features=[centroids_fc, quadrats_fc], out_feature_class=intersect_fc)
    # arcpy.Delete_management(quadrats_fc)
    # arcpy.Delete_management(centroids_fc)

    # Now that we've identified membership, we pull the parcels ID and the
    # chunk ID (stored as "FID_quadrats" by default from the create fishnet
    # function), and merge back to the parcel polygons to give us the
    # necessary chunk attribution. We'll rename "FID_quadrats" to
    # "ChunkID" for legibility. Also, we're now done with the intersect,
    # so we can delete it

    # First, we'll need a copy of the original parcels (this way we don't
    # have to modify the parcels as they are and potentially mess stuff up)
    logger.log_msg("--- --- copying the parcels feature class to avoid overwriting")
    fmap = arcpy.FieldMappings()
    fmap.addTable(parcels_fc)
    fields = {f.name: f for f in arcpy.ListFields(parcels_fc)}
    for fname, fld in fields.items():
        if fld.type not in ('OID', 'Geometry') and 'shape' not in fname.lower():
            if fname != parcels_id_field:
                fmap.removeFieldMap(fmap.findFieldMapIndex(fname))
    arcpy.FeatureClassToFeatureClass_conversion(in_features=parcels_fc, out_path=intmd_gdb, out_name="parcels",
                                                field_mapping=fmap)
    parcels_fc = makePath(intmd_gdb, "parcels")
    # Now we add the chunk ID to the copied parcels (see the above comment
    # chunk for additional information)
    logger.log_msg("--- --- tagging parcels with a chunk ID")
    itsn_fields = [parcels_id_field, "FID__quadrats"]
    itsn_array = arcpy.da.FeatureClassToNumPyArray(in_table=intersect_fc, field_names=itsn_fields, null_value=-1)
    itsn_array.dtype.names = (parcels_id_field, "ChunkID")
    arcpy.da.ExtendTable(in_table=parcels_fc, table_match_field=parcels_id_field,
                         in_array=itsn_array, array_match_field=parcels_id_field)

    # This completes our chunking setup -- next, we need to take our chunked parcels and difference
    # them with buildings to define developable area

    # Differencing buildings and parcels
    # Contiguity is assessed in terms of parcel area that is not already developed.
    # To do this, we'll need a spatial difference of parcel polygons and building polygons.
    # First, we process the difference
    logger.log_msg("--- --- differencing parcels and buildings")
    difference_fc = makePath(intmd_gdb, "difference")
    # _, buildings_name = os.path.split(buildings_fc)
    arcpy.SymDiff_analysis(in_features=parcels_fc, update_features=buildings_fc, out_feature_class=difference_fc)
    # union_fc = makePath(intmd_gdb, "union")
    # arcpy.Union_analysis(in_features=[parcels_fc, buildings_fc], out_feature_class=union_fc)
    # where = arcpy.AddFieldDelimiters(buildings_fc, f"FID_{buildings_name}") + "<> -1"
    # difference = arcpy.SelectLayerByAttribute_management(in_layer_or_view=union_fc, selection_type="NEW_SELECTION",
    #                                                      where_clause=where)
    # difference_fc = makePath(intmd_gdb, "difference")
    # arcpy.CopyFeatures_management(in_features=difference, out_feature_class=difference_fc)
    # arcpy.Delete_management(union_fc)
    # arcpy.Delete_management(difference)

    # When we completed the differencing, we may have split some parcels
    # into 2. This is a problem for reporting, because contiguity of
    # developable area is the relevant for singlepart polygons only. For a
    # multipart result, we'd want to calculate contiguity in each part,
    # and then use a summary function to get a contiguity for the parcel
    # as a whole. So, we need to split the difference result into single
    # part polygons
    logger.log_msg("--- --- converting difference to singlepart polygons")
    difference_sp_fc = os.path.join(intmd_gdb, "difference_sp")
    arcpy.MultipartToSinglepart_management(in_features=difference_fc, out_feature_class=difference_sp_fc)
    arcpy.Delete_management(difference_fc)

    # Now, we want an ID to identify each unique polygon, as well be
    # calculating contiguity on a polygon basis. We can create this variable
    # using the same methods as the ProcessID, but we'll call it "PolyID"
    logger.log_msg("--- --- adding a unique ID field for individual polygons")
    PMT.add_unique_id(feature_class=difference_sp_fc, new_id_field="PolyID")

    # Finally, we can delete every field from 'difference_sp' except
    # ProcessID, PolyID, and ChunkID -- we do this because we're going to
    # be eating a LOT of memory in our contiguity calculations, so every
    # bit counts!
    # Thanks to: https://gis.stackexchange.com/questions/229187/copying-only-certain-fields-columns-from-shapefile-into-new-shapefile-using-mode
    logger.log_msg("--- --- formatting the singlepart difference")
    fkeep = [parcels_id_field, "PolyID", "ChunkID"]
    fmap = arcpy.FieldMappings()
    fmap.addTable(difference_sp_fc)
    fields = {f.name: f for f in arcpy.ListFields(difference_sp_fc)}
    for fname, fld in fields.items():
        if fld.type not in ('OID', 'Geometry') and 'shape' not in fname.lower():
            if fname not in fkeep:
                fmap.removeFieldMap(fmap.findFieldMapIndex(fname))
    arcpy.FeatureClassToFeatureClass_conversion(in_features=difference_sp_fc, out_path=intmd_gdb,
                                                out_name="diff", field_mapping=fmap)
    arcpy.Delete_management(difference_sp_fc)
    diff_fc = makePath(intmd_gdb, "diff")

    # To match contiguity back to our polygons, we'll use the relationship
    # between PolyID and ParcelID. So, we'll create a table of PolyID and
    # ProcessID to merge our contiguity results to. Once we have our results,
    # we can summarize over ProcessID and merge back to the parcel polygons
    logger.log_msg("--- --- extracting a polygon-parcel ID reference table")
    ref_df = pd.DataFrame(
        arcpy.da.FeatureClassToNumPyArray(
            in_table=diff_fc,
            field_names=[parcels_id_field, "PolyID"],
            null_value=-1
        )
    )

    # This completes our differencing -- we now are ready to calculate
    # contiguity, which we will do on "diff" relative to "PolyID". But,
    # because we want to take care of as much spatial processing in this
    # function as possible, we'll initialize a save feature class for the
    # future summarized results first

    # Now, we're good to move into the meat of this function: calculating
    # contiguity (and developable area)

    # Chunk processing of contiguity
    # ------------------------------

    logger.log_msg("--- chunk processing contiguity and developable area")

    # Chunks are processed in a loop over the chunk IDs, which are simply
    # 1, 2, ..., chunks. So, we need our chunk IDs, and a place to store
    # the results of each chunk

    ctgy = []

    # Now, we loop through the chunks to calculate contiguity:
    for i in range(1, chunks+1):
        logger.log_msg(f"--- --- chunk {str(i)} of {str(chunks)}")

        # First, we need to select our chunk of interest, which we'll do
        # using select by attribute
        logger.log_msg("--- --- --- selecting chunk")
        selection = f'"ChunkID" = {str(i)}'
        parcel_chunk = arcpy.SelectLayerByAttribute_management(
            in_layer_or_view=diff_fc,
            selection_type="NEW_SELECTION",
            where_clause=selection
        )

        # Contiguity is calculated over a raster, so we need to rasterize
        # our chunk for processing
        logger.log_msg("--- --- --- rasterizing chunk")
        rp = makePath(intmd_gdb, ''.join(["chunk_raster_", str(i)]))
        arcpy.FeatureToRaster_conversion(in_features=parcel_chunk,
                                         field="PolyID",
                                         out_raster=rp,
                                         cell_size=cell_size)

        # Now we can load the data as a numpy array for processing. This is
        # also the end of spatial processing within the chunk loop -- we deal
        # exclusively with the numpy array from here out in the loop
        logger.log_msg("--- --- --- loading chunk raster")
        ras = arcpy.RasterToNumPyArray(in_raster=rp,
                                       nodata_to_value=-1)
        # arcpy.Delete_management(rp)

        # In addition to calculating contiguity, this rasterization gives
        # us an opportunity to calculate total developable area. This area
        # can be defined as the number of cells with a given ID times the
        # cell size squared. Cell size is fixed of course, and we can grab
        # unique values and counts using numpy functions. We'll remove the
        # information regarding the amount of empty space because we don't
        # care about that
        logger.log_msg("--- --- --- calculating developable area by polygon")
        poly_ids, counts = np.unique(ras, return_counts=True)
        area = pd.DataFrame.from_dict({"PolyID": poly_ids,
                                       "Count": counts})
        area = area[area.PolyID != -1]
        area["Developable_Area"] = area.Count * (cell_size ** 2) / 43560
        # ASSUMES FEET IS THE INPUT CRS, MIGHT WANT TO MAKE THIS AN
        # ACTUAL CONVERSION IF WE USE THIS OUTSIDE OF PMT. SEE THE
        # LINEAR UNITS CODE/NAME BOOKMARKS
        # spatial_reference.linearUnitName and .linearUnitCode
        area = area.drop(columns="Count")

        # If the area dataframe is empty, this means we have no polygons
        # in the quadrat. This can happen because the quadrats are built
        # relative to the parcel *extent*, so not all quadrats will
        # necessarily have parcels in them. If this is the case, there's no
        # need to calculate contiguity, so we skip the rest of the iteration
        npolys = len(area.index)
        if npolys == 0:
            logger.log_msg("*** no polygons in this quadrat, proceeding to next chunk ***")
        else:
            # If there is at least one polygon, though, we're on to contiguity.
            # Contiguity is based off a polygons' raster cells' relationship to
            # neighboring cells, particularly those of the same polygon. So, to
            # get at contiguity, we first need to know what polygons are
            # represented in each cell. We'll organize these into two copies of
            # the same table: one will initialize cell ID organization, and the
            # other will initialize neighboring cell ID organization
            logger.log_msg("--- --- --- initializing cell neighbor identification")
            ras_dim = ras.shape
            nrow = ras_dim[0]
            ncol = ras_dim[1]

            id_tab_self = pd.DataFrame({"Row": np.repeat(np.arange(nrow), ncol),
                                        "Col": np.tile(np.arange(ncol), nrow),
                                        "ID": ras.flatten()})
            id_tab_neighbor = pd.DataFrame({"NRow": np.repeat(np.arange(nrow), ncol),
                                            "NCol": np.tile(np.arange(ncol), nrow),
                                            "NID": ras.flatten()})

            # A lot of these cells represent either empty space or building space,
            # which we don't care about. And because neighbor identification is
            # an expensive process, we don't want to calculate neighbors if we
            # don't have to. So, prior to neighbor identification, we'll isolate
            # the cells for which we'll actually calculate contiguity
            logger.log_msg("--- --- --- identifying non-empty cells")
            row_oi = id_tab_self[id_tab_self.ID != -1].Row.to_list()
            col_oi = id_tab_self[id_tab_self.ID != -1].Col.to_list()

            # To know what polygons are represented in a cell's neighbors, we
            # need to know what cells actually are the neighbors (i.e. their
            # indices). Thankfully, rasters are rectangular, so if we know the
            # index of a cell, we can calculate the index of all its neighbors.
            # That is our next step: we'll organize cells and neighbors into
            # a dataframe
            logger.log_msg("--- --- --- identifying neighbors of non-empty cells")
            row_basic = [np.arange(x - 1, x + 2) for x in row_oi]
            col_basic = [np.arange(x - 1, x + 2) for x in col_oi]

            meshed = [np.array(np.meshgrid(x, y)).reshape(2, 9).T
                      for x, y in zip(row_basic, col_basic)]
            meshed = np.concatenate(meshed, axis=0)
            meshed = pd.DataFrame(meshed, columns=["NRow", "NCol"])

            meshed.insert(1, "Col", np.repeat(col_oi, 9))
            meshed.insert(0, "Row", np.repeat(row_oi, 9))

            # When building our neighbor table, we assumed each cell had 9
            # neighbors to rely on easy repeating structure. However, if a cell
            # is on an edge or corner, it has fewer than 9 neighbors. So we now
            # want to remove any neighbors we might have identified that aren't
            # valid cells
            logger.log_msg("--- --- --- filtering to valid neighbors by index")
            meshed = meshed[(meshed.NRow >= 0)
                            & (meshed.NRow < nrow)
                            & (meshed.NCol >= 0)
                            & (meshed.NCol < ncol)]

            # Now that we've identified neighbors for each cell of interest,
            # we want to know what the polygon is represented in the cell and
            # what polygons are represented in the neighbors. To do this, we can
            # merge back to our initialized cell-ID and neighbor-ID tables
            logger.log_msg("--- --- --- tagging cells and their neighbors with polygon IDs")
            meshed = pd.merge(meshed,
                              id_tab_self,
                              left_on=["Row", "Col"],
                              right_on=["Row", "Col"],
                              how="left")
            meshed = pd.merge(meshed,
                              id_tab_neighbor,
                              left_on=["NRow", "NCol"],
                              right_on=["NRow", "NCol"],
                              how="left")

            # We now have one more level of filtering to do to complete our
            # neighbor table. We only want "valid" neighbors: ones where the cell
            # ID and the neighbor ID match (i.e. the cell and neighbor are from
            # the same polygon). We'll complete that filtering here, and then
            # drop the neighbor ID (for legibility)
            logger.log_msg("--- --- --- fitering to valid neighbors by ID")
            meshed = meshed[meshed.ID == meshed.NID]
            meshed = meshed.drop(columns="NID")

            # With neighbors identified, we now need to define cell weights
            # for contiguity calculations. These are based off the specifications
            # in the 'weights' inputs to the function. So, we tag each
            # cell-neighbor pair in 'valid_neighbors' with a weight.
            logger.log_msg("--- --- --- tagging cells and neighbors with weights")
            conditions = [(np.logical_and(meshed["NRow"] == meshed["Row"] - 1, meshed["NCol"] == meshed["Col"] - 1)),
                          (np.logical_and(meshed["NRow"] == meshed["Row"] - 1, meshed["NCol"] == meshed["Col"])),
                          (np.logical_and(meshed["NRow"] == meshed["Row"] - 1, meshed["NCol"] == meshed["Col"] + 1)),
                          (np.logical_and(meshed["NRow"] == meshed["Row"], meshed["NCol"] == meshed["Col"] - 1)),
                          (np.logical_and(meshed["NRow"] == meshed["Row"], meshed["NCol"] == meshed["Col"])),
                          (np.logical_and(meshed["NRow"] == meshed["Row"], meshed["NCol"] == meshed["Col"] + 1)),
                          (np.logical_and(meshed["NRow"] == meshed["Row"] + 1, meshed["NCol"] == meshed["Col"] - 1)),
                          (np.logical_and(meshed["NRow"] == meshed["Row"] + 1, meshed["NCol"] == meshed["Col"])),
                          (np.logical_and(meshed["NRow"] == meshed["Row"] + 1, meshed["NCol"] == meshed["Col"] + 1))]
            choices = ["top_left", "top_center", "top_right", "middle_left", "self", "middle_right", "bottom_left",
                       "bottom_center", "bottom_right"]
            meshed["Type"] = np.select(conditions, choices)
            meshed["Weight"] = [weights[key] for key in meshed["Type"]]

            # To initialize the contiguity calculation, we sum weights by cell.
            # We lose the ID in the groupby though, which we need to get to
            # contiguity, so we need to merge back to our cell-ID table
            logger.log_msg("--- --- --- summing weight by cell")
            wtab = meshed.groupby(["Row", "Col"])[["Weight"]].agg("sum").reset_index()
            wtab = pd.merge(wtab, id_tab_self, left_on=["Row", "Col"], right_on=["Row", "Col"], how="left")

            # We are now finally at the point of calculating contiguity! It's a
            # pretty simple function, which we apply over our IDs. This is the
            # final result of our chunk process, so we'll also rename our "ID"
            # field to "PolyID", because this is the proper name for the ID over
            # which we've calculated contiguity. This will make our life easier
            # when chunk processing is complete, and we move into data formatting
            # and writing
            logger.log_msg("--- --- --- calculating contiguity by polygon")
            weight_max = sum(weights.values())
            contiguity = wtab.groupby("ID").apply(
                lambda x: (sum(x.Weight) / len(x.Weight) - 1) / (weight_max - 1)).reset_index(name="Contiguity")
            contiguity.columns = ["PolyID", "Contiguity"]

            # For reporting results, we'll merge the contiguity and developable
            # area tables
            logger.log_msg("--- --- --- merging contiguity and developable area information")
            contiguity = pd.merge(contiguity, area, left_on="PolyID", right_on="PolyID", how="left")

            # We're done chunk processing -- we'll put the resulting data frame
            # in our chunk results list as a final step
            logger.log_msg("--- --- --- appending chunk results to master list")
            ctgy.append(contiguity)

    # Contiguity results formatting
    # -----------------------------

    logger.log_msg("--- formatting polygon-level results")

    # The results of our chunks are stored in a list after the loop -- our
    # first formatting step is thus to merge these into a single dataframe
    logger.log_msg("--- --- combining chunked results into table format")
    ctgy = pd.concat(ctgy, axis=0)

    # Recall that we calculated contiguity relative to ~polygon~, not
    # necessarily the ~parcel~. But, we want our results to be parcel-level.
    # We can merge our contiguity results with our 'ref_df' -- containing
    # ProcessID (parcel) and PolyID (polygon) -- to achieve this
    logger.log_msg("--- --- filling table with missing polygons")
    ctgy = pd.merge(ref_df, ctgy, left_on="PolyID", right_on="PolyID", how="left")

    # It's possible that a polygon winds up not represented because
    # (1) a building covers the whole polygon or (2) the polygon's developable
    # area was not caught by the cell configuration of the raster. Either way,
    # this results in missing data we'll want to fill for completeness.
    # We fill both contiguity and developable area with 0, because these are
    # the values for no contiguity and no area, respectively
    logger.log_msg("--- overwriting missing values with 0")
    ctgy = ctgy.fillna(value={"Contiguity": 0, "Developable_Area": 0})

    return ctgy


def contiguity_summary(full_results_df, parcels_id_field,
                       summary_funs=["min", "max", "median", "mean"], area_scaling=True):
    """summarize contiguity/developable area results from
        `analyze_contiguity_index` from sub-parcel to parcel

    Args:
        full_results_df: pandas dataframe
            dataframe output of `analyze_contiguity_index`
        parcels_id_field: str
            name of a field used to identify the parcels in the summarized
            parcel results
        summary_funs: list of strs
            functions to be used to summarize contiguity to the parcel; available
            options include min, max, mean, and median
            Default is all options
        area_scaling: boolean
            should a scaled version of developable area be calculated? If `True`,
            a "scaled_area" statistic will be calculated as developable area times
            contiguity index (at the parcel level). The default is True
    Returns:
        pandas dataframe
            a table of summarized results attributed with:
                1. A parcel identifier (as specified in `analyze_contiguity_index`
                when the featur class was initialized)
                2. Parcel developable area (summed to the parcel)
                3. {fun}-summarized contiguity, for each function in `summary_funs`
                4. {fun}-scaled area, for each of {fun}-summarized contiguity, if
                `area_scaling = True`
    """

    # Summarizing up to the parcel
    # ----------------------------

    logger.log_msg("---summarizing contiguity and developable area to the parcels")

    # We want to summarize contiguity to the parcel. We'll do that using
    # every function in 'summary_funs'.
    logger.log_msg("--- ---summarizing contiguity to the parcels")
    ctgy_summary = []
    ctgy_variables = []
    for i in summary_funs:
        logger.log_msg("--- --- --- " + i)
        var_name = '_'.join([i.title(), "Contiguity"])
        ci = full_results_df.groupby(parcels_id_field).agg({"Contiguity": getattr(np, i)}).reset_index()
        ci.columns = [parcels_id_field, var_name]
        ctgy_summary.append(ci)
        ctgy_variables.append(var_name)

    # The results for each function are stored in a separate table, so we now
    # merge them into a single table
    logger.log_msg("--- ---formatting contiguity summary results")
    ctgy_summary = [df.set_index(parcels_id_field) for df in ctgy_summary]
    ctgy_summary = pd.concat(ctgy_summary, axis=1)
    ctgy_summary = ctgy_summary.reset_index()

    # The only way to summarize developable area is by sum, so we'll take
    # care of that now.
    logger.log_msg("--- ---summarizing developable area to the parcels")
    area_summary = full_results_df.groupby(parcels_id_field)[["Developable_Area"]].agg("sum").reset_index()

    # The final summary step is then merging the contiguity and developable
    # area summary results
    logger.log_msg("--- ---merging contiguity and developable area summaries")
    df = pd.merge(area_summary,
                  ctgy_summary,
                  left_on=parcels_id_field,
                  right_on=parcels_id_field,
                  how="left")

    # If an area scaling is requested (area_scaling = True), that means
    # we need to create a combined statistic for contiguity and area. To do
    # this, we simply multiply contiguity by developable area (essentially,
    # we're weighting developable area by how contiguous it is). We do this
    # for all contiguity summaries we calculated
    if area_scaling == True:
        logger.log_msg("--- ---calculating combined contiguity-developable area statistics")
        for i in ctgy_variables:
            var_name = i.replace("Contiguity", "Scaled_Area")
            df[var_name] = df["Developable_Area"] * df[i]

    # Done
    # ----
    return df


def lu_diversity(parcels_path,
                 parcels_id_field,
                 parcels_land_use_field,
                 land_use_recode_path=None,
                 land_use_recode_field=None,
                 on_field=None,
                 aggregate_geometry_path=None,
                 aggregate_geometry_id_field=None,
                 buffer_diversity=0,
                 relevant_land_uses=["auto", "civic", "education",
                                     "entertainment", "grocery",
                                     "healthcare", "industrial",
                                     "lodging", "mf", "office",
                                     "restaurant", "sf", "shopping"],
                 how=["simpson", "shannon", "berger-parker",
                      "enp", "chi-squared"],
                 chisq_props=None,
                 regional_adjustment=True,
                 regional_constants=None):
    """
    calculates land use diversity within aggregate geometries using parcels

    Parameters
    ----------
    parcels_path: Path
        path to parcels [which provide the attributes for diversity calcs]
    parcels_id_field: str
        id field for the parcels
    parcels_land_use_field: str
        land use field for the parcels
    land_use_recode_path: Path, optional
        a path to a table containing a generalized or otherwise modified land
        use field on which diversity should be assessed. must be joinable to
        `parcels` by `parcels_land_use_field`. The default is `None`,
        uses `parcels_land_use_field` for diversity assessment
    land_use_recode_field: str, optional
        field in `land_use_recode` over which to assess diversity; should be
        provided if `land_use_recode_path` is. The default is `None`
    on_field: str, optional
        field in the parcels over which diversity is assessed (e.g. land area,
        building square footage, etc.). The default is `None`, diversity will
        be assessed relative to a parcel count
    aggregate_geometry_path: Path, optional
        path to an aggregate geometry within which diversity will be calculated
        (e.g. neighborhoods, street buffers, etc.). It is highly recommended
        that this is provided. The default is `None`, parcels themselves will
        act as the aggregate geometry
    aggregate_geometry_id_field: str, optional
        id field for the aggregate geometry. must be provided if
        `aggregate_geometry_path` is provided. The default is `None`, this
        means the parcels are the aggregate geometry, so the `parcels_id_field`
        acts as the `aggregate_geometry_id_field`
    buffer_diversity: int, optional
        radius (in units of the CRS of the aggregate geometry) to buffer the
        aggregate geometry for calculation of diversity. Not recommended if
        an `aggregate_geometry_path` is provided; recommended if
        `aggregate_geometry_path` is not provided (i.e. the parcels are the
        aggregate geometry). The default is `0`, no buffer
    relevant_land_uses: list of str, optional
        land uses that should be considered for a diversity calculation. must
        reflect land uses in `parcels_land_use_field` if
        `land_use_recode_field == None`, or `land_use_recode_field` if
        `land_use_recode_field` is provided. The default list removes "vacant",
        "ag", "misc", and "other" from consideration in diversity calculations
    how: list of str, optional
        diversity metrics to calculate. may include any or all of "simpson",
        "shannon", "berger-parker", "enp", and "chi-squared". See notes for
        a description of metrics. The default list includes all options, so all
        5 metrics will be calculated for each feature in the aggregate geometry
    chisq_props: dict of floats, optional
        if "chi-squared" is in `how`, this parameter allows a user to set an
        optimal distribution of land uses to be used in the calculation of
        chi-squared statistics. The keys must match `relevant_land_uses`
        exactly, and the values must sum to 1. Will be ignored if "chi-squared"
        is not in `how`. The default `None`, the optimal distribution of land
        uses is assumed to be an equal abundance of all `relevant_land_uses`
    regional_adjustment: bool, optional
        should a regional adjustment be performed? If so, each diversity metric
        for each feature of the aggregate geometry will be divided by the
        regional (across all parcels) score for that diversity metric, to give
        a sense how that feature performs relative to the whole area. The
        default is `True`, complete a regional adjustment
    regional_constants: dict of floats, optional
        if `regional_adjustment` is `True`, this parameter allows a user to set
        constants to which to compare the aggregate geometry diversity
        metrics (as opposed to comparing to the calculated regional scores).
        The keys must match `how` exactly, and the values must be between
        0 and 1 (as all scores are adjusted to a 0-1 scale). The default is
        `None`, complete the regional adjustment by calculating regional scores

    Notes
    -----
    The diversity measures are defined as followed:
    1. Simpson index: mathematically, the probability that a random draw of
       one unit of land use A would be followed by a random draw of one unit
       of land use B. Ranges from 0 (only one land use present)
       to 1 (all land uses present in equal abundance)
    2. Shannon index: borrowing from information theory, Shannon quantifies
       the uncertainty in predicting the land use of a random one unit draw.
       The higher the uncertainty, the higher the diversity. Ranges from 0
       (only one land use present) to -log(1/|land uses|) (all land uses
       present in equal abundance)
    3. Berger-Parker index: the maximum proportional abundance, giving a
       measure of dominance. Ranges from 1 (only one land use present) to
       1/|land uses| (all land uses present in equal abundance). Lower values
       indicate a more even spread, while high values indicate the dominance
       of one land use.
    4. Effective number of parties (ENP): a count of land uses, as weighted
       by their proportional abundance. A land use contributes less to ENP if
       it is relatively rare, and more if it is relatively common. Ranges from
       1 (only one land use present) to |land uses| (all land uses present in
       equal abunance)
    5. Chi-squared goodness of fit: the ratio of an observed chi-squared
       goodness of fit test statistic to a "worst case scenario" chi-squared
       goodness of fit test statistic. The goodness of fit test requires the
       definition of an "optimal" land use distribution ("optimal" is assumed
       to be equal abundance of all land uses, but can be specified by the
       user). The "worst case scenario" defines the highest possible
       chi-squared statistic that could be observed under the optimal land use
       distribution. In practice, this "worst case scenario" is the equivalent
       of the least likely land use [according to the optimal distribution]
       comprising the entire area. Ranges from 0 (all land uses present
       in equal abundance) to 1 (only one land use present)

    Returns
    -------
    dict
        a dictionary with:
            an entry pair for a table of diversity results at the aggregate
            geometry level. The key will be the name of the aggregate geometry
            file
            if `regional_adjustment == True` and `regional_constants == None`,
            a key/value pair for a table of regional diversity metrics, with
            the key of "region"

    """

    # Spatial processing
    # ------------------

    logger.log_msg("---spatial processing for diversity")

    # First, we have to set up the process with a few input variables
    logger.log_msg("--- ---setting up inputs for spatial processing")

    # 1. field names we want to keep from parcels. if 'on_field' is None, that
    # means we're going to do a count based diversity. for this, we'll create
    # the field ourselves, so we don't call it from the parcels
    parcel_fields = [parcels_land_use_field,
                     "SHAPE@X",
                     "SHAPE@Y"]
    if on_field is not None:
        parcel_fields = [on_field] + parcel_fields

    # 2. parcel spatial reference (for explicit definition of spatial
    # reference in arcpy operations
    sr = arcpy.Describe(parcels_path).spatialReference

    # 3. are the parcels the aggregate geometry?
    if aggregate_geometry_path is None:
        logger.log_msg("** NOTE: parcels will act as the aggregate geometry **")
        aggregate_geometry_id_field = parcels_id_field
        aggregate_geometry_path = parcels_path

    # Now we're ready for the true spatial processing. We start by extracting
    # parcel centroids to numpy array, then converting array to feature class
    logger.log_msg("--- ---converting parcel polygons to parcel centroid points")
    centroids_fc = makePath("in_memory", "centroids")
    PMT.polygonsToPoints(in_fc=parcels_path,
                         out_fc=centroids_fc,
                         fields=parcel_fields,
                         skip_nulls=False,
                         null_value=-1)

    # Next, if a buffer is requested, this means diversity will be
    # calculated within a buffered version of each feature in the aggregate
    # geometry (which, remember, may be the parcels). I.e., our aggregate
    # geometry becomes a buffered aggregate geometry. So, if requested, we
    # create the buffer, and reset our aggregate geometry path
    if buffer_diversity > 0:
        print("--- ---buffering the aggregate geometry")
        arcpy.Buffer_analysis(in_features=aggregate_geometry_path,
                              out_features="in_memory\\buffer",
                              buffer_distance_or_field=buffer_diversity)
        aggregate_geometry_path = "in_memory\\buffer"

    # Now we need to identify parcels within each feature of the aggregate
    # geometry. To do this, we intersect the parcel centroids with the
    # aggregate geometry. This has the effect of tagging the parcels with the
    # unique ProcessID, as well as filtering parcels that don't fall in any
    # feature of the aggregate geometry
    logger.log_msg("--- ---matching parcels to aggregate geometries")
    arcpy.Intersect_analysis(in_features=["in_memory\\centroids",
                                          aggregate_geometry_path],
                             out_feature_class="in_memory\\intersect")

    # Finally, we have to select out the fields we want to work with for
    # diversity calculations. At this point, we can easily create our data
    # for summarization. Note that if we have no "on_field", this means
    # we're working off a parcel count, so we add a field of 1s to simulate
    # a count when we complete our summarizations
    logger.log_msg("--- ---loading data for diversity calculations")
    ret_fields = [aggregate_geometry_id_field,
                  parcels_land_use_field]
    if on_field is not None:
        ret_fields = ret_fields + [on_field]
    div_array = arcpy.da.FeatureClassToNumPyArray(in_table="in_memory\\intersect",
                                                  field_names=ret_fields,
                                                  spatial_reference=sr,
                                                  null_value=-1)
    df = pd.DataFrame(div_array)
    if on_field is None:
        on_field = "count_field"
        df[on_field] = 1

    # Now we have our data for allocation prepped -- great!
    # The last step in spatial processing is now deleting the intermediates
    # we created along the way
    logger.log_msg("--- ---deleting intermediates")
    arcpy.Delete_management("in_memory\\centroids")
    arcpy.Delete_management("in_memory\\intersect")
    if arcpy.Exists("in_memory\\buffer"):
        arcpy.Delete_management("in_memory\\buffer")

    # Diversity calculations
    # ----------------------

    logger.log_msg("2. Diversity calculations")

    # First, we want to do a little formatting
    logger.log_msg("2.1 formatting the input data")

    # 1. Field name resetting. We do this to make our lives a little easier,
    # because we allow user input for nearly all of our fields
    df = df.rename(columns={parcels_land_use_field: "LU_DEL",
                            on_field: "ON"})

    # 2. Remove the cells that have no land use (i.e. the ones filled with -1)
    # and the ones where our on field is 0 or null (i.e. the ones with value
    # < 0, because it could be an observed 0 or a filled -1)
    df = df[df.LU_DEL != -1]
    df = df[df.ON > 0]

    # 3. Now we merge in our new land use definitions (if any):
    if land_use_recode_path is not None:
        lu_rc = pd.read_csv(land_use_recode_path)
        lu_rc = lu_rc[[parcels_land_use_field, land_use_recode_field]]
        lu_rc = lu_rc.rename(columns={parcels_land_use_field: "LU_DEL",
                                      land_use_recode_field: "LU"})
        df = df.merge(lu_rc, how="left")
        df = df.drop(columns="LU_DEL")
    else:
        df = df.rename(columns={"LU_DEL": "LU"})

    # 4. Finally, we filter to only the land uses of interest
    if relevant_land_uses is not None:
        df = df[df.LU.isin(relevant_land_uses)]

    # Now we'll do a bit of pre-summarization to give us the components we
    # need for the diversity calculations. These include a "total" (sum of
    # all 'on_field' in the aggregate geometry) and a "percent" (proportion
    # of 'on_field' in each land use in the aggregate geometry)
    logger.log_msg("--- ---calculating summary values for aggregate geometries")

    divdf = df.groupby([aggregate_geometry_id_field, "LU"])[["ON"]].agg("sum").reset_index()
    tot = divdf.groupby(aggregate_geometry_id_field)[["ON"]].agg("sum").reset_index().rename(columns={"ON": "Total"})
    divdf = divdf.merge(tot, how="left")
    divdf = divdf.assign(Percent=divdf["ON"] / divdf["Total"])

    # We can now reference this table to calculate our diversity metrics
    print("--- ---calculating diversity metrics")
    diversity_metrics = []
    nlu = len(relevant_land_uses)

    # 1. Simpson
    if "simpson" in how:
        logger.log_msg("--- --- ---Simpson")
        mc = divdf.assign(SIN=divdf["ON"] * (divdf["ON"] - 1))
        mc = mc.assign(SID=mc["Total"] * (mc["Total"] - 1))
        diversity = mc.groupby(aggregate_geometry_id_field).apply(
            lambda x: sum(x.SIN) / np.unique(x.SID)[0]).reset_index()
        diversity.columns = [aggregate_geometry_id_field, "Simpson"]
        # Adjust to 0-1 scale
        diversity["Simpson"] = 1 - diversity["Simpson"]
        diversity_metrics.append(diversity)

    # 2. Shannon
    if "shannon" in how:
        logger.log_msg("--- --- ---Shannon")
        mc = divdf.assign(PLP=divdf["Percent"] * np.log(divdf["Percent"]))
        diversity = mc.groupby(aggregate_geometry_id_field).apply(lambda x: sum(x.PLP) * -1).reset_index()
        diversity.columns = [aggregate_geometry_id_field, "Shannon"]
        # Adjust to 0-1 scale
        diversity["Shannon"] = diversity["Shannon"] / (-1 * np.log(1 / nlu))
        diversity_metrics.append(diversity)

    # 3. Berger-Parker
    if "berger-parker" in how:
        logger.log_msg("--- --- ---Berger-Parker")
        diversity = divdf.groupby(aggregate_geometry_id_field).apply(lambda x: max(x.Percent)).reset_index()
        diversity.columns = [aggregate_geometry_id_field, "BergerParker"]
        # Adjust to 0-1 scale
        diversity["BergerParker"] = 1 - diversity["BergerParker"]
        diversity_metrics.append(diversity)

    # 4. ENP
    if "enp" in how:
        logger.log_msg("--- --- ---Effective number of parties (ENP)")
        mc = divdf.assign(P2=divdf["Percent"] ** 2)
        diversity = mc.groupby(aggregate_geometry_id_field).apply(lambda x: 1 / sum(x.P2)).reset_index()
        diversity.columns = [aggregate_geometry_id_field, "ENP"]
        # Adjust to 0-1 scale
        diversity["ENP"] = (diversity["ENP"] - 1) / (nlu - 1)
        diversity_metrics.append(diversity)

    # 5. Chi-squared goodness of fit
    if "chi-squared" in how:
        logger.log_msg("--- --- ---Chi-squared goodness of fit")
        if chisq_props is not None:
            props = pd.DataFrame({"LU": list(chisq_props.keys()),
                                  "ChiP": list(chisq_props.values())})
        else:
            chisq_props = dict()
            for lu in relevant_land_uses:
                chisq_props[lu] = 1 / nlu
            props = pd.DataFrame({"LU": list(chisq_props.keys()),
                                  "ChiP": list(chisq_props.values())})
        d = dict()
        ub = np.unique(divdf[aggregate_geometry_id_field])
        d[aggregate_geometry_id_field] = np.repeat(ub, len(relevant_land_uses))
        d["LU"] = relevant_land_uses * len(ub)
        lu_dummies = pd.DataFrame(d)
        on = divdf[[aggregate_geometry_id_field, "LU", "ON"]].drop_duplicates()
        totals = divdf[[aggregate_geometry_id_field, "Total"]].drop_duplicates()
        mc = lu_dummies.merge(on, how="left").merge(totals, how="left")
        mc = mc.fillna({"ON": 0})
        mc = mc.merge(props, how="left")
        mc = mc.assign(EXP=mc["ChiP"] * mc["Total"])
        mc = mc.assign(Chi2=(mc["ON"] - mc["EXP"]) ** 2 / mc["EXP"])
        mc = mc.assign(WCS=(mc["Total"] - mc["EXP"]) ** 2 / mc["EXP"] - mc["EXP"])
        diversity = mc.groupby(aggregate_geometry_id_field).apply(
            lambda x: sum(x.Chi2) / (sum(x.EXP) + max(x.WCS))).reset_index()
        diversity.columns = [aggregate_geometry_id_field, "ChiSquared"]
        # Adjust to 0-1 scale
        diversity["ChiSquared"] = 1 - diversity["ChiSquared"]
        diversity_metrics.append(diversity)

    # Now that we've calculated all our metrics, we just need to merge
    # into a single data frame for reporting
    logger.log_msg("--- ---formatting diversity results")
    diversity_metrics = [df.set_index(aggregate_geometry_id_field) for df in diversity_metrics]
    diversity_metrics = pd.concat(diversity_metrics, axis=1)
    diversity_metrics = diversity_metrics.reset_index()

    # Regional comparisons ---------------------------------------------------

    # Do we want the region score across ALL parcels?
    # Or across parcels within our aggregate geometries?
    # For now, we use the first... i.e. the "region adjustment" is relative
    # to all area of the context of the aggregate geometries

    # If regional comparison is requested, we calculate each diversity index
    # at the regional level, and adjust the aggregate geometry scores by
    # a ratio of geom score : region score. If regional constants are provided,
    # we do the same sort of adjustment, but use the provided constants as
    # opposed to doing the calculations here.
    if regional_adjustment == True:
        logger.log_msg("---regional adjustment to diversity")

        if regional_constants is not None:
            # Set our adjustment dictionary to the provided constants if
            # constants are provided
            area_div = regional_constants
        else:
            # We need to do our own calculations since no constants are given.
            # Like before, we first need to get summary values. But now, we're
            # calculating them over the whole region, not the individual
            # aggregate geometries. NOTE THAT THE "WHOLE REGION" HERE MEANS
            # ALL PARCELS, so we reference back to the parcels_array from
            # spatial processing
            print("--- ---calculating summary values for region")

            # We'll need to format and summarize the parcels in the same
            # way we did with those in our aggregate geometries
            pdf = pd.DataFrame(parcels_array)
            pdf = pdf.rename(columns={on_field: "ON",
                                      parcels_land_use_field: "LU_DEL"})
            pdf = pdf[["ON", "LU_DEL"]]
            pdf = pdf[pdf.LU_DEL != -1]
            pdf = pdf[pdf.ON > 0]
            pdf = pdf.merge(lu_rc, how="left")
            pdf = pdf.drop(columns="LU_DEL")
            if relevant_land_uses is not None:
                pdf = pdf[pdf.LU.isin(relevant_land_uses)]

            # Now we can summarize
            reg = pdf.groupby("LU")[["ON"]].agg("sum").reset_index()
            reg["Total"] = sum(reg.ON)
            reg = reg.assign(Percent=reg["ON"] / reg["Total"])

            # Now, we calculate each diversity metric for the whole region
            logger.log_msg("--- ---calculating regional diversity")
            area_div = dict()

            # 1. Simpson
            if "simpson" in how:
                logger.log_msg("--- --- ---Simpson")
                area_div["Simpson"] = sum(reg.ON * (reg.ON - 1)) / (reg.Total[0] * (reg.Total[0] - 1))
                area_div["Simpson"] = 1 - area_div["Simpson"]

            # 2. Shannon
            if "shannon" in how:
                logger.log_msg("--- --- ---Shannon")
                area_div["Shannon"] = -1 * sum(reg.Percent * np.log(reg.Percent))
                area_div["Shannon"] = area_div["Shannon"] / (-1 * np.log(1 / nlu))

            # 3. Berger-Parker
            if "berger-parker" in how:
                logger.log_msg("--- --- ---Berger-Parker")
                area_div["BergerParker"] = max(reg.Percent)
                area_div["BergerParker"] = 1 - area_div["BergerParker"]

            # 4. ENP
            if "enp" in how:
                logger.log_msg("--- --- ---Effective number of parties (ENP)")
                area_div["ENP"] = 1 / sum(reg.Percent ** 2)
                area_div["ENP"] = (area_div["ENP"] - 1) / (nlu - 1)

            # 5. Chi-squared goodness of fit
            if "chi-squared" in how:
                logger.log_msg("--- --- ---Chi-squared goodness of fit")
                csr = props.merge(reg, how="left")
                csr = csr.assign(EXP=csr["Total"] * csr["ChiP"])
                csr = csr.assign(Chi2=(csr["ON"] - csr["EXP"]) ** 2 / csr["EXP"])
                csr = csr.assign(WCS=(csr["Total"] - csr["EXP"]) ** 2 / csr["EXP"] - csr["EXP"])
                area_div["ChiSquared"] = sum(csr.Chi2) / (sum(csr.EXP) + max(csr.WCS))
                area_div["ChiSquared"] = 1 - area_div["ChiSquared"]

        # Now, we can calculate our "adjusted" diversities by dividing the
        # aggregate geometry value for a metric by the regional value for
        # a metric
        logger.log_msg("---adjusting diversity by regional score")
        for key in area_div.keys():
            value = area_div[key]
            name = '_'.join([key, "Adj"])
            diversity_metrics[name] = diversity_metrics[key] / value

        # Finally, if we did a regional adjustment, we'll want to write
        # out the region results as well. We'll do this as a simple table,
        # so just create a dataframe
        area_div = pd.DataFrame(area_div, index=[0]).reset_index(drop=True)

    # Done
    # ----

    agg_name = os.path.split(aggregate_geometry_path)[1].lower()
    div_frames = {agg_name: diversity_metrics}
    if regional_adjustment == True and regional_constants is None:
        div_frames["region"] = area_div
    return div_frames


def prep_permits_units_reference(parcels_path, permits_path,
                                 lu_match_field, parcels_living_area_field,
                                 permits_units_field, permits_living_area_name,
                                 units_match_dict={}):
    """creates a reference table by which to convert various units provided in
        the Florida permits_df data to building square footage

    Args:
        parcels_path (str): path to MOST RECENT parcels_df data (see notes)
        permits_path (str): path to the building permits_df data
        lu_match_field (str): field name for a land use field present in BOTH the parcels_df and permits_df data
        parcels_living_area_field (str): field name in the parcels_df for the total living area (building area)
        permits_units_field (str): field name in the permits_df for the unit of measurement for permit types
        permits_living_area_name (str): unit name for building area in the `permits_units_field`
        units_match_dict (dict): a dictionary of the format `{unit_name: parcel_field, ...}`, where the
            `unit_name` is one of the unit names present in the permits_df data's `permits_units_field`, and
            the `parcel_field` is the field name in the parcels_df corresponding to that unit. It should
            be used to identify non-building area fields in the parcels_df for which we can calculate
            a building area/unit for the multiplier. `parcel_field` can also take the form of a basic
            function (+,-,/,*) of a column, see Notes for specifications

    Notes:
        The most up-to-date parcels_df data available should be used, because units multipliers for the
        short term should be based on the most current data

        To specify a function for the units_match_field, use the format "{field} {function sign} {number}".
        So, for example, to map an 'acre' unit in the permits_df to a 'land_square_foot' field in the parcels_df,
        you'd use the dictionary entry `'acre': 'land_square_foot' / 43560`

    Returns:
        pandas dataframe: a table of units multipliers/overwrites by land use
    """

    # Loading data
    # To set up for loading the parcels_df, we'll need to identify desired unit
    # fields that are not building square footage. These are provided in the 
    # values of the units_match_dict; however, some of them might be given
    # as functions (i.e. to match to a unit, a function of a parcels_df field is
    # required). So, we need to isolate the field names and the functional 
    # components
    logger.log_msg("--- identifying relevant parcel fields")

    match_fields = []
    match_functions = []

    for key in units_match_dict.keys():
        # Field
        field = re.findall("^(.*[A-Za-z])", units_match_dict[key])[0]
        if field not in match_fields:
            match_fields.append(field)
        # Function
        fun = units_match_dict[key].replace(field, "")
        if fun != "":
            fun = ''.join(['parcels_df["', field, '"] = parcels_df["', field, '"]', fun])
            if field not in match_functions:
                match_functions.append(fun)
                # Overwrite value
        units_match_dict[key] = field

    # Parcels: we only need to keep a few fields from the parcels_df: the lu_match_field,
    # the parcels_living_area_field, and any values in the  match_fields (calculated above
    # from units_match_dict). If we have any  functions to apply (again, calculated above from units_match_dict),
    # we'll do that too.
    logger.log_msg("--- reading/formatting parcels_df")
    parcels_fields = [lu_match_field, parcels_living_area_field] + match_fields
    parcels_df = PMT.featureclass_to_df(in_fc=parcels_path, keep_fields=parcels_fields, null_val=0.0)
    for fun in match_functions:
        exec(fun)

    # Permits: like with the parcels_df, we only need to keep a few fields: the lu_match_field, and the units_field.
    # Also, we only need to keep unique rows of this frame (otherwise we'd just be repeating calculations!)
    logger.log_msg("--- reading/formatting permits_df")
    permits_fields = [lu_match_field, permits_units_field]
    permits_df = PMT.featureclass_to_df(in_fc=permits_path, keep_fields=permits_fields, null_val=0.0)
    permits_df = permits_df.drop_duplicates().reset_index(drop=True)

    # Multipliers and overwrites 
    # Now, we loop through the units to calculate multipliers. We'll actually have two classes: multipliers
    # and overwrites. Multipliers imply that the unit can be converted to square footage using some function
    # of the unit; overwrites imply that this conversion unavailable

    # To do this, we loop over the rows of permits_df. There are 3 possible paths for each row
    # 1. If the unit of the row is already square footage, we don't need any additional processing
    #   Multiplier: 1 [used to mitigate null values in df to make table]
    #   Overwrite: -1 [used to mitigate null values in df to make table]
    # 2. If the unit is one of the keys in units_match_dict, this means we can calculate a
    # square footage / unit from the parcels_df. We do this relative to all parcels_df with that row's land use
    #   Multiplier: median(square footage / unit)
    #   Overwrite: -1
    # 3. If the unit is NOT one of the keys in units_match_dict, this means  we have to rely on average square
    # footage. This is an overwrite, not a multiplier, and is calculated relative to all parcels_df with that row's
    # land use
    #   Multiplier: -1
    #   Overwrite: median(square footage)
    logger.log_msg("--- calculating multipliers and overwrites")
    rows = np.arange(len(permits_df.index))
    units_multipliers = []
    units_overwrites = []

    for row in rows:
        # Unit and land use for the row
        unit = permits_df[permits_units_field][row]
        lu = permits_df[lu_match_field][row]
        # Parcels of the row's land use
        plu = parcels_df[parcels_df[lu_match_field] == lu]

        # Case (1)
        if unit == permits_living_area_name:
            units_multipliers.append(1.0)
            units_overwrites.append(-1.0)

        # Cases (2) and (3)
        else:
            # Case (2)
            if unit in units_match_dict.keys():
                sqft_per_unit = plu[parcels_living_area_field] / plu[units_match_dict[unit]]
                median_value = np.nanmedian(sqft_per_unit)
                units_multipliers.append(median_value)
                units_overwrites.append(-1.0)

            # Case (3)
            else:
                sq_ft = plu[parcels_living_area_field]
                if len(sq_ft) > 0:
                    median_value = np.nanmedian(sq_ft)
                else:
                    median_value = -1.0
                units_multipliers.append(-1.0)
                units_overwrites.append(median_value)

    # Since our results are lists, we can just attach them back to the permits_df as new columns
    logger.log_msg("--- binding results to the permits_df data")
    permits_df["Multiplier"] = units_multipliers
    permits_df["Overwrite"] = units_overwrites

    # Done
    return permits_df


def build_short_term_parcels(parcels_path, permits_path, permits_ref_df,
                             parcels_id_field, parcels_lu_field,
                             parcels_living_area_field, parcels_land_value_field,
                             parcels_total_value_field, parcels_buildings_field,
                             permits_id_field, permits_lu_field, permits_units_field,
                             permits_values_field, permits_cost_field,
                             save_gdb_location, units_field_match_dict={}):
    # First, we need to initialize a save feature class. The feature class
    # will be a copy of the parcels with a unique ID (added by the function)
    logger.log_msg("--- initializing a save feature class")

    # Add a unique ID field to the parcels called "ProcessID"
    logger.log_msg("--- --- adding a unique ID field for individual parcels")
    # creating a temporary copy of parcels
    temp_parcels = make_inmem_path()
    temp_dir, temp_name = os.path.split(temp_parcels)
    # temp_dir = tempfile.TemporaryDirectory()
    # temp_gdb = arcpy.CreateFileGDB_management(out_folder_path=temp_dir.name, out_name="temp_data.gdb")
    # temp_parcels = arcpy.FeatureClassToFeatureClass_conversion(in_features=parcels_path,
    #                                                            out_path=temp_gdb, out_name="temp_parcels")
    arcpy.FeatureClassToFeatureClass_conversion(in_features=parcels_path,
                                                out_path=temp_dir, out_name=temp_name)
    process_id_field = PMT.add_unique_id(feature_class=temp_parcels)

    logger.log_msg("--- --- reading/formatting parcels")
    # read in all of our data
    #   - read the parcels (after which we'll remove the added unique ID from the original data).
    parcels_fields = [f.name for f in arcpy.ListFields(temp_parcels)
                      if f.name not in ["OBJECTID", "Shape", "Shape_Length", "Shape_Area"]]
    parcels_df = PMT.featureclass_to_df(in_fc=temp_parcels, keep_fields=parcels_fields, null_val=0.0)

    # create output dataset keeping only process_id and delete temp file
    logger.log_msg("--- --- creating save feature class")
    fmap = arcpy.FieldMappings()
    fm = arcpy.FieldMap()
    fm.addInputField(temp_parcels, 'ProcessID')
    fmap.addFieldMap(fm)
    short_term_parcels = arcpy.FeatureClassToFeatureClass_conversion(
        in_features=temp_parcels, out_path=save_gdb_location, out_name="Parcels", field_mapping=fmap
    )[0]
    # temp_dir.cleanup()

    # Now we're ready to process the permits to create the short term parcels data
    logger.log_msg("--- creating short term parcels")

    # First we read the permits
    logger.log_msg("--- --- reading/formatting permits_df")
    permits_fields = [permits_id_field, permits_lu_field, permits_units_field, permits_values_field, permits_cost_field]
    permits_df = PMT.featureclass_to_df(in_fc=permits_path, keep_fields=permits_fields, null_val=0.0)
    permits_df = permits_df[permits_df[permits_values_field] >= 0]

    # Merge the permits_df and permits_df reference
    #   - join the two together on the permits_lu_field and permits_units_field
    logger.log_msg("--- --- merging permits_df and permits_df reference")
    permits_df = pd.merge(left=permits_df, right=permits_ref_df,
                          left_on=[permits_lu_field, permits_units_field],
                          right_on=[permits_lu_field, permits_units_field], how="left")

    # Now we add to permits_df the field matches to the parlces (which will be
    # helpful come the time of updating parcels from the permits_df)
    if units_field_match_dict is not None:
        logger.log_msg("--- --- joining units-field matches")
        ufm = pd.DataFrame.from_dict(units_field_match_dict, orient="index").reset_index()
        ufm.columns = [permits_units_field, "Parcel_Field"]
        permits_df = pd.merge(left=permits_df, right=ufm,
                              left_on=permits_units_field, right_on=permits_units_field, how="left")

    # calculate the new building square footage for parcel in the permit features
    # using the reference table multipliers and overwrites
    logger.log_msg("--- --- applying unit multipliers and overwrites")
    new_living_area = []
    for value, multiplier, overwrite in zip(
            permits_df[permits_values_field],
            permits_df["Multiplier"],
            permits_df["Overwrite"]):
        if (overwrite == -1.0) and (multiplier != -1.0):
            new_living_area.append(value * multiplier)
        elif (multiplier == -1.0) and (overwrite != -1.0):
            new_living_area.append(overwrite)
        else:
            new_living_area.append(0)

    logger.log_msg("--- --- appending new living area values to permits_df data")
    permits_df["UpdTLA"] = new_living_area
    permits_df.drop(columns=["Multiplier", "Overwrite"], inplace=True)

    # update the parcels with the info from the permits_df
    #   - match building permits_df to the parcels using id_match_field,
    #   - overwrite parcel LU, building square footage, and anything specified in the match dict
    #   - add replacement flag
    logger.log_msg("--- --- collecting updated parcel data")
    pids = np.unique(permits_df[permits_id_field])
    update = []
    for i in pids:
        df = permits_df[permits_df[permits_id_field] == i]
        if len(df.index) > 1:
            pid = pd.Series(i, index=[permits_id_field])
            # Living area by land use
            total_living_area = df.groupby(permits_lu_field)["UpdTLA"].agg("sum").reset_index()
            # Series for land use [with most living area]
            land_use = pd.Series(total_living_area[permits_lu_field][np.argmax(total_living_area["UpdTLA"])],
                                 index=[permits_lu_field])
            # Series for living area (total across all land uses)
            ba = pd.Series(sum(total_living_area["UpdTLA"]), index=[parcels_living_area_field])
            # Series for other fields (from units-field match)
            others = df.groupby("Parcel_Field")[permits_values_field].agg("sum")
            # Series for cost
            cost = pd.Series(sum(df[permits_cost_field]), index=[permits_cost_field])
            # Bind
            df = pd.DataFrame(pd.concat([pid, land_use, ba, others, cost], axis=0)).T
        else:
            # Rename columns to match parcels
            df.rename(columns={"UpdTLA": parcels_living_area_field,
                               permits_values_field: df.Parcel_Field.values[0]},
                      inplace=True)
            # Drop unnecessary columns (including nulls from units-field match)
            df.drop(columns=[permits_units_field, "Parcel_Field"], inplace=True)
            df = df.loc[:, df.columns.notnull()]
        # Append the results to our storage list
        update.append(df)

    # Now we just merge up the rows. We'll also add 2 columns:
    #    - number of buildings = 1 (a constant assumption, unless TLA == 0)
    #    - a column to indicate that these are update parcels from the permits_df
    # We'll also name our columns to match the parcels
    update = pd.concat(update, axis=0).reset_index(drop=True)
    update.fillna(0, inplace=True)
    update[parcels_buildings_field] = 1
    update.loc[update[parcels_living_area_field] == 0, parcels_buildings_field] = 0
    update["PERMIT"] = 1
    update.rename(columns={permits_id_field: parcels_id_field,
                           permits_lu_field: parcels_lu_field},
                  inplace=True)

    # Finally, we want to update the value field. To do this, we take the
    # max of previous value and previous land value + cost of new development
    logger.log_msg("--- ---estimating parcel value after permit development")
    pv = parcels_df[parcels_df[parcels_id_field].isin(pids)]
    pv = pv.groupby(parcels_id_field)[[parcels_land_value_field, parcels_total_value_field]].sum().reset_index()
    update = pd.merge(update, pv,
                      on=parcels_id_field, how="left")
    update["NV"] = update[parcels_land_value_field] + update[permits_cost_field]
    update[parcels_total_value_field] = np.maximum(update["NV"], update[parcels_total_value_field])
    update.drop(columns=["NV", parcels_land_value_field, "COST"],
                inplace=True)

    # make the replacements. - drop all the rows from the parcels whose IDs are in the permits_df, - add all the rows
    # for the data we just collected. and retain the process ID from the parcels we're dropping for the sake of joining
    logger.log_msg("--- --- replacing parcel data with updated information")
    to_drop = parcels_df[parcels_df[parcels_id_field].isin(pids)]
    process_ids = to_drop.groupby(parcels_id_field)["ProcessID"].min().reset_index()
    update = pd.merge(update, process_ids, on=parcels_id_field, how="left")
    parcel_update = parcels_df[~parcels_df[parcels_id_field].isin(pids)]
    parcel_update["PERMIT"] = 0
    final_update = pd.concat([parcel_update, update], axis=0).reset_index(drop=True)

    # Now we just write!
    logger.log_msg("\nWriting results")
    # join to initialized feature class using extend table (and delete the created ID when its all over)
    logger.log_msg("--- --- joining results to save feature class (be patient, this will take a while)")
    PMT.extendTableDf(in_table=short_term_parcels, table_match_field=process_id_field,
                      df=final_update, df_match_field="ProcessID")
    arcpy.DeleteField_management(in_table=short_term_parcels, drop_field=process_id_field)
    logger.log_msg("\nDone!")
    return short_term_parcels

# DEPRECATED
# def prep_parcel_energy_consumption_tbl(in_parcel_lu_tbl, energy_use_field,
#                                        res_use_tbl, res_use_btu_field,
#                                        nres_use_tbl, nres_use_btu_field):
#     """
#     applies energy
#     Parameters
#     ----------
#     in_parcel_lu_tbl
#     energy_use_field
#     res_use_tbl
#     res_use_btu_field
#     nres_use_tbl
#     nres_use_btu_field
#
#     Returns
#     -------
#
#     """
#     pass
#
#
# def estimate_parcel_nres_consumption(energy_df, energy_lu_field, energy_sqft_field,
#                                      parcel_fc, parcel_lu_field, parcel_sqft_field,
#                                      parcel_id_field, out_table, out_id_field):
#     """
#     Using a table of non-residential energy consumption rates and a parcel
#     feature class, estimate non-residential energy consumption based on
#     parcel land use and building area.
#
#     Parameters
#     -----------
#     energy_df: DataFrame; A csv file containing energy consumption rates
#                         (btu per square foot) based on building type.
#     energy_lu_field: String; The field in `energy_table` that defines building
#                         types or land uses.
#     energy_sqft_field: String; The field in `energy_table` that records BTU
#                         per square foot rates for each building type.
#     parcel_fc: Path;  A feature class of parcels
#     parcel_lu_field: String; The field in `parcel_fc` that defines each parcel's
#                     land use (values correspond to those in `energy_lu_field`).
#     parcel_sqft_field: String; The field in `parcel_fc` that records the total
#                     floor area of buildings on the parcel.
#     parcel_id_field: String
#     out_table: Path
#     out_id_field: String
#
#     Returns
#     --------
#     parcel_fc: Path
#         `parcel_fc` is modified in place such that a new field `NRES_BTU` is
#         added and populated based on building type and floor area.
#     """
#     # # Read in csv table
#     # energy = pd.read_csv(energy_table)
#     # energy[energy_lu_field] = energy[energy_lu_field].str.strip()
#
#     # # Add NRES energy output fields
#     # arcpy.AddField_management(parcel_fc, "NRES_BTU", "DOUBLE")
#     # par_fields = [parcel_lu_field, parcel_sqft_field, "NRES_BTU"]
#     par_fields = [parcel_id_field, parcel_lu_field, parcel_sqft_field]
#     df_cols = [parcel_id_field, "NRES_BTU"]
#
#     # Update parcels
#     out_rows = []
#     with arcpy.da.SearchCursor(parcel_fc, par_fields) as c:
#         for r in c:
#             par_id, lu, sqft = r
#             if lu is None or sqft is None:
#                 out_rows.append((par_id, 0))
#                 continue
#             # Get btu multiplier for this lu
#             fltr = energy_df[energy_lu_field] == lu
#             sel = energy_df[fltr][energy_sqft_field]
#             try:
#                 factor = sel.iloc[0]
#             except IndexError:
#                 factor = 0
#             BTU = sqft * factor
#             out_rows.append((par_id, BTU))
#
#     df = pd.DataFrame(out_rows, columns=df_cols)
#     PMT.extendTableDf(out_table, out_id_field, df, parcel_id_field)
#     return out_table<|MERGE_RESOLUTION|>--- conflicted
+++ resolved
@@ -26,11 +26,7 @@
 import scipy
 from arcgis.features import GeoAccessor, GeoSeriesAccessor
 import arcpy
-<<<<<<< HEAD
 import dask.dataframe as dd
-=======
-#import dask.dataframe as dd
->>>>>>> 1d3c9f17
 from six import string_types
 
 from functools import reduce
@@ -314,13 +310,8 @@
                 if c not in merge_fields
             ]
             renames = dict(cols)
-<<<<<<< HEAD
-            ddfs[-1] = ddfs.rename(columns=renames)
-        # zip ddfs and suffixes
-=======
             ddfs[-1] = ddfs[-1].rename(columns=renames)
         #zip ddfs and suffixes
->>>>>>> 1d3c9f17
         specs = zip(ddfs, suffixes)
         df = reduce(
             lambda this, next: _merge_df_(this, next, on=merge_fields), specs
@@ -352,7 +343,7 @@
          - buffered station areas,
          - and a long file of station points, where each station/corridor combo is represented
                 as a separate feature.
-    
+
     Args:
         bf_gdb (str): Path to a geodatabase with key basic features, including stations and
             alignments
@@ -413,11 +404,7 @@
     # TODO: Smarter method to set values for (All corridors)
     # This just sets all string fields to '(All corridors)' and
     # any non-string fields to  <NULL>
-<<<<<<< HEAD
     upd_vals = ["(All corridors)" if f.type == "String" else None for f in fld_objs]
-=======
-    upd_vals = ["(All Corridors)" if f.type=="String" else None for f in fld_objs]
->>>>>>> 1d3c9f17
     with arcpy.da.SearchCursor(corridors_fc, "SHAPE@") as c:
         # Merge all polys
         all_cors_poly = reduce(lambda x, y: x.union(y), [r[0] for r in c])
@@ -3911,10 +3898,10 @@
 
     # Loading data
     # To set up for loading the parcels_df, we'll need to identify desired unit
-    # fields that are not building square footage. These are provided in the 
+    # fields that are not building square footage. These are provided in the
     # values of the units_match_dict; however, some of them might be given
     # as functions (i.e. to match to a unit, a function of a parcels_df field is
-    # required). So, we need to isolate the field names and the functional 
+    # required). So, we need to isolate the field names and the functional
     # components
     logger.log_msg("--- identifying relevant parcel fields")
 
@@ -3952,7 +3939,7 @@
     permits_df = PMT.featureclass_to_df(in_fc=permits_path, keep_fields=permits_fields, null_val=0.0)
     permits_df = permits_df.drop_duplicates().reset_index(drop=True)
 
-    # Multipliers and overwrites 
+    # Multipliers and overwrites
     # Now, we loop through the units to calculate multipliers. We'll actually have two classes: multipliers
     # and overwrites. Multipliers imply that the unit can be converted to square footage using some function
     # of the unit; overwrites imply that this conversion unavailable
