--- conflicted
+++ resolved
@@ -10,13 +10,11 @@
 from datetime import time
 import numpy as np
 import pandas as pd
-<<<<<<< HEAD
+
 import geopandas as gpd #DLL goes missing if env is altered!
-=======
+
 import xlrd
 
-# import geopandas as gpd
->>>>>>> 8d60c84b
 from pathlib import Path
 import tempfile as tempfile
 import zipfile
@@ -870,15 +868,10 @@
 
 
 def prep_parcel_land_use_tbl(parcels_fc, parcel_lu_field, parcel_fields,
-<<<<<<< HEAD
                              lu_tbl, tbl_lu_field, null_value=None, dtype_map=None,
                              **kwargs):
-    """
-        Join parcels with land use classifications based on DOR use codes.
-=======
-                             lu_tbl, tbl_lu_field, dtype_map=None, **kwargs):
     """Join parcels with land use classifications based on DOR use codes.
->>>>>>> 8d60c84b
+
     Args:
         parcels_fc (str): path to parcel feature class
         parcel_lu_field (str): String; The column in `parcels_fc` with each parcel's DOR use code.
