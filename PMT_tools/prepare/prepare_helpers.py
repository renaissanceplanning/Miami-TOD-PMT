--- conflicted
+++ resolved
@@ -3905,7 +3905,6 @@
     return div_frames
 
 
-<<<<<<< HEAD
 def prep_permits_units_reference(parcels_path,
                                  permits_path,
                                  lu_match_field,
@@ -4278,7 +4277,8 @@
     logger.log_msg("Done!")
     logger.log_msg("")
     return short_term_parcels
-=======
+
+  
 # DEPRECATED
 # def prep_parcel_energy_consumption_tbl(in_parcel_lu_tbl, energy_use_field,
 #                                        res_use_tbl, res_use_btu_field,
@@ -4362,5 +4362,4 @@
 #
 #     df = pd.DataFrame(out_rows, columns=df_cols)
 #     PMT.extendTableDf(out_table, out_id_field, df, parcel_id_field)
-#     return out_table
->>>>>>> 0d9e11f7
+#     return out_table