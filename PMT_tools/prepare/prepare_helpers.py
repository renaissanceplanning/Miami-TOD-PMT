# global configurations
# from PMT_tools.config.prepare_config import (CRASH_CODE_TO_STRING, CRASH_CITY_CODES,
#                                              CRASH_SEVERITY_CODES, CRASH_HARMFUL_CODES)
# from PMT_tools.config.prepare_config import (PERMITS_CAT_CODE_PEDOR, PERMITS_STATUS_DICT, PERMITS_FIELDS_DICT,
#                                              PERMITS_USE, PERMITS_DROPS, )
# from PMT_tools.prepare.preparer import RIF_CAT_CODE_TBL, DOR_LU_CODE_TBL

import fnmatch
import json
import re
import tempfile
import uuid
import zipfile
from collections.abc import Iterable
from datetime import time
from functools import reduce
from json.decoder import JSONDecodeError
from pathlib import Path

import dask.dataframe as dd
import scipy
import xlrd
from six import string_types
from sklearn import linear_model
import networkx as nx
from collections.abc import Iterable

import PMT_tools.PMT as PMT
# temporary
import PMT_tools.build.build_helper as B_HELP
import PMT_tools.config.prepare_config as P_CONF
import PMT_tools.logger as log
from PMT_tools.PMT import arcpy, pd, np
from PMT_tools.utils import *
from arcgis.features import GeoAccessor, GeoSeriesAccessor

logger = log.Logger(add_logs_to_arc_messages=True)


# TODO: verify functions generally return python objects (dataframes, e.g.) and leave file writes to `preparer.py`
# general use functions
def is_gz_file(filepath):
    with open(filepath, 'rb') as test_f:
        return test_f.read(2) == b'\x1f\x8b'


def validate_json(json_file, encoding='utf8'):
    with open(json_file, encoding=encoding) as file:
        try:
            return json.load(file)
        except JSONDecodeError:
            logger.log("Invalid JSON file passed")
            logger.log_error()


def update_field_values(in_fc, fields, mappers):
    # ensure number of fields and dictionaries is the same
    try:
        if len(fields) == len(mappers):
            for attribute, mapper in zip(fields, mappers):
                # check that bother input types are as expected
                if isinstance(attribute, str) and isinstance(mapper, dict):
                    with arcpy.da.UpdateCursor(in_fc, field_names=attribute) as cur:
                        for row in cur:
                            code = row[0]
                            if code is not None:
                                if mapper.get(int(code)) in mapper:
                                    row[0] = mapper.get(int(code))
                                else:
                                    row[0] = "None"
                            cur.updateRow(row)
    except ValueError:
        logger.log_msg("either attributes (String) or mappers (dict) are of the incorrect type")
        logger.log_error()


# TODO: mapping isnt working as expected, needs debugging
def field_mapper(in_fcs, use_cols, rename_dicts):
    """create a field mapping for one or more feature classes
    Args:
        in_fcs - list (string), list of feature classes
        use_cols - list (string), list or tuple of lists of column names to keep
        rename_dict - list of dict(s), dict or tuple of dicts to map field names
    Returns:
        arcpy.FieldMappings object
    """
    _unmapped_types_ = ["Geometry", "OID", "GUID"]
    # check to see if we have only one use or rename and handle for zip
    if isinstance(in_fcs, str):
        in_fcs = [in_fcs]
    if not any(isinstance(el, list) for el in use_cols):
        use_cols = [use_cols]
    if isinstance(rename_dicts, dict):
        rename_dicts = [rename_dicts]
    # create field mappings object and add/remap all necessary fields
    field_mappings = arcpy.FieldMappings()
    for in_fc, use, rename in zip(in_fcs, use_cols, rename_dicts):
        # only keep the fields that we want and that are mappable
        fields = [f.name for f in arcpy.ListFields(in_fc)
                  if f.name in use
                  and f.type not in _unmapped_types_]
        for field in fields:
            fm = arcpy.FieldMap()
            fm.addInputField(in_fc, field)
            out_field = fm.outputField
            out_fname = rename.get(field, field)
            out_field.name = out_fname
            out_field.aliasName = out_fname
            fm.outputField = out_field
            field_mappings.addFieldMap(fm)
    return field_mappings


def geojson_to_feature_class_arc(geojson_path, geom_type, encoding='utf8', unique_id=None):
    """Converts geojson to feature class in memory and adds unique_id attribute if provided
    Args:
        geojson_path:
        geom_type:
        encoding:
        unique_id:
    Returns:
        temp_feature (str): path to temporary feature class
    """
    if validate_json(json_file=geojson_path, encoding=encoding):
        try:
            # convert json to temp feature class
            temp_feature = PMT.make_inmem_path()
            arcpy.JSONToFeatures_conversion(in_json_file=geojson_path, out_features=temp_feature,
                                            geometry_type=geom_type)
            if unique_id:
                PMT.add_unique_id(feature_class=temp_feature, new_id_field=unique_id)
            return temp_feature
        except:
            logger.log_msg("something went wrong converting geojson to feature class")
            logger.log_error()


def csv_to_df(csv_file, use_cols, rename_dict):
    """
    helper function to convert CSV file to pandas dataframe, and drop unnecessary columns
    assumes any strings with comma (,) should have those removed and dtypes infered
    Parameters
    --- --- --- -
    csv_file: String
        path to csv file
    use_cols: List
        list of columns to keep from input csv
    rename_dict: dict
        dictionary mapping existing column name to standardized column names

    Returns: Pandas dataframe
    --- --- -

    """
    df = pd.read_csv(filepath_or_buffer=csv_file, usecols=use_cols, thousands=",")
    df = df.convert_dtypes()
    df.rename(columns=rename_dict, inplace=True)
    return df


def split_date(df, date_field, unix_time=False):
    """ingest date attribute and splits it out to DAY, MONTH, YEAR
    Args:
        df: DataFrame; DataFrame with a date field
        date_field: column name
        unix_time (str): unix time stamp
    Returns:
        df (pd.DataFrame): DataFrame reformatted to include split day, month and year
    """
    # convert unix time to date
    if unix_time:
        df[date_field] = df[date_field].apply(lambda x: str(x)[:10])
        df[date_field] = df[date_field].apply(
            lambda x: time.strftime("%Y-%m-%d %H:%M:%S", time.localtime(int(x)))
        )
    # otherwise infer
    else:
        df[date_field] = pd.to_datetime(arg=df[date_field], infer_datetime_format=True)
    df["DAY"] = df[date_field].dt.day
    df["MONTH"] = df[date_field].dt.month
    df["YEAR"] = df[date_field].dt.year
    return df


# DEPRECATED
# def geojson_to_gdf(geojson, crs, use_cols=None, rename_dict=None):
#     """
#     reads in geojson, drops unnecessary attributes and renames the kept attributes
#     Parameters
#     --- --- --- -
#     geojson: json
#         GeoJSON text file consisting of points for bike/ped crashes
#     crs:
#         EPSG code representing
#     use_cols: list
#         list of columns to use in formatting
#     rename_dict: dict
#         dictionary to map existing column names to more readable names
#     Returns
#     --- --- -
#         geodataframe
#     """
#     if rename_dict is None:
#         rename_dict = []
#     if use_cols is None:
#         use_cols = []
#     with open(str(geojson), "r") as src:
#         js = json.load(src)
#         gdf = gpd.GeoDataFrame.from_features(js["features"], crs=crs, columns=use_cols)
#         gdf.rename(columns=rename_dict, inplace=True)
#     return gdf


def polygon_to_points_arc(in_fc, id_field=None, point_loc="INSIDE"):
    # TODO: replace usages with PMT.polygonsToPoints
    try:
        # convert json to temp feature class
        unique_name = str(uuid.uuid4().hex)
        temp_feature = PMT.makePath("in_memory", f"_{unique_name}")
        arcpy.FeatureToPoint_management(in_features=in_fc, out_feature_class=temp_feature,
                                        point_location=point_loc)
        if id_field:
            clean_and_drop(feature_class=temp_feature, use_cols=[id_field])
        return temp_feature
    except:
        logger.log_msg("something went wrong converting polygon to points")
        logger.log_error()


# DEPRECATED
# def polygon_to_points_gpd(poly_fc, id_field=None):
#     # TODO: add validation and checks
#     poly_df = gpd.read_file(poly_fc)
#     if id_field:
#         columns = poly_df.columns
#         drops = [col for col in columns if col != id_field]
#         poly_df = poly_df.drop(columns=drops)
#     pts_df = poly_df.copy()
#     pts_df['geometry'] = pts_df['geometry'].centroid
#     return pts_df

# TODO: move this to PMT
def add_xy_from_poly(poly_fc, poly_key, table_df, table_key):
    pts = PMT.polygonsToPoints(in_fc=poly_fc, out_fc=PMT.make_inmem_path(), fields=poly_key, null_value=0.0)
    pts_sdf = pd.DataFrame.spatial.from_featureclass(pts)

    esri_ids = ["OBJECTID", "FID"]
    if any(item in pts_sdf.columns.to_list() for item in esri_ids):
        pts_sdf.drop(labels=esri_ids, axis=1, inplace=True, errors='ignore')
    # join permits to parcel points MANY-TO-ONE
    print('--- merging geo data to tabular')
    # pts = table_df.merge(right=pts_sdf, how="inner", on=table_key)
    return pd.merge(left=table_df, right=pts_sdf, how="inner", left_on=table_key, right_on=poly_key)


def clean_and_drop(feature_class, use_cols=None, rename_dict=None):
    # reformat attributes and keep only useful
    if rename_dict is None:
        rename_dict = {}
    if use_cols is None:
        use_cols = []
    if use_cols:
        fields = [f.name for f in arcpy.ListFields(feature_class) if not f.required]
        drop_fields = [f for f in fields if f not in list(use_cols) + ['Shape']]
        for drop in drop_fields:
            arcpy.DeleteField_management(in_table=feature_class, drop_field=drop)
    # rename attributes
    if rename_dict:
        for name, rename in rename_dict.items():
            arcpy.AlterField_management(in_table=feature_class, field=name, new_field_name=rename,
                                        new_field_alias=rename)


def _merge_df_(x_specs, y_specs, on=None, how="inner", **kwargs):
    df_x, suffix_x = x_specs
    df_y, suffix_y = y_specs
    merge_df = df_x.merge(df_y, on=on, how=how, suffixes=(suffix_x, suffix_y), **kwargs)
    # Must return a tuple to support reliably calling from `reduce`
    return (merge_df, suffix_y)


# ### TRIP TABLE COMPLETION
# am = r"K:\Projects\MiamiDade\PMT\Data\RAW\SERPM\AM_VEH_TRIPS_2015.csv"
# dly = r"K:\Projects\MiamiDade\PMT\Data\RAW\SERPM\DLY_VEH_TRIPS_2015_NO_AM.csv"
# out_table = r"K:\Projects\MiamiDade\PMT\Data\RAW\SERPM\DLY_TRIPS_WITH_AM_combo.csv"
# out_table2 = r"K:\Projects\MiamiDade\PMT\Data\RAW\SERPM\DLY_VEH_TRIPS_2015.csv"
# col_renames = {'origin': 'F_TAZ', 'destination': 'T_TAZ', 'flow': 'DLY_TRIPS'}
# dtypes = {"F_TAZ": np.int64, "T_TAZ": np.int64}
# merge_fields = ["F_TAZ", "T_TAZ"]
# suffixes = ["_am", "_dly"]
# # Combine trip tables
# combine_csv_dask(merge_fields, out_table, dly, am, how="outer", suffixes=suffixes, col_renames=col_renames, dtype=dtypes, thousands=",")
# am_tot = 0;dly_tot = 0;tot_tot = 0;header = True;mode = "w"
# # Sum AM and daily totals
# for chunk in pd.read_csv(out_table, chunksize=500000):
#     chunk.fillna(0, inplace=True)
#     chunk["TOT_TRIPS"] = chunk["TOTAL"] + chunk["DLY_TRIPS"]
#     chunk[["F_TAZ", "T_TAZ", "TOT_TRIPS"]].to_csv(out_table2, mode=mode, header=header)
#     header=False
#     mode="a"
#     am_tot += chunk.TOTAL.sum()
#     dly_tot += chunk.DLY_TRIPS.sum()
#     tot_tot += chunk.TOT_TRIPS.sum()


def combine_csv_dask(merge_fields, out_table, *tables, suffixes=None, col_renames={}, how="inner",
                     **kwargs):
    """
    Merges two or more csv tables into a single table based on key columns. All
    other columns from the original tables are included in the output csv.

    Parameters
    -----------
    merge_fields: [String, ...]
        One or more columns common to all `tables` on which they will be merged
    out_table: Path
    tables: [Path, ...]
        Paths to the tables to be combined.
    suffixes: [String, ...], default=None
        If any tables have common column names (other than `merge_fields`) that
        would create naming collisions, the user can specify the suffixes to
        apply to each input table. If None, name collisions may generate
        unexpected colums in the output, so it is recommended to provide specific
        suffixes, especially if collisions are expected. Length of the list must
        match the number of `tables`.
    col_renames: {String: String, ...}
        A dictionary for renaming columns in any of the provided `tables`. Keys are
        old column names, values are new column names.
    how: "inner" or "outer", default="inner"
        If "inner" combined csv tables will only include rows with common values
        in `merge_fields` across all `tables`. If "outer", all rows are retained
        with `nan` values for unmatched pairs in any table.
    kwargs:
        Any keyword arguments are passed to the `read_csv` method.
    """
    # Read csvs
    ddfs = [dd.read_csv(t, **kwargs) for t in tables]
    # Rename
    if col_renames:
        ddfs = [ddf.rename(columns=col_renames) for ddf in ddfs]
    # # Index on merge cols
    # if isinstance(merge_fields, string_types) or not isinstance(merge_fields, Iterable):
    #     ddfs = [ddf.set_index(merge_fields) for ddf in ddfs]
    # else:
    #     # make tuple column
    #     for ddf in ddfs:
    #         ddf["__index__"] = ddf[merge_fields].apply(tuple, axis=1)
    #     ddfs = [ddf.set_index("__index__", drop=True) for ddf in ddfs]
    if suffixes is None:
        df = reduce(lambda this, next: this.merge(next, on=merge_fields, how=how), ddfs)
    else:
        # for odd lengths, the last suffix will be lost because there will
        # be no collisions (applies to well-formed data only - inconsistent
        # field naming could result in field name collisions prompting a
        # suffix
        if len(ddfs) % 2 != 0:
            # Force rename suffix
            cols = [
                (c, f"{c}{suffixes[-1]}")
                for c in ddfs[-1].columns
                if c not in merge_fields
            ]
            renames = dict(cols)
            ddfs[-1] = ddfs[-1].rename(columns=renames)

        # zip ddfs and suffixes
        specs = zip(ddfs, suffixes)
        df, _ = reduce(
            lambda this, next: _merge_df_(this, next, on=merge_fields, how=how), specs
        )
    df.to_csv(out_table, single_file=True, index=False, header_first_partition_only=True)


def update_transit_times(od_table, out_table, competing_cols=[], out_col=None, replace_vals={},
                         chunksize=100000, **kwargs):
    """
    Opens and updates a csv table containing transit travel time estimates
    between origin-destination pairs.

    Parameters
    -----------
    od_table: Path
        csv of OD data that includes transit travel time estimates
    out_table: Path
        The location of the new csv table containing updated values
    competing_cols: [String, ...], default=[]
        The minimum value among competing columns will be written to `out_col`
    out_col: String, default=None
        A new column to be populated with updated transit travel time
        estimates based on `competing_cols` comparisons and value replacement
        indicated by `replace_vals`
    replace_vals: {from_val: to_val}, default=[]
        A dict whose keys indicate old values (those to be replaced) and whose
        values indicate new values.
    chunksize: Int, default=100000
    kwargs:
        Keyword arguments to pass to the pandas read_csv method

    Returns
    --------
    out_table: Path
        A new csv table with updated transit times is stored at the path specified
    """
    # Validate
    if not isinstance(replace_vals, dict):
        raise TypeError(f"Expected dict for replace_vals, got {type(replace_vals)}")
    if not isinstance(competing_cols, Iterable) or isinstance(competing_cols, string_types):
        raise TypeError(f"Expected iterable of column names for competing_cols, got {type(competing_cols)}")
    # Iterate over chunks
    mode = "w"
    header = True
    for chunk in pd.read_csv(od_table, chunksize=chunksize, **kwargs):
        if replace_vals:
            chunk = chunk.replace(replace_vals)
        if competing_cols:
            chunk[out_col] = chunk[competing_cols].min(axis=1)
        chunk.to_csv(out_table, mode=mode, header=header)
        mode = "a"
        header = False


# basic features functions
def _listifyInput(input):
    if isinstance(input, string_types):
        return input.split(";")
    else:
        return list(input)


def _stringifyList(input):
    return ";".join(input)


def makeBasicFeatures(bf_gdb, stations_fc, stn_id_field, stn_diss_fields, stn_corridor_fields,
                      alignments_fc, align_diss_fields, align_corridor_name, stn_buff_dist="2640 Feet",
                      align_buff_dist="2640 Feet", stn_areas_fc="Station_Areas",
                      corridors_fc="Corridors", long_stn_fc="Stations_Long",
                      preset_station_areas=None, preset_station_id=None,
                      preset_corridors=None, preset_corridor_name=None,
                      rename_dict={}, overwrite=False):
    """In a geodatabase with basic features (station points and corridor alignments),
        create polygon feature classes used for standard mapping and summarization.
        The output feature classes include:
         - buffered corridors,
         - buffered station areas,
         - and a long file of station points, where each station/corridor combo is represented
                as a separate feature.

    Args:
        bf_gdb (str): Path to a geodatabase with key basic features, including stations and
            alignments
        stations_fc (str): A point feature class in`bf_gdb` with station locations and columns
            indicating belonging in individual corridors (i.e., the column names reflect corridor
            names and flag whether the station is served by that corridor).
        stn_id_field (str): A field in `stations_fc` that identifies stations (common to a single
            station area)
        stn_diss_fields (list): [String,...] Field(s) on which to dissolve stations when buffering
            station areas. Stations that reflect the same location by different facilities may
            be dissolved by name or ID, e.g. This may occur at intermodal locations.
            For example, where metro rail meets commuter rail - the station points may represent
            the same basic station but have slightly different geolocations.
        stn_corridor_fields (list): [String,...] The columns in `stations_fc` that flag each
            stations belonging in various corridors.
        alignments_fc (str): Path to a line feature class in `bf_gdb` reflecting corridor alignments
        align_corridor_name (str): A field in `alignments_fc` that identifies the corridor it belongs to.
        align_diss_fields (list): [String,...] Field(s) on which to dissolve alignments when buffering
            corridor areas.
        stn_buff_dist (str): Linear Unit, [default="2640 Feet"] A linear unit by which to buffer
            station points to create station area polygons.
        align_buff_dist (str): Linear Unit, [default="2640 Feet"] A linear unit by which to buffer
            alignments to create corridor polygons
        stn_areas_fc (str): [default="Station_Areas"] The name of the output feature class to
            hold station area polygons
        corridors_fc (str): [default="Corridors"], The name of the output feature class to hold corridor polygons
        long_stn_fc (str): [default="Stations_Long"], The name of the output feature class to hold station features,
            elongated based on corridor belonging (to support dashboard menus)
        preset_station_areas (path or feature layer): [default=None], Features that pre-define station areas will
            supplant simple station buffers where `preset_station_id` matches `stn_id_field`
        preset_station_id (str): [default=None], Key field for `preset_station_areas` to lookup and replace geometries
            in the `stn_areas_fc` output
        preset_corridors (path or feature layer): [default=None], Features that pre-define corridor areas will
            supplant simple alignment buffers where `preset_corridor_name` matches `stn_id_field`
        preset_corridor_name: (str) [default=None], Key field for `preset_corridors` to lookup and replace geometries
            in the `corridors_fc` output
        rename_dict (dict): [default={}], If given, `stn_corridor_fields` can be relabeled before pivoting
            to create `long_stn_fc`, so that the values reported in the output "Corridor" column are not
            the column names, but values mapped on to the column names
            (changing "EastWest" column to "East-West", e.g.)
        overwrite (bool): default=False
    """
    stn_diss_fields = _listifyInput(stn_diss_fields)
    stn_corridor_fields = _listifyInput(stn_corridor_fields)
    align_diss_fields = _listifyInput(align_diss_fields)

    old_ws = arcpy.env.workspace
    arcpy.env.workspace = bf_gdb

    # Buffer features
    #  - stations (station areas, unique)
    print("--- buffering station areas")
    PMT.checkOverwriteOutput(stn_areas_fc, overwrite)
    _diss_flds_ = _stringifyList(stn_diss_fields)
    arcpy.Buffer_analysis(stations_fc, stn_areas_fc, stn_buff_dist,
                          dissolve_option="LIST", dissolve_field=_diss_flds_)
    #  - alignments (corridors, unique)
    print("--- buffering corridor areas")
    PMT.checkOverwriteOutput(corridors_fc, overwrite)
    _diss_flds_ = _stringifyList(align_diss_fields)
    arcpy.Buffer_analysis(alignments_fc, corridors_fc, align_buff_dist,
                          dissolve_option="LIST", dissolve_field=_diss_flds_)

    # Patch buffers and 
    print("--- patching preset features")
    patch_basic_features(bf_gdb, stn_areas_fc, corridors_fc, preset_station_areas=preset_station_areas, station_id_field=preset_station_id,
                            preset_corridors=preset_corridors, corridor_name_field=preset_corridor_name)

    # Add (All corridors) to `corridors_fc`
    # - Setup field outputs
    upd_fields = align_diss_fields + ["SHAPE@"]
    fld_objs = arcpy.ListFields(corridors_fc)
    fld_objs = [f for f in fld_objs if f.name in align_diss_fields]
    # TODO: Smarter method to set values for (All corridors)
    # This just sets all string fields to '(All corridors)' and
    # any non-string fields to  <NULL>
    upd_vals = ["(All corridors)" if f.type == "String" else None for f in fld_objs]
    with arcpy.da.SearchCursor(corridors_fc, "SHAPE@") as c:
        # Merge all polys
        all_cors_poly = reduce(lambda x, y: x.union(y), [r[0] for r in c])
    upd_vals.append(all_cors_poly)
    with arcpy.da.InsertCursor(corridors_fc, upd_fields) as c:
        c.insertRow(upd_vals)

    # Elongate stations by corridor (for dashboard displays, selectors)
    print("--- elongating station features")
    # - dump to data frame
    fields = stn_diss_fields + stn_corridor_fields + ["SHAPE@X", "SHAPE@Y"]
    sr = arcpy.Describe(stations_fc).spatialReference
    fc_path = PMT.makePath(bf_gdb, stations_fc)
    stn_df = PMT.featureclass_to_df(in_fc=fc_path, keep_fields=fields)

    # Rename columns if needed
    if rename_dict:
        stn_df.rename(columns=rename_dict, inplace=True)
        _cor_cols_ = [rename_dict.get(c, c) for c in stn_corridor_fields]
    else:
        _cor_cols_ = stn_corridor_fields

    # Sum stn_df to eliminate redundant stations (get average shapexy and max corridor vals)
    agg_dict = dict([(cc, np.max) for cc in _cor_cols_])
    agg_dict["SHAPE@X"] = np.mean
    agg_dict["SHAPE@Y"] = np.mean
    stn_df = stn_df.groupby(stn_diss_fields).agg(agg_dict).reset_index()

    # Melt to gather cols
    id_vars = stn_diss_fields + ["SHAPE@X", "SHAPE@Y"]
    long_df = stn_df.melt(id_vars=id_vars, value_vars=_cor_cols_,
                          var_name="Corridor", value_name="InCor")
    sel_df = long_df[long_df.InCor != 0].copy()
    long_out_fc = PMT.makePath(bf_gdb, long_stn_fc)
    PMT.checkOverwriteOutput(long_out_fc, overwrite)
    PMT.dfToPoints(df=sel_df, out_fc=long_out_fc, shape_fields=["SHAPE@X", "SHAPE@Y"],
                   from_sr=sr, to_sr=sr, overwrite=True)

    arcpy.env.workspace = old_ws


<<<<<<< HEAD
def makeSummaryFeatures(bf_gdb, long_stn_fc, stn_areas_fc, stn_id_field, corridors_fc, cor_name_field,
=======
def makeSummaryFeatures(bf_gdb, stn_areas, corridors_fc, cor_name_field,
>>>>>>> 50bf6c7b
                        out_fc, stn_buffer_meters=804.672,
                        stn_name_field="Name", stn_status_field="Status", stn_cor_field="Corridor",
                        overwrite=False):
    """Creates a single feature class for data summarization based on station area and corridor geographies.
        The output feature class includes each station area, all combined station areas, the entire corridor area,
        and the portion of the corridor that is outside station areas.
    Args:
        bf_gdb (str): Path to basic features gdb
<<<<<<< HEAD
        long_stn_fc (str): path to long station points feature class
        stn_areas_fc (str): path to station area polygons feature class
        stn_id_fiedl (str): id field linking `stn_areas_fc` and `long_stn_fc`
=======
        stn_areas (str): path to long station points feature class
>>>>>>> 50bf6c7b
        corridors_fc (str): path to corridors feature class
        cor_name_field (str): name field for corridor feature class
        out_fc (str): path to output feature class
        stn_buffer_meters (num): Numeric, default=804.672 (1/2 mile)
        stn_name_field (str): station name field default="Name"
        stn_status_field (str): status of station, default="Status"
        stn_cor_field (str): corridor field, default="Corridor
        overwrite (bool): overwrite existing copy, default=False
    """

    old_ws = arcpy.env.workspace
    arcpy.env.workspace = bf_gdb

    sr = arcpy.Describe(stn_areas).spatialReference
    mpu = float(sr.metersPerUnit)
    buff_dist = stn_buffer_meters / mpu

    # Make output container - polygon with fields for Name, Corridor
    print(f"--- creating output feature class {out_fc}")
    PMT.checkOverwriteOutput(out_fc, overwrite)
    out_path, out_name = os.path.split(out_fc)
    arcpy.CreateFeatureclass_management(out_path, out_name, "POLYGON", spatial_reference=sr)
    # - Add fields
<<<<<<< HEAD
    arcpy.AddField_management(out_fc, "STN_ID", "LONG")
    arcpy.AddField_management(out_fc, prep_conf.STN_NAME_FIELD, "TEXT", field_length=80)
    arcpy.AddField_management(out_fc, prep_conf.STN_STATUS_FIELD, "TEXT", field_length=80)
    arcpy.AddField_management(out_fc, prep_conf.CORRIDOR_NAME_FIELD, "TEXT", field_length=80)
    arcpy.AddField_management(out_fc, prep_conf.SUMMARY_AREAS_COMMON_KEY, "LONG")

    # Add all corridors with name="(Entire corridor)", corridor=cor_name_field
    print("--- adding corridor polygons")
    out_fields = ["SHAPE@", "STN_ID", stn_name_field, stn_status_field, stn_cor_field, prep_conf.SUMMARY_AREAS_COMMON_KEY]
=======
    arcpy.AddField_management(out_fc, P_CONF.STN_NAME_FIELD, "TEXT", field_length=80)
    arcpy.AddField_management(out_fc, P_CONF.STN_STATUS_FIELD, "TEXT", field_length=80)
    arcpy.AddField_management(out_fc, P_CONF.CORRIDOR_NAME_FIELD, "TEXT", field_length=80)
    arcpy.AddField_management(out_fc, P_CONF.SUMMARY_AREAS_COMMON_KEY, "LONG")

    # Add all corridors with name="(Entire corridor)", corridor=cor_name_field
    print("--- adding corridor polygons")
    out_fields = ["SHAPE@", stn_name_field, stn_status_field, stn_cor_field, P_CONF.SUMMARY_AREAS_COMMON_KEY]
>>>>>>> 50bf6c7b
    cor_fields = ["SHAPE@", cor_name_field]
    cor_polys = {}
    i = 0
    with arcpy.da.InsertCursor(out_fc, out_fields) as ic:
        with arcpy.da.SearchCursor(corridors_fc, cor_fields) as sc:
            for sr in sc:
                i += 1
                # Add row for the whole corridor
                poly, corridor = sr
                out_row = [poly, -1, "(Entire corridor)", "NA", corridor, i]
                ic.insertRow(out_row)
                # Keep the polygons in a dictionary for use later
                cor_polys[corridor] = poly

    # Add all station areas with name= stn_name_field, corridor=stn_cor_field
    print("--- adding station polygons by corridor")
    stn_fields = ["SHAPE@", stn_id_field, stn_name_field, stn_status_field, stn_cor_field]
    cor_stn_polys = {}
    with arcpy.da.InsertCursor(out_fc, out_fields) as ic:
        # with arcpy.da.SearchCursor(long_stn_fc, stn_fields) as sc:
        #     for sr in sc:
        #         i += 1
        #         # Add row for each station/corridor combo
        #         point, stn_name, stn_status, corridor = sr
        #         poly = point.buffer(buff_dist)
        #         out_row = [poly, stn_name, stn_status, corridor, i]
        #         ic.insertRow(out_row)
        #         # Merge station polygons by corridor in a dict for later use
        #         cor_poly = cor_stn_polys.get(corridor, None)
        #         if cor_poly is None:
        #             cor_stn_polys[corridor] = poly
        #         else:
        #             cor_stn_polys[corridor] = cor_poly.union(poly)
        with arcpy.da.SearchCursor(stn_areas, stn_fields) as sc:
            for sr in sc:
                i += 1
                # Add row for each station/corridor combo
<<<<<<< HEAD
                point, stn_id, stn_name, stn_status, corridor = sr

                ### Get poly from stn_areas_fc
                where_clause = arcpy.AddFieldDelimiters(stn_areas_fc, stn_id_field) + f"={stn_id}"
                with arcpy.da.SearchCursor(stn_areas_fc, "SHAPE@", where_clause=where_clause) as ref_c:
                    poly = reduce(lambda x, y: x.union(y), [ref_r[0] for ref_r in ref_c])
                ###
                #poly = point.buffer(buff_dist)
                out_row = [poly, stn_id, stn_name, stn_status, corridor, i]
=======
                poly, stn_name, stn_status, corridor = sr
                out_row = [poly, stn_name, stn_status, corridor, i]
>>>>>>> 50bf6c7b
                ic.insertRow(out_row)
                # Merge station polygons by corridor in a dict for later use
                cor_poly = cor_stn_polys.get(corridor, None)
                if cor_poly is None:
                    cor_stn_polys[corridor] = poly
                else:
                    cor_stn_polys[corridor] = cor_poly.union(poly)

    # Add dissolved areas with name = (All stations), corridor=stn_cor_field
    # Add difference area with name = (Outside station areas), corridor=stn_cor_field
    print("--- adding corridor in-station/non-station polygons")
    with arcpy.da.InsertCursor(out_fc, out_fields) as ic:
        for corridor in cor_stn_polys.keys():
            # Combined station areas
            i += 1
            all_stn_poly = cor_stn_polys[corridor]
            out_row = [all_stn_poly, -2, "(All stations)", "NA", corridor, i]
            ic.insertRow(out_row)
            # Non-station areas
            i += 1
            cor_poly = cor_polys[corridor]
            non_stn_poly = cor_poly.difference(all_stn_poly)
            out_row = [non_stn_poly, -3, "(Outside station areas)", "NA", corridor, i]
            ic.insertRow(out_row)

    arcpy.env.workspace = old_ws


def patch_basic_features(basic_gdb, station_areas_fc, corridors_fc, preset_station_areas=None, station_id_field=None, 
                         preset_corridors=None, corridor_name_field=None):
    """
    Modifies the basic features database to updata station area and/or corridor geometries
    based on provided preset features

    Parameters
    ----------
    basic_gdb: path
        Path to the basic_feaures geodatabase. This data base is assumed to include the 
        feature classes created/updated in `makeBasicFeatures` and `makeSummaryFeatures`
    preset_station_areas: path or feature layer, default=None
        If provided, these geometries will be used to update station area features
        (`StationAreas` and `SummaryAreas`)
    station_id_field: String, default=None
        The field in `preset_station_areas` that corresponds to basic_features/StationAreas.Id.
        It is used to map new geometries into the `StationAreas` and `SummaryAreas` feature classes.
    preset_corridors: path or feature_layer, default=None
        If provided, these geometries will be used to update corridor features
        (`Corridors` and `SummaryAreas`)
    corridor_name_field: String, default=None
        The field in `preset_corridors` that corresponds to basic_features/Corridors.Corridor.
        It is used to map new geometries into the `Corridors` and `SummaryAreas` feature classes.

    See Also
    ---------
    makeBasicFeatures
    makeSummaryFeatures
    """
    
    # stations_long_fc = makePath(basic_gdb, "StationsLong")
    #station_areas_fc = makePath(basic_gdb, "StationAreas")
    #corridors_fc = makePath(basic_gdb, "Corridors")
    #summ_areas_fc = makePath(basic_gdb, "SummaryAreas")
    
    # stations_df = PMT.table_to_df(stations_fc)
    # align_df = PMT.table_to_df(align_fc)
    # stations_long_df = PMT.table_to_df(stations_long_fc)
    # station_areas_df = PMT.table_to_df(station_areas_fc)
    # corridors_df = PMT.table_to_df(corridors_fc)
    # summ_areas_df = PMT.table_to_df(summ_areas_df)

    # summ_area_updates = []
    if preset_station_areas is not None:
        # TODO: functionalize this
        with arcpy.da.SearchCursor(preset_station_areas, ["SHAPE@", station_id_field]) as c:
            for r in c:
                preset_shape, station_id = r
                # lookup which station -> which station_area
                where_clause = arcpy.AddFieldDelimiters(station_areas_fc, "Id") + f"= {station_id}"
                with arcpy.da.UpdateCursor(station_areas_fc, ["SHAPE@"], where_clause=where_clause ) as uc:
                    for ur in uc:
                        old_shape = ur[0]
                        #summ_area_updates.append((old_shape, preset_shape))
                        ur[0] = preset_shape
                        uc.updateRow(ur)

    # this repeats the same process - functionalize
    if preset_corridors is not None:
        with arcpy.da.SearchCursor(preset_corridors, ["SHAPE@", corridor_name_field]) as c:
            for r in c:
                preset_shape, corridor = r
                # lookup which station -> which station_area
                where_clause = arcpy.AddFieldDelimiters(corridors_fc, "Corridor") + f"= '{corridor}'"
                with arcpy.da.UpdateCursor(corridors_fc, ["SHAPE@"], where_clause=where_clause ) as uc:
                    for ur in uc:
                        old_shape = ur[0]
                        #summ_area_updates.append((old_shape, preset_shape))
                        ur[0] = preset_shape
                        uc.updateRow(ur)

    # # Update summ areas
    # summ_layer = arcpy.MakeFeatureLayer_management(summ_areas_fc, "__summ_areas__")
    # try:
    #     for old_shape, preset_shape in summ_area_updates:
    #         # Select summ_layer by location
    #         arcpy.SelectLayerByLocation_management(
    #             in_layer=summ_layer, overlap_type="ARE_IDENTICAL_TO", select_features=old_shape, selection_type="NEW_SELECTION")
    #         # Repalce
    #         with arcpy.da.UpdateCursor(summ_layer, ["SHAPE@"]) as uc:
    #             for ur in uc:
    #                 ur[0] = preset_shape
    #                 uc.updateRow(ur)
    # except:
    #     raise
    # finally:
    #     arcpy.Delete_management(summ_layer)

    

# crash functions
def update_crash_type(feature_class, data_fields, update_field):
    arcpy.AddField_management(in_table=feature_class, field_name=update_field, field_type="TEXT")
    with arcpy.da.UpdateCursor(feature_class, field_names=[update_field] + data_fields) as cur:
        for row in cur:
            both, ped, bike = row
            if ped == "Y":
                row[0] = "PEDESTRIAN"
            if bike == "Y":
                row[0] = "BIKE"
            cur.updateRow(row)
    for field in data_fields:
        arcpy.DeleteField_management(in_table=feature_class, drop_field=field)


# def prep_bike_ped_crashes(in_fc, out_path, out_name, where_clause=None):
#     # dump subset to new FC
#     out_fc = PMT.makePath(out_path, out_name)
#     arcpy.FeatureClassToFeatureClass_conversion(in_features=in_fc, out_path=out_path,
#                                                 out_name=out_name, where_clause=where_clause)
#     # update city code/injury severity/Harmful event to text value
#     update_field_values(in_fc=out_fc, fields=CRASH_CODE_TO_STRING,
#                         mappers=[CRASH_CITY_CODES, CRASH_SEVERITY_CODES, CRASH_HARMFUL_CODES])
#
#     # combine bike and ped type into single attribute and drop original
#     update_crash_type(feature_class=out_fc, data_fields=["PED_TYPE", "BIKE_TYPE"], update_field="TRANS_TYPE")


# parks functions
def prep_park_polys(in_fcs, geom, out_fc, use_cols=None, rename_dicts=None, unique_id=None):
    # Align inputs
    if rename_dicts is None:
        rename_dicts = [{} for _ in in_fcs]
    if use_cols is None:
        use_cols = [[] for _ in in_fcs]
    if isinstance(in_fcs, str):
        in_fcs = [in_fcs]

    # handle the chance of input raw data being geojson
    if any(fc.endswith("json") for fc in in_fcs):
        in_fcs = [geojson_to_feature_class_arc(fc, geom_type=geom)
                  if fc.endswith("json")
                  else fc for fc in in_fcs]

    # merge into one feature class temporarily
    fm = field_mapper(in_fcs=in_fcs, use_cols=use_cols, rename_dicts=rename_dicts)
    arcpy.Merge_management(inputs=in_fcs, output=out_fc, field_mappings=fm)
    PMT.add_unique_id(feature_class=out_fc, new_id_field=unique_id)
    arcpy.RepairGeometry_management(in_features=out_fc)


def prep_feature_class(in_fc, geom, out_fc, use_cols=None, rename_dict=None, unique_id=None):
    if rename_dict is None:
        rename_dict = {}
    if use_cols is None:
        use_cols = []
    if in_fc.endswith("json"):
        in_fc = geojson_to_feature_class_arc(in_fc, geom_type=geom, unique_id=unique_id)
    out_dir, out_name = os.path.split(out_fc)
    fms = field_mapper(in_fcs=in_fc, use_cols=use_cols, rename_dicts=rename_dict)
    arcpy.FeatureClassToFeatureClass_conversion(in_features=in_fc, out_path=out_dir,
                                                out_name=out_name, field_mapping=fms)


# permit functions
def clean_permit_data(permit_csv, parcel_fc, permit_key, poly_key, rif_lu_tbl, dor_lu_tbl, out_file, out_crs):
    """reformats and cleans RER road impact permit data, specific to the PMT
    Args:
        permit_csv:
        parcel_fc:
        permit_key:
        poly_key:
        out_file:
        out_crs:
    Returns:
    """
    # TODO: add validation
    # read permit data to dataframe
    permit_df = csv_to_df(csv_file=permit_csv, use_cols=P_CONF.PERMITS_USE,
                          rename_dict=P_CONF.PERMITS_FIELDS_DICT)

    # clean up and concatenate data where appropriate
    #   fix parcelno to string of 13 len
    permit_df[permit_key] = permit_df[permit_key].astype(np.str)
    permit_df[poly_key] = permit_df[permit_key].apply(lambda x: x.zfill(13))
    permit_df['COST'] = permit_df['CONST_COST'] + permit_df['ADMIN_COST']
    #   id project as pedestrain oriented
    permit_df["PED_ORIENTED"] = np.where(permit_df.CAT_CODE.str.contains(P_CONF.PERMITS_CAT_CODE_PEDOR), 1, 0)
    # drop fake data - Keith Richardson of RER informed us that any PROC_NUM/ADDRESS that contains with 'SMPL' or
    #   'SAMPLE' should be ignored as as SAMPLE entry
    ignore_text = ['SMPL', "SAMPLE", ]
    for ignore in ignore_text:
        for col in ['PROC_NUM', 'ADDRESS']:
            permit_df = permit_df[~permit_df[col].str.contains(ignore)]
    #   set landuse codes appropriately accounting for pedoriented dev
    permit_df['CAT_CODE'] = np.where(permit_df.CAT_CODE.str.contains(P_CONF.PERMITS_CAT_CODE_PEDOR),
                                     permit_df.CAT_CODE.str[:-2],
                                     permit_df.CAT_CODE)
    #   set project status
    permit_df['STATUS'] = permit_df['STATUS'].map(P_CONF.PERMITS_STATUS_DICT, na_action='NONE')
    #   add landuse codes
    lu_df = pd.read_csv(rif_lu_tbl)
    dor_df = pd.read_csv(dor_lu_tbl)
    lu_df = lu_df.merge(right=dor_df, how="inner", on="DOR_UC")
    permit_df = permit_df.merge(right=lu_df, how="inner", on='CAT_CODE')
    #   drop unnecessary columns
    permit_df.drop(columns=P_CONF.PERMITS_DROPS, inplace=True)

    # convert to points
    sdf = add_xy_from_poly(poly_fc=parcel_fc, poly_key=poly_key, table_df=permit_df, table_key=permit_key)
    sdf.fillna(0.0, inplace=True)

    # get xy coords and drop SHAPE
    sdf['X'] = sdf[sdf.spatial.name].apply(lambda c: c.x)
    sdf['Y'] = sdf[sdf.spatial.name].apply(lambda c: c.y)
    sdf.drop(columns="SHAPE", inplace=True)
    # TODO: assess why sanitize columns as false fails (low priority)
    # sdf.spatial.to_featureclass(location=out_file, sanitize_columns=False)
    PMT.dfToPoints(df=sdf, out_fc=out_file, shape_fields=["X", "Y"], from_sr=out_crs, to_sr=out_crs)
    return out_file


# Urban Growth Boundary
def udbLineToPolygon(udb_fc, county_fc, out_fc):
    """
        Uses the urban development boundary line to bisect the county boundary
        and generate two polygon output features.

        During processing the UDB line features are dissolved into a single
        feature - this assumes all polylines in the shape file touch one another
        such that a single cohesive polyline feature results.

        This function also assumes that the UDB will only define a simple
        bi-section of the county boundary. If the UDB geometry becomes more
        complex over time, modifications to this function may be needed.

        Parameters
        -----------
        udb_fc: Path
            The udb line features.
        county_fc: Path
            The county boundary polygon. This is expected to only include a
            single polygon encompassing the entire county.
        out_fc: Path
            The location to store the output feature class.

        Returns
        --------
        out_fc: Path
    """
    sr = arcpy.Describe(udb_fc)
    # Prepare ouptut feature class
    out_path, out_name = os.path.split(out_fc)
    arcpy.CreateFeatureclass_management(out_path=out_path, out_name=out_name,
                                        geometry_type="POLYGON", spatial_reference=sr)
    arcpy.AddField_management(in_table=out_fc, field_name="IN_UDB", field_type="LONG")

    # Get geometry objects
    temp_udb = PMT.makePath("in_memory", "UDB_dissolve")
    diss_line = arcpy.Dissolve_management(in_features=udb_fc, out_feature_class=temp_udb)
    with arcpy.da.SearchCursor(diss_line, "SHAPE@", spatial_reference=sr) as c:
        for r in c:
            udb_line = r[0]
    with arcpy.da.SearchCursor(county_fc, "SHAPE@", spatial_reference=sr) as c:
        for r in c:
            county_poly = r[0]
    county_line = arcpy.Polyline(county_poly.getPart(0))

    # Get closest point on county boundary to each udb end point
    udb_start = arcpy.PointGeometry(udb_line.firstPoint)
    udb_end = arcpy.PointGeometry(udb_line.lastPoint)
    start_connector = county_line.snapToLine(udb_start)
    end_connector = county_line.snapToLine(udb_end)

    # Cut the county boundary based on the extended UDB line
    cutter_points = [p for p in udb_line.getPart(0)]
    cutter_points.insert(0, start_connector.centroid)
    cutter_points.append(end_connector.centroid)
    cutter = arcpy.Polyline(arcpy.Array(cutter_points))
    cuts = county_poly.cut(cutter.projectAs(sr))

    # Tag the westernmost feature as outside the UDB
    x_mins = []
    for cut in cuts:
        x_min = min([pt.X for pt in cut.getPart(0)])
        x_mins.append(x_min)
    in_udb = [1 for _ in x_mins]
    min_idx = np.argmin(x_mins)
    in_udb[min_idx] = 0

    # Write cut polygons to output feature class
    with arcpy.da.InsertCursor(out_fc, ["SHAPE@", "IN_UDB"]) as c:
        for cut, b in zip(cuts, in_udb):
            c.insertRow([cut, b])

    return out_fc


# Transit Ridership
def read_transit_xls(xls_path, sheet=None, head_row=None, rename_dict=None):
    """XLS File Desc: Sheet 1 contains header and max rows for a sheet (65536),
                    data continue on subsequent sheets without header
        reads in the provided xls file and due to odd formatting concatenates
        the sheets into a single data frame. The
    Args:
        xls_path: str; String path to xls file
        sheet: str, int, list, or None, default None as we need to read the entire file
        head_row: int, list of int, default None as wee need to read the entire file
        rename_dict: dict; dictionary to map existing column names to more readable names
    Returns:
        pd.Dataframe; pandas dataframe of data from xls
    """
    # TODO: add logic to handle files that dont match existing format
    # TODO:     - example check may be to read all pages and see if row 0
    #               is the same or pages are empty
    # read the xls into dict
    wb = xlrd.open_workbook(filename=xls_path, logfile=open(os.devnull, 'w'))
    xls_dict = pd.read_excel(io=wb, engine="xlrd", sheet_name=sheet, header=head_row)
    # concatenate all sheets and set columns from sheet1:row1
    df = pd.concat(xls_dict.values())
    df.columns = df.iloc[0]
    df = df[df.index > 0]
    df = df.infer_objects()
    # rename columns
    if rename_dict:
        df.rename(columns=rename_dict, inplace=True)
        drop_cols = [col for col in df.columns if col not in rename_dict.values()]
        df.drop(columns=drop_cols, axis=1, inplace=True)
    return df


def read_transit_file_tag(file_path):
    """
    extracts a tag from the file path that is used in the naming of "ON" and "OFF"
    counts per stop
    Parameters
    ----------
    file_path: Path; string path of transit ridership file

    Returns
    -------
    tag: String
    """
    # returns "time_year_month" tag for ridership files
    # ex: AVERAGE_RIDERSHIP_PER_STOP_PER_TRIP_WEEKDAY_1411_2015_APR_standard_format.XLS
    #       ==> "1411_2015_APR"
    _, file_name = os.path.split(file_path)
    return "_".join(file_name.split("_")[7:10])


def update_dict(d, values, tag):
    """adds new key:value pairs to dictionary given a set of values and
        tags in the keys --- only valuable in the Transit ridership context
    Args:
        d: dict
        values: [String,...]; output value names
        tag: String; unique tag found in a column
    Returns:
        d: dict; updated with new key value pairs
    """
    for value in values:
        d[f"{value}_{tag}"] = value
    return d


def prep_transit_ridership(in_table, rename_dict, unique_id, shape_fields, from_sr, to_sr, out_fc):
    """converts transit ridership data to a feature class and reformats attributes
    Args:
        in_table (str): xls file path
        rename_dict (dict): dictionary of {existing: new attribute} names
        unique_id (str): name of id field added
        shape_fields (list): [String,...] columns to be used as shape field (x,y)
        from_sr (SpatialReference): the spatial reference definition for coordinates listed in 'shape_fields'
        to_sr (SpatialReference): the spatial reference definition for output features
        out_fc (str): path to the output feature class
    Returns:
        out_fc: Path
    """
    # on/off data are tagged by the date the file was created
    file_tag = read_transit_file_tag(file_path=in_table)
    rename_dict = update_dict(d=rename_dict, values=["ON", "OFF", "TOTAL"], tag=file_tag)
    # read the transit file to dataframe
    transit_df = read_transit_xls(xls_path=in_table, rename_dict=rename_dict)
    # reduce precision to collapse points
    for shp_fld in shape_fields:
        transit_df[shp_fld] = transit_df[shp_fld].round(decimals=4)
    transit_df = transit_df.groupby(shape_fields +
                                    ["TIME_PERIOD"]).agg({"ON": "sum",
                                                          "OFF": "sum",
                                                          "TOTAL": "sum"}).reset_index()
    transit_df["TIME_PERIOD"] = np.where(
        transit_df["TIME_PERIOD"] == "2:00 AM - 2:45 AM",
        "EARLY AM 02:45AM-05:59AM",
        transit_df["TIME_PERIOD"]
    )
    transit_df.reset_index(inplace=True)
    transit_df.rename(columns={"index": unique_id}, inplace=True)
    # convert table to points
    return PMT.dfToPoints(df=transit_df, out_fc=out_fc, shape_fields=shape_fields,
                          from_sr=from_sr, to_sr=to_sr, overwrite=True)


# Parcel data
def clean_parcel_geometry(in_features, fc_key_field, new_fc_key, out_features=None):
    """cleans parcel geometry and sets common key to user supplied new_fc_key
    Args:
        in_features:
        fc_key_field:
        new_fc_key:
        out_features:
        overwrite (bool):
    Returns:

    """
    try:
        if out_features is None:
            raise ValueError
        else:
            temp_fc = PMT.make_inmem_path()
            arcpy.CopyFeatures_management(in_features=in_features, out_feature_class=temp_fc)
            # Repair geom and remove null geoms
            logger.log_msg("--- repair geometry")
            arcpy.RepairGeometry_management(in_features=temp_fc, delete_null="DELETE_NULL")
            # Alter field
            arcpy.AlterField_management(in_table=temp_fc, field=fc_key_field,
                                        new_field_name=new_fc_key, new_field_alias=new_fc_key)
            # Dissolve polygons
            logger.log_msg(f"--- dissolving parcel polygons on {new_fc_key}, "
                           f"and adding polygon count per {new_fc_key}")
            arcpy.Dissolve_management(in_features=temp_fc, out_feature_class=out_features,
                                      dissolve_field=new_fc_key,
                                      statistics_fields="{} COUNT".format(new_fc_key), multi_part="MULTI_PART")
            return out_features
    except ValueError:
        logger.log_msg("output feature class path must be provided")


def prep_parcel_land_use_tbl(parcels_fc, parcel_lu_field, parcel_fields, lu_tbl, tbl_lu_field,
                             null_value=None, dtype_map=None, **kwargs):
    """Join parcels with land use classifications based on DOR use codes.
    Args:
        parcels_fc (str): path to parcel feature class
        parcel_lu_field (str): String; The column in `parcels_fc` with each parcel's DOR use code.
        parcel_fields: [String, ...]; Other columns in `parcels_fc` (such as an ID field, e.g.) to retain
            alongside land use codes.
        lu_tbl: Path; A csv table of land use groupings to associated with each parcel,
            keyed by DOR use code.
        tbl_lu_field: String; The column in `lu_tbl` with DOR use codes.
        null_value: var or dict; default values for nulls in `parcels_fc`. If a dict is given, the keys are
            column names and values are default values to assign.
        dtype_map: {string: type}; Data type for data or columns. If any data type specifications are needed
            to properly parse `lu_tbl` provide them as a dictionary.
        **kwargs:
            Any other keyword arguments given are passed to the `pd.read_csv` method when reading `lu_tbl`.
    Returns:
        par_df: DataFrame
    """
    if dtype_map is None:
        dtype_map = {}
    # Dump parcels_fc to data frame
    if isinstance(parcel_fields, string_types):
        parcel_fields = [parcel_fields]
    par_fields = parcel_fields + [parcel_lu_field]
    par_df = pd.DataFrame(
        arcpy.da.TableToNumPyArray(parcels_fc, par_fields, null_value=null_value)
    )
    # Read in the land use reference table
    ref_table = pd.read_csv(lu_tbl, dtype=dtype_map, **kwargs)
    # Join
    return par_df.merge(ref_table, how="left", left_on=parcel_lu_field, right_on=tbl_lu_field)


# TODO: remove default values and be sure to import globals in preparer.py and insert there
def enrich_bg_with_parcels(bg_fc, parcels_fc, sum_crit=None, bg_id_field="GEOID10",
                           par_id_field="PARCELNO", par_lu_field="DOR_UC", par_bld_area="TOT_LVG_AREA",
                           par_sum_fields=["LND_VAL", "LND_SQFOOT", "JV", "NO_BULDNG", "NO_RES_UNTS", "TOT_LVG_AREA"]
                           ):
    """Relates parcels to block groups based on centroid location and summarizes
        key parcel fields to the block group level, including building floor area
        by potential activity type (residential, jobs by type, e.g.).
    Args:
        bg_fc (str): path to block group feature class
        parcels_fc (str): path to parcel feature class
        sum_crit (dict): Dictionary whose keys reflect column names to be generated to hold sums
            of parcel-level data in the output block group data frame, and whose
            values consist of at least one PMT comparator class (`Comp`, `And`).
            These are used to map parcel land use codes to LODES variables, e.g.
            An iterable of comparators in a value implies an `Or` operation.
        par_sum_fields (list): [String, ...], default=["LND_VAL", "LND_SQFOOT", "JV",
                                                       "NO_BULDNG", "NO_RES_UNTS", "TOT_LVG_AREA]
            If provided, these parcel fields will also be summed to the block-group level.
        bg_id_field (str): block group primary key attribute default="GEOID"
        par_id_field (str): parcel primary key attribute, default="PARCELNO"
        par_lu_field (str): parcel land use attribute, default="DOR_UC"
        par_bld_area (str): parcel building area attribute, default="TOT_LVG_AREA"
    Returns:
        bg_df (pd.DataFrame): DataFrame of block group ids and related/summarized parcel data
    """
    # Prep output
    if sum_crit is None:
        sum_crit = {}
    # PMT.checkOverwriteOutput(output=out_tbl, overwrite=overwrite)
    sr = arcpy.Describe(parcels_fc).spatialReference

    # Make parcel feature layer
    parcel_fl = arcpy.MakeFeatureLayer_management(parcels_fc, "__parcels__")
    par_fields = [par_id_field, par_lu_field, par_bld_area]
    if isinstance(par_sum_fields, string_types):
        par_sum_fields = [par_sum_fields]
    par_fields += [psf for psf in par_sum_fields if psf not in par_fields]

    try:
        # Iterate over bg features
        print("--- analyzing block group features")
        bg_fields = ["SHAPE@", bg_id_field]
        bg_stack = []
        with arcpy.da.SearchCursor(bg_fc, bg_fields, spatial_reference=sr) as bgc:
            for bgr in bgc:
                bg_poly, bg_id = bgr
                # Select parcels in this BG
                arcpy.SelectLayerByLocation_management(parcel_fl, "HAVE_THEIR_CENTER_IN", bg_poly)
                # Dump selected to data frame
                par_df = PMT.featureclass_to_df(in_fc=parcel_fl, keep_fields=par_fields, null_val=0)
                if len(par_df) == 0:
                    print(f"---  --- no parcels found for BG {bg_id}")  # TODO: convert to warning?
                # Get mean parcel values # TODO: this assumes single part features, might not be needed now?
                par_grp_fields = [par_id_field] + par_sum_fields
                par_sum = par_df[par_grp_fields].groupby(par_id_field).mean()
                # Summarize totals to BG level
                par_sum[bg_id_field] = bg_id
                bg_grp_fields = [bg_id_field] + par_sum_fields
                bg_sum = par_sum[bg_grp_fields].groupby(bg_id_field).sum()
                # Select and summarize new fields
                for grouping in sum_crit.keys():
                    # Mask based on land use criteria
                    crit = PMT.Or(par_df[par_lu_field], sum_crit[grouping])
                    mask = crit.eval()
                    # Summarize masked data
                    #  - Parcel means (to account for multi-poly's)
                    area = par_df[mask].groupby([par_id_field]).mean()[par_bld_area]
                    #  - BG Sums
                    if len(area) > 0:
                        area = area.sum()
                    else:
                        area = 0
                    bg_sum[grouping] = area
                bg_stack.append(bg_sum.reset_index())
        # Join bg sums to outfc
        print("--- joining parcel summaries to block groups")
        bg_df = pd.concat(bg_stack)
        print(f"---  --- {len(bg_df)} block group rows")
        return bg_df
        # PMT.dfToTable(df=bg_df, out_table=out_tbl)
    except:
        raise
    finally:
        arcpy.Delete_management(parcel_fl)


def get_field_dtype(in_table, field):
    arc_to_pd = {"Double": np.float, "Integer": np.int, "String": np.str}
    f_dtype = [f.type for f in arcpy.ListFields(in_table) if f.name == field]
    return arc_to_pd.get(f_dtype[0])


def enrich_bg_with_econ_demog(tbl_path, tbl_id_field, join_tbl, join_id_field, join_fields):
    """Adds data from another raw table as new columns based on the fields provided.
    Args:
        tbl_path (str): path table being updated
        tbl_id_field (str): table primary key
        join_tbl (str): path to table being joined with tbl_path
        join_id_field (str): join table foreign key
        join_fields (list): [String, ...]; list of fields to include in update
    Returns:
        None
    """
    try:
        if is_gz_file(join_tbl):
            tbl_df = pd.read_csv(join_tbl, usecols=join_fields, compression='gzip')
        else:
            tbl_df = pd.read_csv(join_tbl, usecols=join_fields)
        tbl_id_type = get_field_dtype(in_table=tbl_path, field=tbl_id_field)
        tbl_df[join_id_field] = tbl_df[join_id_field].astype(tbl_id_type)
        if all(item in tbl_df.columns.values.tolist() for item in join_fields):
            PMT.extendTableDf(in_table=tbl_path, table_match_field=tbl_id_field,
                              df=tbl_df, df_match_field=join_id_field)
        else:
            raise ValueError
    except ValueError:
        print("--- --- fields provided are not in join table (join_tbl)")


# TODO: remove default values for fc_key_field and tbl_key_field and ensure these are globals in preparer.py
def prep_parcels(in_fc, in_tbl, out_fc, fc_key_field="PARCELNO", new_fc_key_field="FOLIO",
                 tbl_key_field="PARCEL_ID", tbl_renames=None, **kwargs):
    """
        Starting with raw parcel features and raw parcel attributes in a table,
        clean features by repairing invalid geometries, deleting null geometries,
        and dissolving common parcel ID's. Then join attribute data based on
        the parcel ID field, managing column names in the process.

    Args:
        in_fc: Path or feature layer; A collection of raw parcel features (shapes)
        in_tbl: String; path to a table of raw parcel attributes.
        out_fc: Path
            The path to the output feature class that will contain clean parcel
            geometries with attribute columns joined.
        fc_key_field: String; default="PARCELNO"
            The field in `in_fc` that identifies each parcel feature.
        new_fc_key_field: String; parcel common key used throughout downstream processing
        tbl_key_field: String; default="PARCEL_ID"
            The field in `in_csv` that identifies each parcel feature.
        tbl_renames: dict; default={}
            Dictionary for renaming columns from `in_csv`. Keys are current column
            names; values are new column names.
        kwargs:
            Keyword arguments for reading csv data into pandas (dtypes, e.g.)
    Returns:
        updates parcel data
    """
    # prepare geometry data
    logger.log_msg("--- cleaning geometry")
    if tbl_renames is None:
        tbl_renames = {}
    out_fc = clean_parcel_geometry(in_features=in_fc, fc_key_field=fc_key_field,
                                   new_fc_key=new_fc_key_field, out_features=out_fc)
    # Read tabular files
    _, ext = os.path.splitext(in_tbl)
    if ext == ".csv":
        logger.log_msg("--- read csv tables")
        par_df = pd.read_csv(filepath_or_buffer=in_tbl, **kwargs)
    elif ext == ".dbf":
        logger.log_msg("--- read dbf tables")
        par_df = PMT.dbf_to_df(dbf_file=in_tbl, upper=False)
    else:
        logger.log_msg("input parcel tabular data must be 'dbf' or 'csv'")
    # ensure key is 12 characters with leading 0's for join to geo data
    par_df[tbl_key_field] = par_df[tbl_key_field].map(lambda x: f'{x:0>12}')
    # Rename columns if needed
    logger.log_msg("--- renaming columns")
    tbl_renames[tbl_key_field] = new_fc_key_field
    par_df.rename(mapper=tbl_renames, axis=1, inplace=True)

    # Add columns to dissolved features
    print("--- joining attributes to features")
    PMT.extendTableDf(in_table=out_fc, table_match_field=new_fc_key_field,
                      df=par_df, df_match_field=new_fc_key_field)


# impervious surface
def unzip_data_to_temp(zipped_file):
    temp_dir = tempfile.TemporaryDirectory()

    return temp_dir.name


def get_raster_file(folder):
    # Get the name of the raster from within the zip (the .img file), there should be only one
    rast_files = []
    raster_formats = [".img", ".tif"]
    logger.log_msg(f"--- finding all raster files of type {raster_formats}")
    try:
        for file in os.listdir(folder):
            for extension in raster_formats:
                if fnmatch.fnmatch(file, f"*{extension}"):
                    rast_files.append(PMT.makePath(folder, file))

        if len(rast_files) == 1:
            return rast_files[0]
        else:
            raise ValueError
    except ValueError:
        logger.log_msg("More than one Raster/IMG file is present in the zipped folder")


def prep_imperviousness(zip_path, clip_path, out_dir, transform_crs=None):
    """Clean a USGS impervious surface raster by Clipping to the bounding box of a study area
        and transforming the clipped raster to a desired CRS
    Args:
        zip_path (str): Path; .zip folder of downloaded imperviousness raster (see the
            `dl_imperviousness` function)
        clip_path (str): Path; path of study area polygon(s) whose bounding box will be used to clip
            the raster
        out_dir (str): Path; save location for the clipped and transformed raster
        transform_crs: Anything accepted by arcpy.SpatialReference(), optional
            Identifier of spatial reference to which to transform the clipped
            raster; can be any form accepted by arcpy.SpatialReference()
    Returns:
        File will be clipped, transformed, and saved to the save directory; the
        save path will be returned upon completion
    """
    # temp_unzip_folder = unzip_data_to_temp(zipped_file=zip_path)
    with tempfile.TemporaryDirectory() as temp_unzip_folder:
        logger.log_msg("--- unzipping imperviousness raster in temp directory")
        with zipfile.ZipFile(zip_path, 'r') as z:
            z.extractall(temp_unzip_folder)
        raster_file = get_raster_file(folder=temp_unzip_folder)

        # define the output file from input file
        rast_name, ext = os.path.splitext(os.path.split(raster_file)[1])
        clipped_raster = PMT.makePath(temp_unzip_folder, f"clipped{ext}")

        logger.log_msg("--- checking if a transformation of the clip geometry is necessary")
        # Transform the clip geometry if necessary
        raster_sr = arcpy.Describe(raster_file).spatialReference
        clip_sr = arcpy.Describe(clip_path).spatialReference
        if raster_sr != clip_sr:
            logger.log_msg("--- reprojecting clipping geometry to match raster")
            project_file = PMT.makePath(temp_unzip_folder, "Project.shp")
            arcpy.Project_management(in_dataset=clip_path, out_dataset=project_file, out_coor_system=raster_sr)
            clip_path = project_file

        # Grab the bounding box of the clipping file
        logger.log_msg("--- clipping raster data to project extent")
        bbox = arcpy.Describe(clip_path).Extent
        arcpy.Clip_management(in_raster=raster_file, rectangle="", out_raster=clipped_raster,
                              in_template_dataset=bbox.polygon, clipping_geometry="ClippingGeometry")

        # Transform the clipped raster
        logger.log_msg("--- copying/reprojecting raster out to project CRS")
        transform_crs = arcpy.SpatialReference(transform_crs)
        out_raster = PMT.makePath(out_dir, f"{rast_name}_clipped{ext}")
        if transform_crs != raster_sr:
            arcpy.ProjectRaster_management(in_raster=clipped_raster, out_raster=out_raster,
                                           out_coor_system=transform_crs, resampling_type="NEAREST")
        else:
            arcpy.CopyRaster_management(in_raster=clipped_raster, out_rasterdataset=out_raster)
    return out_raster


def analyze_imperviousness(raster_points, rast_cell_area, zone_fc, zone_id_field, living_area_field):
    """Summarize percent impervious surface cover in each of a collection of zones
    Args:
        raster_points (str): Path; path to clipped/transformed imperviousness raster as points (see the
            `prep_imperviousness` function)
        zone_fc (str): Path; path to polygon geometries to which imperviousness will be summarized
        zone_id_field (str): id field in the zone geometries
        living_area_field (str): field that identifies building square footage of parcels
    Returns:
        df (pandas dataframe); table of impervious percent within the zone geometries
    """
    logger.log_msg("--- matching imperviousness to zone geometries")
    intersect = PMT.make_inmem_path()
    arcpy.Intersect_analysis(in_features=[raster_points, zone_fc], out_feature_class=intersect)

    # Load the intersection data
    logger.log_msg("--- loading raster/zone data and replacing null impervious values with 0")
    load_fields = [zone_id_field, "grid_code", living_area_field]
    df = PMT.featureclass_to_df(in_fc=intersect, keep_fields=load_fields, null_val=0)
    # Values with 127 are nulls -- replace with 0
    df["grid_code"] = df["grid_code"].replace(127, 0)
    arcpy.Delete_management(intersect)

    logger.log_msg("--- summarizing zonal imperviousness statistics")
    # Groupby-summarise the variables of interest
    logger.log_msg("--- --- calculating zonal summaries")
    zonal = df.groupby(zone_id_field)["grid_code"].agg(
        [("IMP_PCT", np.mean),
         ("TotalArea", lambda x: x.count() * rast_cell_area),
         ("NonDevArea", lambda x: x[x == 0].count() * rast_cell_area),
         ("DevOSArea", lambda x: x[x.between(1, 19)].count() * rast_cell_area),
         ("DevLowArea", lambda x: x[x.between(20, 49)].count() * rast_cell_area),
         ("DevMedArea", lambda x: x[x.between(50, 79)].count() * rast_cell_area),
         ("DevHighArea", lambda x: x[x >= 80].count() * rast_cell_area),
         (living_area_field, np.sum)])
    return zonal.reset_index()


def analyze_blockgroup_model(bg_enrich_path, bg_key, fields="*", acs_years=None, lodes_years=None, save_directory=None):
    """fit linear models to block group-level total employment, population, and
        commutes at the block group level, and save the model coefficients for
        future prediction
    Args:
        bg_enrich_path : str
            path to enriched block group data, with a fixed-string wild card for
            year (see Notes)
        acs_years : list of int
            years for which ACS variables (population, commutes) are present in
            the data
        lodes_years : list of int
            years for which LODES variables (employment) are present in the data
        save_directory : str
            directory to which to save the model coefficients (results will be
            saved as a csv)
    Notes:
        in `bg_enrich_path`, replace the presence of a year with the string
        "{year}". For example, if your enriched block group data for 2010-2015 is
        stored at "Data_2010.gdb/enriched", "Data_2010.gdb/enriched", ..., then
        `bg_enrich_path = "Data_{year}.gdb/enriched"`.
    Returns:
        save_path : str
            path to a table of model coefficients
    """

    logger.log_msg("--- reading input data (block group)")
    df = []
    years = np.unique(np.concatenate([acs_years, lodes_years]))
    for year in years:
        logger.log_msg(' '.join(["----> Loading", str(year)]))
        # Read
        load_path = re.sub("YEAR", str(year), bg_enrich_path, flags=re.IGNORECASE)
        tab = PMT.featureclass_to_df(in_fc=load_path, keep_fields=fields, null_val=0.0)

        # Edit
        tab["Year"] = year
        tab["Since_2013"] = year - 2013
        tab["Total_Emp_Area"] = (tab["CNS_01_par"] + tab["CNS_02_par"] + tab["CNS_03_par"] + tab["CNS_04_par"] +
                                 tab["CNS_05_par"] + tab["CNS_06_par"] + tab["CNS_07_par"] + tab["CNS_08_par"] +
                                 tab["CNS_09_par"] + tab["CNS_10_par"] + tab["CNS_11_par"] + tab["CNS_12_par"] +
                                 tab["CNS_13_par"] + tab["CNS_14_par"] + tab["CNS_15_par"] + tab["CNS_16_par"] +
                                 tab["CNS_17_par"] + tab["CNS_18_par"] + tab["CNS_19_par"] + tab["CNS_20_par"])
        if year in lodes_years:
            tab["Total_Employment"] = (tab["CNS01"] + tab["CNS02"] + tab["CNS03"] + tab["CNS04"] + tab["CNS05"] +
                                       tab["CNS06"] + tab["CNS07"] + tab["CNS08"] + tab["CNS09"] + tab["CNS10"] +
                                       tab["CNS11"] + tab["CNS12"] + tab["CNS13"] + tab["CNS14"] + tab["CNS15"] +
                                       tab["CNS16"] + tab["CNS17"] + tab["CNS18"] + tab["CNS19"] + tab["CNS20"])
        if year in acs_years:
            tab["Total_Population"] = (tab["Total_Non_Hisp"] + tab["Total_Hispanic"])
        df.append(tab)
    df = pd.concat(df, ignore_index=True)

    # 2. Model
    # Variable setup: defines our variables of interest for modeling
    independent_variables = ["LND_VAL", "LND_SQFOOT", "JV", "TOT_LVG_AREA", "NO_BULDNG", "NO_RES_UNTS", "RES_par",
                             "CNS_01_par", "CNS_02_par", "CNS_03_par", "CNS_04_par", "CNS_05_par", "CNS_06_par",
                             "CNS_07_par", "CNS_08_par", "CNS_09_par", "CNS_10_par", "CNS_11_par", "CNS_12_par",
                             "CNS_13_par", "CNS_14_par", "CNS_15_par", "CNS_16_par", "CNS_17_par", "CNS_18_par",
                             "CNS_19_par", "CNS_20_par", "Total_Emp_Area", "Since_2013"]
    response = {"Total_Employment": lodes_years,
                "Total_Population": acs_years,
                "Total_Commutes": acs_years}

    # Step 1: Overwrite NA values with 0 (where we should have data but don't)
    # -- parcel-based variables should be there every time: fill all with 0
    # -- job variables should be there for `lodes_years`: fill these with 0
    # -- dem variables should be there for `acs_years`: fill these with 0
    logger.log_msg("--- replacing missing values")
    parcel_na_dict = {iv: 0 for iv in independent_variables}
    df.fillna(parcel_na_dict, inplace=True)
    df.loc[(df.Total_Employment.isna()) & df.Year.isin(lodes_years), "Total_Employment"] = 0
    df.loc[(df.Total_Population.isna()) & df.Year.isin(acs_years), "Total_Population"] = 0
    df.loc[(df.Total_Commutes.isna()) & df.Year.isin(acs_years), "Total_Commutes"] = 0
    keep_cols = [bg_key, "Year"] + independent_variables + list(response.keys())
    df = df[keep_cols]

    # Step 2: conduct modeling by extracting a correlation matrix between candidate
    # explanatories and our responses, identifying explanatories with significant
    # correlations to our response, and fitting a MLR using these explanatories
    logger.log_msg("--- fitting and applying models")
    fits = []
    for key, value in response.items():
        logger.log_msg(' '.join(["---->", key]))
        # Subset to relevant years for relevant years
        mdf = df[df.Year.isin(value)][independent_variables + [key]]
        n = len(mdf.index)
        # Correlation of all explanatories with response
        corr_mat = mdf.corr()
        cwr = corr_mat[key]
        cwr.drop(key, inplace=True)
        cwr = cwr[~cwr.isna()]
        # Calculate t statistic and p-value for correlation test
        t_stat = cwr * np.sqrt((n - 2) / (1 - cwr ** 2))
        p_values = pd.Series(scipy.stats.t.sf(t_stat, n - 2) * 2, index=t_stat.index)
        # Variables for the model
        mod_vars = []
        cutoff = 0.05
        while len(mod_vars) == 0:
            mod_vars = p_values[p_values.le(cutoff)].index.tolist()
            cutoff += 0.05
        # Fit a multiple linear regression
        regr = linear_model.LinearRegression()
        regr.fit(X=mdf[mod_vars], y=mdf[[key]])
        # Save the model coefficients
        fits.append(pd.Series(regr.coef_[0], index=mod_vars, name=key))

    # Step 3: combine results into a single df
    logger.log_msg("--- formatting model coefficients into a single table")
    coefs = pd.concat(fits, axis=1).reset_index()
    coefs.rename(columns={"index": "Variable"}, inplace=True)
    coefs.fillna(0, inplace=True)

    logger.log_msg("--- writing results")
    save_path = makePath(save_directory, "block_group_model_coefficients.csv")
    coefs.to_csv(save_path, index=False)
    return save_path


def analyze_blockgroup_apply(year, bg_enrich_path, bg_geometry_path, bg_id_field,
                             model_coefficients_path, save_gdb_location, shares_from=None):
    """predict block group-level total employment, population, and commutes using
        pre-fit linear models, and apply a shares-based approach to subdivide
        totals into relevant subgroups
    Args:
        year : int
            year of the `bg_enrich` data
        bg_enrich_path : str
            path to enriched block group data; this is the data to which the
            models will be applied
        bg_geometry_path : str
            path to geometry of block groups underlying the data
        model_coefficients_path : str
            path to table of model coefficients
        save_gdb_location : str
            gdb location to which to save the results (results will be saved as a
            table)
        shares_from : dict, optional
            if the year of interest does not have observed data for either LODES
            or ACS, provide other files from which subgroup shares can be
            calculated (with the keys "LODES" and "ACS", respectively).
            For example, imagine that you are applying the models to a year where
            ACS data was available but LODES data was not. Then,
            `shares_from = {"LODES": "path_to_most_recent_bg_enrich_file_with_LODES"}.
            A separate file does not need to be referenced for ACS because the
            data to which the models are being applied already reflects shares for
            ACS variables.
            The default is None, which assumes LODES and ACS data are available
            for the year of interest in the provided `bg_enrich` file
    Returns:
        save_path : str
            path to a table of model application results
    """

    logger.log_msg("--- reading input data (block group)")
    fields = [f.name for f in arcpy.ListFields(bg_enrich_path)]
    df = PMT.featureclass_to_df(in_fc=bg_enrich_path, keep_fields=fields, null_val=0.0)

    df["Since_2013"] = year - 2013
    df["Total_Emp_Area"] = (df["CNS_01_par"] + df["CNS_02_par"] + df["CNS_03_par"] + df["CNS_04_par"] +
                            df["CNS_05_par"] + df["CNS_06_par"] + df["CNS_07_par"] + df["CNS_08_par"] +
                            df["CNS_09_par"] + df["CNS_10_par"] + df["CNS_11_par"] + df["CNS_12_par"] +
                            df["CNS_13_par"] + df["CNS_14_par"] + df["CNS_15_par"] + df["CNS_16_par"] +
                            df["CNS_17_par"] + df["CNS_18_par"] + df["CNS_19_par"] + df["CNS_20_par"])
    # Fill na
    independent_variables = ["LND_VAL", "LND_SQFOOT", "JV", "TOT_LVG_AREA", "NO_BULDNG", "NO_RES_UNTS", "RES_par",
                             "CNS_01_par", "CNS_02_par", "CNS_03_par", "CNS_04_par", "CNS_05_par", "CNS_06_par",
                             "CNS_07_par", "CNS_08_par", "CNS_09_par", "CNS_10_par", "CNS_11_par", "CNS_12_par",
                             "CNS_13_par", "CNS_14_par", "CNS_15_par", "CNS_16_par", "CNS_17_par", "CNS_18_par",
                             "CNS_19_par", "CNS_20_par", "Total_Emp_Area", "Since_2013"]
    parcel_na_dict = {iv: 0 for iv in independent_variables}
    df.fillna(parcel_na_dict, inplace=True)

    # 2. Apply models
    # ---------------
    logger.log_msg("--- applying models to predict totals")
    # Load the coefficients
    coefs = pd.read_csv(model_coefficients_path)
    # Predict using matrix multiplication
    mod_inputs = df[coefs["Variable"]]
    coef_values = coefs.drop(columns="Variable")
    preds = np.matmul(mod_inputs.to_numpy(), coef_values.to_numpy())
    preds = pd.DataFrame(data=preds)
    preds.columns = coef_values.columns.tolist()
    pwrite = pd.concat([df[[bg_id_field]], preds], axis=1)
    # If any prediction is below 0, turn it to 0
    pwrite.loc[pwrite.Total_Employment < 0, "Total_Employment"] = 0
    pwrite.loc[pwrite.Total_Population < 0, "Total_Population"] = 0
    pwrite.loc[pwrite.Total_Commutes < 0, "Total_Commutes"] = 0

    # 3. Shares
    # Variable setup: defines our variables of interest for modeling
    dependent_variables_emp = ["CNS01", "CNS02", "CNS03", "CNS04", "CNS05", "CNS06", "CNS07", "CNS08", "CNS09", "CNS10",
                               "CNS11", "CNS12", "CNS13", "CNS14", "CNS15", "CNS16", "CNS17", "CNS18", "CNS19", "CNS20"]
    dependent_variables_pop_tot = ["Total_Hispanic", "Total_Non_Hisp"]
    dependent_variables_pop_sub = ["White_Hispanic", "Black_Hispanic", "Asian_Hispanic", "Multi_Hispanic",
                                   "Other_Hispanic", "White_Non_Hisp", "Black_Non_Hisp", "Asian_Non_Hisp",
                                   "Multi_Non_Hisp", "Other_Non_Hisp"]
    dependent_variables_trn = ["Drove", "Carpool", "Transit", "NonMotor", "Work_From_Home", "AllOther"]
    acs_vars = dependent_variables_pop_tot + dependent_variables_pop_sub + dependent_variables_trn

    # Pull shares variables from appropriate sources, recognizing that they
    # may not all be the same!
    logger.log_msg("--- formatting shares data")
    # Format
    if shares_from is not None:
        if "LODES" in shares_from.keys():
            lodes = PMT.featureclass_to_df(in_fc=shares_from["LODES"],
                                           keep_fields=[bg_id_field] + dependent_variables_emp, null_val=0.0)
        else:
            lodes = df[[bg_id_field] + dependent_variables_emp]
        if "ACS" in shares_from.keys():
            acs = PMT.featureclass_to_df(in_fc=shares_from["ACS"],
                                         keep_fields=[bg_id_field] + acs_vars, null_val=0.0)
        else:
            acs = df[[bg_id_field] + acs_vars]
    else:
        lodes = df[[bg_id_field] + dependent_variables_emp]
        acs = df[[bg_id_field] + acs_vars]
    # merge and replace NA
    shares_df = pd.merge(lodes, acs, on=bg_id_field, how="left")
    shares_df.fillna(0, inplace=True)

    # Step 2: Calculate shares relative to total
    # This is done relative to the "Total" variable for each group
    logger.log_msg("--- calculating shares")
    shares_dict = {}
    for name, variables in zip(["Emp", "Pop_Tot",
                                "Pop_Sub", "Comm"],
                               [dependent_variables_emp, dependent_variables_pop_tot,
                                dependent_variables_pop_sub, dependent_variables_trn]):
        sdf = shares_df[variables]
        sdf["TOTAL"] = sdf.sum(axis=1)
        for d in variables:
            sdf[d] = sdf[d] / sdf["TOTAL"]
        sdf[bg_id_field] = shares_df[bg_id_field]
        sdf.drop(columns="TOTAL", inplace=True)
        shares_dict[name] = sdf

    # Step 3: some rows have NA shares because the total for that class of variables was 0. For these block groups,
    # take the average share of all block groups that touch that one
    logger.log_msg("--- estimating missing shares")
    # What touches what? # TODO: add make_inmem
    temp = PMT.make_inmem_path()
    arcpy.PolygonNeighbors_analysis(in_features=bg_geometry_path, out_table=temp, in_fields=bg_id_field)
    touch = PMT.featureclass_to_df(in_fc=temp, keep_fields=[f"src_{bg_id_field}", f"nbr_{bg_id_field}"])
    touch.rename(columns={f"src_{bg_id_field}": bg_id_field, f"nbr_{bg_id_field}": "Neighbor"}, inplace=True)
    # Loop filling of NA by mean of adjacent non-NAs
    ctf = 1
    i = 1
    while ctf > 0:
        # First, identify cases where we need to fill NA
        to_fill = []
        for key, value in shares_dict.items():
            f = value[value.isna().any(axis=1)]
            f = f[[bg_id_field]]
            f["Fill"] = key
            to_fill.append(f)
        to_fill = pd.concat(to_fill, ignore_index=True)
        # Create a neighbors table
        neightbor_table = pd.merge(to_fill, touch, how="left", on=bg_id_field)
        neightbor_table.rename(columns={bg_id_field: "Source", "Neighbor": bg_id_field}, inplace=True)
        # Now, merge in the shares data for appropriate rows
        fill_by_touching = {}
        nrem = []
        for key, value in shares_dict.items():
            fill_df = pd.merge(neightbor_table[neightbor_table.Fill == key], value, how="left", on=bg_id_field)
            nv = fill_df.groupby("Source").mean()
            nv["RS"] = nv.sum(axis=1)
            data_cols = [c for c in nv.columns.tolist() if c != bg_id_field]
            for d in data_cols:
                nv[d] = nv[d] / nv["RS"]
            nv.drop(columns="RS", inplace=True)
            nv = nv.reset_index()
            nv.rename(columns={"Source": bg_id_field}, inplace=True)
            not_replaced = value[~value[bg_id_field].isin(nv[bg_id_field])]
            replaced = pd.concat([not_replaced, nv])
            fill_by_touching[key] = replaced
            nrem.append(len(replaced[replaced.isna().any(axis=1)].index))
        # Now, it's possible that some block group/year combos to be filled had 0 block groups in that year
        # touching them that had data. If this happened, we're going to repeat the process. Check by summing nrem
        # and initialize by resetting the shares dict
        ctf = sum(nrem)
        i += 1
        shares_dict = fill_by_touching

    # Step 4: merge and format the shares
    logger.log_msg("--- merging and formatting shares")
    filled_shares = [df.set_index(bg_id_field) for df in shares_dict.values()]
    cs_shares = pd.concat(filled_shares, axis=1).reset_index()
    cs_shares.rename(columns={"index": bg_id_field}, inplace=True)

    # 4. Block group estimation
    # -------------------------

    logger.log_msg("--- estimating variable levels using model estimates and shares")
    # Now, our allocations are simple multiplication problems! Hooray!
    # So, all we have to do is multiply the shares by the appropriate column
    # First, we'll merge our estimates and shares
    alloc = pd.merge(pwrite, cs_shares, on=bg_id_field)
    # We'll do employment first
    for d in dependent_variables_emp:
        alloc[d] = alloc[d] * alloc.Total_Employment
    # Now population
    for d in dependent_variables_pop_tot:
        alloc[d] = alloc[d] * alloc.Total_Population
    for d in dependent_variables_pop_sub:
        alloc[d] = alloc[d] * alloc.Total_Population
    # Finally commutes
    for d in dependent_variables_trn:
        alloc[d] = alloc[d] * alloc.Total_Commutes

    # 5. Writing
    # ----------

    logger.log_msg("--- writing outputs")
    # Here we write block group for allocation
    save_path = makePath(save_gdb_location, "Modeled_blockgroups")
    PMT.dfToTable(df=alloc, out_table=save_path)
    # TODO: adjust function to return python object instead of path
    # Done
    # --- -
    return save_path


def analyze_blockgroup_allocate(out_gdb, bg_modeled, bg_geom, bg_id_field,
                                parcel_fc, parcels_id="FOLIO", parcel_lu="DOR_UC", parcel_liv_area="TOT_LVG_AREA"):
    """Allocate block group data to parcels using relative abundances of parcel building square footage
    Args:
        parcel_fc: Path
            path to shape of parcel polygons, containing at a minimum a unique ID
            field, land use field, and total living area field (Florida DOR)
        bg_modeled: Path
            path to table of modeled block group job, populatiom, and commute
            data for allocation
        bg_geom: Path
            path to feature class of block group polygons
        out_gdb: Path
            path to location in which the allocated results will be saved
        parcels_id: str
            unique ID field in the parcels shape
            Default is "PARCELNO" for Florida parcels
        parcel_lu: str
            land use code field in the parcels shape
            Default is "DOR_UC" for Florida parcels
        parcel_liv_area: str
            building square footage field in the parcels shape
            Default is "TOT_LVG_AREA" for Florida parcels
    Returns:
        path of location at which the allocation results are saved.
        Saving will be completed as part of the function. The allocation estimates
        will be joined to the original parcels shape

    """

    # Organize constants for allocation
    lodes_attrs = ['CNS01', 'CNS02', 'CNS03', 'CNS04', 'CNS05', 'CNS06', 'CNS07', 'CNS08', 'CNS09', 'CNS10',
                   'CNS11', 'CNS12', 'CNS13', 'CNS14', 'CNS15', 'CNS16', 'CNS17', 'CNS18', 'CNS19', 'CNS20']
    demog_attrs = ['Total_Hispanic', 'White_Hispanic', 'Black_Hispanic', 'Asian_Hispanic', 'Multi_Hispanic',
                   'Other_Hispanic', 'Total_Non_Hisp', 'White_Non_Hisp', 'Black_Non_Hisp', 'Asian_Non_Hisp',
                   'Multi_Non_Hisp', 'Other_Non_Hisp']
    commute_attrs = ['Drove', 'Carpool', 'Transit', 'NonMotor', 'Work_From_Home', 'AllOther']
    block_group_attrs = [bg_id_field] + lodes_attrs + demog_attrs + commute_attrs

    # Initialize spatial processing by intersecting
    print("--- intersecting blocks and parcels")
    temp_spatial = PMT.make_inmem_path()
    PMT.copyFeatures(in_fc=bg_geom, out_fc=temp_spatial)
    arcpy.JoinField_management(in_data=temp_spatial, in_field=bg_id_field, join_table=bg_modeled,
                               join_field=bg_id_field)
    parcel_fields = [parcels_id, parcel_lu, parcel_liv_area, "Shape_Area"]
    intersect_fc = PMT.intersectFeatures(summary_fc=temp_spatial, disag_fc=parcel_fc, disag_fields=parcel_fields)
    intersect_fields = parcel_fields + block_group_attrs
    intersect_df = PMT.featureclass_to_df(in_fc=intersect_fc, keep_fields=intersect_fields)

    # Format data for allocation
    logger.log_msg("--- formatting block group for allocation data")
    # set any value below 0 to 0 and set any land use from -1 to NA
    to_clip = lodes_attrs + demog_attrs + commute_attrs + [parcel_liv_area, "Shape_Area"]
    for var in to_clip:
        intersect_df[f"{var}"] = intersect_df[f"{var}"].clip(lower=0)
    # 2. replace -1 in DOR_UC with NA
    pluf = parcel_lu
    elu = intersect_df[pluf] == -1
    intersect_df.loc[elu, pluf] = None

    # Step 1 in allocation is totaling the living area by activity in each block group.
    # To do this, we define in advance which activities can go to which land uses
    # First, we set up this process by matching activities to land uses
    print("--- setting up activity-land use matches...")
    lu_mask = {
        'CNS01': ((intersect_df[pluf] >= 50) & (intersect_df[pluf] <= 69)),
        'CNS02': (intersect_df[pluf] == 92),
        'CNS03': (intersect_df[pluf] == 91),
        'CNS04': ((intersect_df[pluf] == 17) | (intersect_df[pluf] == 19)),
        'CNS05': ((intersect_df[pluf] == 41) | (intersect_df[pluf] == 42)),
        'CNS06': (intersect_df[pluf] == 29),
        'CNS07': ((intersect_df[pluf] >= 11) & (intersect_df[pluf] <= 16)),
        'CNS08': ((intersect_df[pluf] == 48) | (intersect_df[pluf] == 49) | (intersect_df[pluf] == 20)),
        'CNS09': ((intersect_df[pluf] == 17) | (intersect_df[pluf] == 18) | (intersect_df[pluf] == 19)),
        'CNS10': ((intersect_df[pluf] == 23) | (intersect_df[pluf] == 24)),
        'CNS11': ((intersect_df[pluf] == 17) | (intersect_df[pluf] == 18) | (intersect_df[pluf] == 19)),
        'CNS12': ((intersect_df[pluf] == 17) | (intersect_df[pluf] == 18) | (intersect_df[pluf] == 19)),
        'CNS13': ((intersect_df[pluf] == 17) | (intersect_df[pluf] == 18) | (intersect_df[pluf] == 19)),
        'CNS14': (intersect_df[pluf] == 89),
        'CNS15': ((intersect_df[pluf] == 72) | (intersect_df[pluf] == 83) | (intersect_df[pluf] == 84)),
        'CNS16': ((intersect_df[pluf] == 73) | (intersect_df[pluf] == 85)),
        'CNS17': (((intersect_df[pluf] >= 30) & (intersect_df[pluf] <= 38)) | (intersect_df[pluf] == 82)),
        'CNS18': ((intersect_df[pluf] == 21) | (intersect_df[pluf] == 22) | (intersect_df[pluf] == 33) |
                  (intersect_df[pluf] == 39)),
        'CNS19': ((intersect_df[pluf] == 27) | (intersect_df[pluf] == 28)),
        'CNS20': ((intersect_df[pluf] >= 86) & (intersect_df[pluf] <= 89)),
        'Population': (((intersect_df[pluf] >= 1) & (intersect_df[pluf] <= 9)) |
                       ((intersect_df[pluf] >= 100) & (intersect_df[pluf] <= 102)))
    }

    # Note that our activity-land use matches aren't guaranteed because they are subjectively defined.
    # To that end, we need backups in case a block group is entirely missing all possible land uses
    # for an activity.
    #   - we set up masks for 'all non-res' (all land uses relevant to any non-NAICS-1-or-2 job type)
    #   - and 'all developed' ('all non-res' + any residential land uses).
    #  ['all non-res' will be used if a land use isn't present for a given activity;
    #  [ the 'all developed' will be used if 'all non-res' fails]
    non_res_lu_codes = [11, 12, 13, 14, 15, 16, 17, 18, 19, 20, 21, 22, 23, 24, 27, 28, 29,
                        30, 31, 32, 33, 34, 35, 36, 37, 38, 39, 41, 42, 48, 49, 72, 73,
                        82, 84, 85, 86, 87, 88, 89]
    all_dev_lu_codes = non_res_lu_codes + [1, 2, 3, 4, 5, 6, 7, 8, 9, 100, 101, 102]
    all_non_res = {'NR': (intersect_df[pluf].isin(non_res_lu_codes))}
    all_developed = {'AD': (intersect_df[pluf].isin(all_dev_lu_codes))}

    # If all else fails, A fourth level we'll use (if we need to) is simply all total living area in the block group,
    #   but we don't need a mask for that. If this fails (which it rarely should), we revert to land area,
    #   which we know will work (all parcels have area right?)

    # Next, we'll total parcels by block group (this is just a simple operation
    # to give our living area totals something to join to)
    logger.log_msg("--- initializing living area sums")
    count_parcels_bg = intersect_df.groupby([bg_id_field])[bg_id_field].agg(['count'])
    count_parcels_bg.rename(columns={'count': 'NumParBG'}, inplace=True)
    count_parcels_bg = count_parcels_bg.reset_index()

    # Now we can begin totaling living area. We'll start with jobs
    logger.log_msg("--- totaling living area by job type")
    # 1. get count of total living area (w.r.t. land use mask) for each
    # job type
    pldaf = "Shape_Area"
    for var in lodes_attrs:
        # mask by LU, group on bg_id_field
        area = intersect_df[lu_mask[var]].groupby([bg_id_field])[parcel_liv_area].agg(['sum'])
        area.rename(columns={'sum': f'{var}_Area'},
                    inplace=True)
        area = area[area[f'{var}_Area'] > 0]
        area = area.reset_index()
        area[f'{var}_How'] = "lu_mask"
        missing = list(set(count_parcels_bg[bg_id_field]) - set(area[bg_id_field]))
        if (len(missing) > 0):
            lev1 = intersect_df[all_non_res["NR"]]
            lev1 = lev1[lev1[bg_id_field].isin(missing)]
            area1 = lev1.groupby([bg_id_field])[parcel_liv_area].agg(['sum'])
            area1.rename(columns={'sum': f'{var}_Area'},
                         inplace=True)
            area1 = area1[area1[f'{var}_Area'] > 0]
            area1 = area1.reset_index()
            area1[f'{var}_How'] = "non_res"
            area = pd.concat([area, area1])
            missing1 = list(set(count_parcels_bg[bg_id_field]) - set(area[bg_id_field]))
            if (len(missing1) > 0):
                lev2 = intersect_df[all_developed["AD"]]
                lev2 = lev2[lev2[bg_id_field].isin(missing1)]
                area2 = lev2.groupby([bg_id_field])[parcel_liv_area].agg(['sum'])
                area2.rename(columns={'sum': f'{var}_Area'},
                             inplace=True)
                area2 = area2[area2[f'{var}_Area'] > 0]
                area2 = area2.reset_index()
                area2[f'{var}_How'] = "all_dev"
                area = pd.concat([area, area2])
                missing2 = list(set(count_parcels_bg[bg_id_field]) - set(area[bg_id_field]))
                if (len(missing2) > 0):
                    lev3 = intersect_df[intersect_df[bg_id_field].isin(missing2)]
                    area3 = lev3.groupby([bg_id_field])[parcel_liv_area].agg(['sum'])
                    area3.rename(columns={'sum': f'{var}_Area'},
                                 inplace=True)
                    area3 = area3[area3[f'{var}_Area'] > 0]
                    area3 = area3.reset_index()
                    area3[f'{var}_How'] = "living_area"
                    area = pd.concat([area, area3])
                    missing3 = list(set(count_parcels_bg[bg_id_field]) - set(area[bg_id_field]))
                    if (len(missing3) > 0):
                        lev4 = intersect_df[intersect_df[bg_id_field].isin(missing3)]
                        area4 = lev4.groupby([bg_id_field])[pldaf].agg(['sum'])
                        area4.rename(columns={'sum': f'{var}_Area'},
                                     inplace=True)
                        area4 = area4.reset_index()
                        area4[f'{var}_How'] = "land_area"
                        area = pd.concat([area, area4])
        area = area.reset_index(drop=True)
        count_parcels_bg = pd.merge(count_parcels_bg, area,
                                    how='left',
                                    on=bg_id_field)

    # Repeat the above with population
    logger.log_msg("--- totaling living area for population")
    area = intersect_df[lu_mask['Population']].groupby([bg_id_field])[parcel_liv_area].agg(['sum'])
    area.rename(columns={'sum': 'Population_Area'},
                inplace=True)
    area = area[area['Population_Area'] > 0]
    area = area.reset_index()
    area['Population_How'] = "lu_mask"
    missing1 = list(set(count_parcels_bg[bg_id_field]) - set(area[bg_id_field]))
    if (len(missing1) > 0):
        lev2 = intersect_df[all_developed["AD"]]
        lev2 = lev2[lev2[bg_id_field].isin(missing1)]
        area2 = lev2.groupby([bg_id_field])[parcel_liv_area].agg(['sum'])
        area2.rename(columns={'sum': 'Population_Area'},
                     inplace=True)
        area2 = area2[area2['Population_Area'] > 0]
        area2 = area2.reset_index()
        area2['Population_How'] = "all_dev"
        area = pd.concat([area, area2])
        missing2 = list(set(count_parcels_bg[bg_id_field]) - set(area[bg_id_field]))
        if (len(missing2) > 0):
            lev3 = intersect_df[intersect_df[bg_id_field].isin(missing2)]
            area3 = lev3.groupby([bg_id_field])[parcel_liv_area].agg(['sum'])
            area3.rename(columns={'sum': 'Population_Area'},
                         inplace=True)
            area3 = area3[area3['Population_Area'] > 0]
            area3 = area3.reset_index()
            area3['Population_How'] = "living_area"
            area = pd.concat([area, area3])
            missing3 = list(set(count_parcels_bg[bg_id_field]) - set(area[bg_id_field]))
            if (len(missing3) > 0):
                lev4 = intersect_df[intersect_df[bg_id_field].isin(missing3)]
                area4 = lev4.groupby([bg_id_field])[pldaf].agg(['sum'])
                area4.rename(columns={'sum': 'Population_Area'},
                             inplace=True)
                area4 = area4.reset_index()
                area4['Population_How'] = "land_area"
                area = pd.concat([area, area4])
    area = area.reset_index(drop=True)
    count_parcels_bg = pd.merge(count_parcels_bg, area,
                                how='left',
                                on=bg_id_field)

    # Now, we format and re-merge with our original parcel data
    logger.log_msg("--- merging living area totals with parcel-level data")
    # 1. fill table with NAs -- no longer needed because NAs are eliminated
    # by nesting structure
    # tot_bg = tot_bg.fillna(0)
    # 2. merge back to original data
    intersect_df = pd.merge(intersect_df, count_parcels_bg, how='left', on=bg_id_field)

    # Step 2 in allocation is taking parcel-level proportions of living area
    # relative to the block group total, and calculating parcel-level
    # estimates of activities by multiplying the block group activity total
    # by the parcel-level proportions

    # For allocation, we need a two step process, depending on how the area
    # was calculated for the activity. If "{var}_How" is land_area, then
    # allocation needs to be relative to land area; otherwise, it needs to be
    # relative to living area. To do this, we'll set up mask dictionaries
    # similar to the land use mask
    logger.log_msg("setting up allocation logic --- ")
    lu = {}
    nr = {}
    ad = {}
    lvg_area = {}
    lnd_area = {}
    for v in lu_mask.keys():
        lu[v] = (intersect_df[f'{v}_How'] == "lu_mask")
        nr[v] = (intersect_df[f'{v}_How'] == "non_res")
        ad[v] = (intersect_df[f'{v}_How'] == "all_dev")
        lvg_area[v] = (intersect_df[f'{v}_How'] == "living_area")
        lnd_area[v] = (intersect_df[f'{v}_How'] == "land_area")

    # First up, we'll allocate jobs
    logger.log_msg("--- allocating jobs and population")
    # 1. for each job variable, calculate the proportion, then allocate
    for var in lu_mask.keys():
        # First for lu mask
        intersect_df.loc[lu[var] & lu_mask[var], f'{var}_Par_Prop'] = (
                intersect_df[parcel_liv_area][lu[var] & lu_mask[var]] / intersect_df[f'{var}_Area'][
            lu[var] & lu_mask[var]]
        )
        # Then for non res
        intersect_df.loc[nr[var] & all_non_res["NR"], f'{var}_Par_Prop'] = (
                intersect_df[parcel_liv_area][nr[var] & all_non_res["NR"]] / intersect_df[f'{var}_Area'][
            nr[var] & all_non_res["NR"]]
        )
        # Then for all dev
        intersect_df.loc[ad[var] & all_developed["AD"], f'{var}_Par_Prop'] = (
                intersect_df[parcel_liv_area][ad[var] & all_developed["AD"]] / intersect_df[f'{var}_Area'][
            ad[var] & all_developed["AD"]]
        )
        # Then for living area
        intersect_df.loc[lvg_area[var], f'{var}_Par_Prop'] = (
                intersect_df[parcel_liv_area][lvg_area[var]] / intersect_df[f'{var}_Area'][lvg_area[var]]
        )
        # Then for land area
        intersect_df.loc[lnd_area[var], f'{var}_Par_Prop'] = (
                intersect_df[pldaf][lnd_area[var]] / intersect_df[f'{var}_Area'][lnd_area[var]]
        )
        # Now fill NAs with 0 for proportions
        intersect_df[f'{var}_Par_Prop'] = intersect_df[f'{var}_Par_Prop'].fillna(0)

        # Now allocate (note that for pop, we're using the population ratios
        # for all racial subsets)
        if var != "Population":
            intersect_df[f'{var}_PAR'] = intersect_df[f'{var}_Par_Prop'] * intersect_df[var]
        else:
            race_vars = ['Total_Hispanic', 'White_Hispanic', 'Black_Hispanic',
                         'Asian_Hispanic', 'Multi_Hispanic', 'Other_Hispanic',
                         'Total_Non_Hisp', 'White_Non_Hisp', 'Black_Non_Hisp',
                         'Asian_Non_Hisp', 'Multi_Non_Hisp', 'Other_Non_Hisp']
            for rv in race_vars:
                intersect_df[f'{rv}_PAR'] = intersect_df['Population_Par_Prop'] * intersect_df[rv]

    # If what we did worked, all the proportions should sum to 1. This will
    # help us identify if there are any errors
    # v = [f'{var}_Par_Prop' for var in lodes_attrs + ["Population"]]
    # x = intersect_df.groupby([bg_id_field])[v].apply(lambda x: x.sum())
    # x[v].apply(lambda x: [min(x), max(x)])

    # Now we can sum up totals
    logger.log_msg("--- totaling allocated jobs and population")
    intersect_df['Total_Employment'] = (
            intersect_df['CNS01_PAR'] + intersect_df['CNS02_PAR'] + intersect_df['CNS03_PAR'] +
            intersect_df['CNS04_PAR'] + intersect_df['CNS05_PAR'] + intersect_df['CNS06_PAR'] +
            intersect_df['CNS07_PAR'] + intersect_df['CNS08_PAR'] + intersect_df['CNS09_PAR'] +
            intersect_df['CNS10_PAR'] + intersect_df['CNS11_PAR'] + intersect_df['CNS12_PAR'] +
            intersect_df['CNS13_PAR'] + intersect_df['CNS14_PAR'] + intersect_df['CNS15_PAR'] +
            intersect_df['CNS16_PAR'] + intersect_df['CNS17_PAR'] + intersect_df['CNS18_PAR'] +
            intersect_df['CNS19_PAR'] + intersect_df['CNS20_PAR']
    )
    intersect_df['Total_Population'] = (
            intersect_df['Total_Non_Hisp_PAR'] + intersect_df['Total_Hispanic_PAR']
    )

    # Finally, we'll allocate transportation usage
    logger.log_msg("--- allocating commutes")
    # Commutes will be allocated relative to total population, so total by
    # the block group and calculate the parcel share
    tp_props = intersect_df.groupby(bg_id_field)["Total_Population"].sum().reset_index()
    tp_props.columns = [bg_id_field, "TP_Agg"]
    geoid_edit = tp_props[tp_props.TP_Agg == 0][bg_id_field]
    intersect_df = pd.merge(intersect_df, tp_props,
                            how='left',
                            on=bg_id_field)
    intersect_df["TP_Par_Prop"] = intersect_df['Total_Population'] / intersect_df['TP_Agg']
    # If there are any 0s (block groups with 0 population) replace with
    # the population area population, in case commutes are predicted where
    # population isn't
    intersect_df.loc[intersect_df[bg_id_field].isin(geoid_edit), "TP_Par_Prop"] = intersect_df["Population_Par_Prop"][
        intersect_df[bg_id_field].isin(geoid_edit)]
    # Now we can allocate commutes
    transit_vars = ['Drove', 'Carpool', 'Transit',
                    'NonMotor', 'Work_From_Home', 'AllOther']
    for var in transit_vars:
        intersect_df[f'{var}_PAR'] = intersect_df["TP_Par_Prop"] * intersect_df[var]

    # And, now we can sum up totals
    logger.log_msg("--- totaling allocated commutes")
    intersect_df['Total_Commutes'] = (
            intersect_df['Drove_PAR'] + intersect_df['Carpool_PAR'] + intersect_df['Transit_PAR'] +
            intersect_df['NonMotor_PAR'] + intersect_df['Work_From_Home_PAR'] + intersect_df['AllOther_PAR']
    )

    # Now we're ready to write

    # We don't need all the columns we have, so first we define the columns
    # we want and select them from our data. Note that we don't need to
    # maintain the parcels_id_field here, because our save file has been
    # initialized with this already!
    logger.log_msg("--- selecting columns of interest")
    to_keep = [parcels_id, parcel_liv_area, parcel_lu, bg_id_field,
               'Total_Employment',
               'CNS01_PAR', 'CNS02_PAR', 'CNS03_PAR', 'CNS04_PAR', 'CNS05_PAR',
               'CNS06_PAR', 'CNS07_PAR', 'CNS08_PAR', 'CNS09_PAR', 'CNS10_PAR',
               'CNS11_PAR', 'CNS12_PAR', 'CNS13_PAR', 'CNS14_PAR', 'CNS15_PAR',
               'CNS16_PAR', 'CNS17_PAR', 'CNS18_PAR', 'CNS19_PAR', 'CNS20_PAR',
               'Total_Population',
               'Total_Hispanic_PAR', 'White_Hispanic_PAR', 'Black_Hispanic_PAR',
               'Asian_Hispanic_PAR', 'Multi_Hispanic_PAR', 'Other_Hispanic_PAR',
               'Total_Non_Hisp_PAR', 'White_Non_Hisp_PAR', 'Black_Non_Hisp_PAR',
               'Asian_Non_Hisp_PAR', 'Multi_Non_Hisp_PAR', 'Other_Non_Hisp_PAR',
               'Total_Commutes',
               'Drove_PAR', 'Carpool_PAR', 'Transit_PAR',
               'NonMotor_PAR', 'Work_From_Home_PAR', 'AllOther_PAR']
    intersect_df = intersect_df[to_keep]

    # For saving, we join the allocation estimates back to the ID shape we
    # initialized during spatial processing
    logger.log_msg("--- writing table of allocation results")
    sed_path = makePath(out_gdb, "EconDemog_parcels")
    PMT.dfToTable(intersect_df, sed_path)
    # TODO: adjust function to return python object instead of path
    print("")
    return sed_path


# TODO: move joinAttributes and summarizeAttributes from build_helper.py to PMT.py
# MAZ/TAZ data prep helpers
def estimate_maz_from_parcels(par_fc, par_id_field, maz_fc, maz_id_field, taz_id_field, se_data, se_id_field,
                              agg_cols, consolidations):
    """Estimate jobs, housing, etc. at the MAZ level based on underlying parcel
        data.
    Args:
        par_fc (str): Path to Parcel features
        par_id_field (str): Field identifying each parcel feature
        maz_fc (str): Path to MAZ features
        maz_id_field (str): Field identifying each MAZ feature
        taz_id_field (str): Field in `maz_fc` that defines which TAZ the MAZ feature is in.
        se_data (str): Path to a gdb table containing parcel-level socio-economic/demographic estimates.
        se_id_field (str): Field identifying each parcel in `se_data`
        agg_cols (object): [PMT.AggColumn, ...] Columns to summarize to MAZ level
        consolidations (object): [PMT.Consolidation, ...] Columns to consolidated into a single statistic
            and then summarize to TAZ level.
    Returns:
        DataFrame
    See Also:
        PMT.AggColumn
        PMT.Consolidation
    """
    # intersect
    int_fc = PMT.intersectFeatures(summary_fc=maz_fc, disag_fc=par_fc)
    # Join
    B_HELP.joinAttributes(to_table=int_fc, to_id_field=par_id_field, from_table=se_data, from_id_field=se_id_field,
                          join_fields="*", drop_dup_cols=True)
    # PMT.joinAttributes(to_table=int_fc, to_id_field=par_id_field, from_table=se_data, from_id_field=se_id_field,
    #                    join_fields="*")
    # Summarize
    gb_cols = [PMT.Column(maz_id_field), PMT.Column(taz_id_field)]
    df = B_HELP.summarizeAttributes(in_fc=int_fc, group_fields=gb_cols, agg_cols=agg_cols,
                                    consolidations=consolidations)
    # df = PMT.summarizeAttributes(in_fc=int_fc, group_fields=gb_cols, agg_cols=agg_cols, consolidations=consolidations)
    return df


# Consolidate MAZ data (for use in areas outside the study area)
# TODO: This could become a more generalized method
def consolidate_cols(df, base_fields, consolidations):
    """ Use the `PMT.Consolidation` class to combine columns and
        return a clean data frame.
    Args:
        df: DataFrame
        base_fields (list): [String, ...]; Field(s) in `df` that are not subject to consolidation but which
            are to be retained in the returned data frame.
        consolidations (iterable): [Consolidation, ...]; Specifications for output columns that consolidate columns
            found in `df`.
    Returns:
        clean_df (pd.DataFrame): DataFrame; A new data frame with columns reflecting `base_field` and
            `consolidations`.
    See Also:
        PMT.Consolidation
    """
    if isinstance(base_fields, str):
        base_fields = [base_fields]

    clean_cols = base_fields + [c.name for c in consolidations]
    renames = {}
    for c in consolidations:
        if hasattr(c, "input_cols"):
            df[c.name] = df[c.input_cols].agg(c.cons_method, axis=1)
        else:
            renames[c.name] = c.rename

    clean_df = df[clean_cols].rename(columns=renames)
    return clean_df


def patch_local_regional_maz(maz_par_df, maz_par_key, maz_df, maz_key):
    """Create a region wide MAZ socioeconomic/demographic data frame based
        on parcel-level and MAZ-level data. Where MAZ features do not overlap
        with parcels, use MAZ-level data.
    Args:
        maz_par_df:
        maz_par_key:
        maz_df:
        maz_key:
    Returns:
    """
    # Create a filter to isolate MAZ features having parcel overlap
    patch_fltr = np.in1d(maz_df[maz_key], maz_par_df[maz_par_key])
    matching_rows = maz_df[patch_fltr].copy()
    # Join non-parcel-level data (school enrollments, e.g.) to rows with
    #  other columns defined by parcel level data, creating a raft of
    #  MAZ features with parcel overlap that have all desired columns
    all_par = maz_par_df.merge(
        matching_rows, how="inner", on=maz_par_key, suffixes=("", "_M"))
    # Drop extraneous columns generated by the join
    drop_cols = [c for c in all_par.columns if c[-2:] == "_M"]
    if drop_cols:
        all_par.drop(columns=drop_cols, inplace=True)
    # MAZ features with no parcel overlap already have all attributes
    #  and can be combined with the `all_par` frame created above
    return pd.concat([all_par, maz_df[~patch_fltr]])


# def clean_skim(in_csv, o_field, d_field, imp_fields, out_csv,
#                chunk_size=100000, rename={}, **kwargs):
#     """A simple function to read rows from a skim table (csv file), select
#         key columns, and save to an ouptut csv file. Keyword arguments can be
#         given to set column types, etc.
#     Args:
#         in_csv (str): Path to skim table csv
#         o_field (str): field containing origin ids
#         d_field (str): field containing destination ids
#         imp_fields (str, list): [String, ...]; impedance fields
#         out_csv (str): Path to processed table
#         chunk_size (int): Integer, default=1000000; number of rows to process as a subset
#         rename (dict): Dict, default={}; A dictionary to rename columns with keys reflecting 
#             existing column names and values new column names.
#         kwargs: Keyword arguments parsed by the pandas `read_csv` method.
#     """
#     # Manage vars
#     if isinstance(imp_fields, string_types):
#         imp_fields = [imp_fields]
#     # Read chunks
#     mode = "w"
#     header = True
#     usecols = [o_field, d_field] + imp_fields
#     for chunk in pd.read_csv(in_csv, usecols=usecols, chunksize=chunk_size, **kwargs):
#         if rename:
#             chunk.rename(columns=rename, inplace=True)
#         # write output
#         chunk.to_csv(out_csv, header=header, mode=mode, index=False)
#         header = False
#         mode = "a"


def copy_net_result(source_fds, target_fds, fc_names):
    # TODO: Generalize function name and docstring, as this now just copies one or more fcs across fds's
    """Since some PMT years use the same OSM network, a solved network analysis
        can be copied from one year to another to avoid redundant processing.

        This function is a helper function called by PMT wrapper functions. It
        is not intended to be run independently.
    Args:
        source_fds (str): Path to source FeatureDataset
        target_fds (str): Path to destination FeatureDataset
        fc_names (str, list): [String, ...] The feature class(es) to be copied from an already-solved
            analysis. Provide the names only (not paths).
    Returns: None; Copies network service area feature classes to the target year
            output from a source year using the same OSM data. Any existing
            features in the feature dataset implied by the target year are
            overwritten.
    """
    # Coerce fcs to list
    if isinstance(fc_names, string_types):
        fc_names = [fc_names]

    # Copy feature classes
    print(f"- copying results from {source_fds} to {target_fds}")
    for fc_name in fc_names:
        print(f" - - {fc_name}")
        src_fc = PMT.makePath(source_fds, fc_name)
        tgt_fc = PMT.makePath(target_fds, fc_name)
        if arcpy.Exists(tgt_fc):
            arcpy.Delete_management(tgt_fc)
        arcpy.FeatureClassToFeatureClass_conversion(
            src_fc, target_fds, fc_name)

    # TODO: these may not exist when just copying centrality results
    # for mode in ["walk", "bike"]:
    #     for dest_grp in ["stn", "parks"]:
    #         for run in ["MERGE", "NO_MERGE", "OVERLAP", "NON_OVERLAP"]:
    #             fc_name = f"{mode}_to_{dest_grp}_{run}"


def lines_to_centrality(line_features, impedance_attribute):
    """Using the "lines" layer output from an OD matrix problem, calculate
        node centrality statistics and store results in a csv table.
    Args:
        line_features: ODMatrix/Lines feature layer
        impedance_attribute (str): field
    Returns:
        sum_df (pd.DataFrame): summarized df with centrality measure appended

    """
    imp_field = f"Total_{impedance_attribute}"
    # Dump to df
    df = pd.DataFrame(
        arcpy.da.TableToNumPyArray(line_features, ["Name", imp_field]))
    names = ["N", "Node"]
    df[names] = df["Name"].str.split(" - ", n=1, expand=True)
    # Summarize
    sum_df = df.groupby("Node").agg({"N": "size", imp_field: sum}).reset_index()
    # Calculate centrality
    sum_df["centrality"] = (sum_df.N - 1) / sum_df[imp_field]
    # Add average length
    sum_df["AvgLength"] = 1 / sum_df.centrality
    # Add centrality index
    sum_df["CentIdx"] = sum_df.N / sum_df.AvgLength
    return sum_df


def network_centrality(in_nd, in_features, net_loader,
                       name_field="OBJECTID", impedance_attribute="Length",
                       cutoff="1609", restrictions="", chunk_size=1000):
    """Uses Network Analyst to create and iteratively solve an OD matrix problem
        to assess connectivity among point features.

        The evaluation analyses how many features can reach a given feature and
        what the total and average travel impedances are. Results are reported
        for traveling TO each feature (i.e. features as destinations), which may
        be significant if oneway or similar restrictions are honored.
    Args:
        in_nd (str): Path to  NetworkDataset
        in_features (str): Path to Feature Class or Feature Layer
            A point feature class or feature layer that will serve as origins and
            destinations in the OD matrix
        net_loader (object): NetLoader; Provide network location loading preferences using a NetLoader
            instance.
        name_field (str): String, default="OBJECTID"; A field in `in_features` that identifies each feature.
            Generally this should be a unique value.
        impedance_attribute (str): String, default="Length" The attribute in `in_nd` to use when solving
            shortest paths among features in `in_features`.
        cutoff (str): String, default="1609";  A number (as a string) that establishes the search radius for
            evaluating node centrality. Counts and impedances from nodes within this threshold are summarized.
            Units are implied by the `impedance_attribute`.
        restrictions (str): String, default=""; If `in_nd` includes restriction attributes, provide a
            semi-colon-separated string listing which restrictions to honor in solving the OD matrix.
        chunk_size: Integer, default=1000
            Destination points from `in_features` are loaded iteratively in chunks
            to manage memory. The `chunksize` determines how many features are
            analyzed simultaneously (more is faster but consumes more memory).
    Returns:
        centrality_df: DataFrame
    """
    results = []
    # Step 1: OD problem
    print("Make OD Problem")
    arcpy.MakeODCostMatrixLayer_na(
        in_network_dataset=in_nd,
        out_network_analysis_layer="OD Cost Matrix",
        impedance_attribute=impedance_attribute,
        default_cutoff=cutoff,
        default_number_destinations_to_find="",
        accumulate_attribute_name="",
        UTurn_policy="ALLOW_UTURNS",
        restriction_attribute_name=restrictions,
        hierarchy="NO_HIERARCHY",
        hierarchy_settings="",
        output_path_shape="NO_LINES",
        time_of_day=""
    )
    # Step 2 - add all origins
    print("Load all origins")
    # in_features = in_features
    arcpy.AddLocations_na(
        in_network_analysis_layer="OD Cost Matrix",
        sub_layer="Origins",
        in_table=in_features,
        field_mappings=f"Name {name_field} #",
        search_tolerance=net_loader.search_tolerance,
        sort_field="",
        search_criteria=net_loader.search_criteria,
        match_type=net_loader.match_type,
        append=net_loader.append,
        snap_to_position_along_network=net_loader.snap,
        snap_offset=net_loader.offset,
        exclude_restricted_elements=net_loader.exclude_restricted,
        search_query=net_loader.search_query
    )
    # Step 3 - iterate through destinations
    print("Iterate destinations and solve")
    # Use origin field maps to expedite loading
    fm = "Name Name #;CurbApproach CurbApproach 0;SourceID SourceID #;SourceOID SourceOID #;PosAlong PosAlong #;SideOfEdge SideOfEdge #"
    dest_src = arcpy.MakeFeatureLayer_management(
        "OD Cost Matrix\Origins", "DEST_SOURCE")
    for chunk in PMT.iterRowsAsChunks(dest_src, chunksize=chunk_size):
        # printed dots track progress over chunks
        print(".", end="")
        arcpy.AddLocations_na(
            in_network_analysis_layer="OD Cost Matrix",
            sub_layer="Destinations",
            in_table=chunk,
            field_mappings=fm,
            append="CLEAR"
        )
        # Solve OD Matrix
        arcpy.Solve_na("OD Cost Matrix", "SKIP", "CONTINUE")
        # Dump to df
        line_features = "OD Cost Matrix\Lines"
        temp_df = lines_to_centrality(line_features, impedance_attribute)
        # Stack df results
        results.append(temp_df)
    print(f"All solved ({len(results)} chunks")

    # Delete temp layers
    arcpy.Delete_management(dest_src)
    arcpy.Delete_management("OD Cost Matrix")

    return pd.concat(results, axis=0)


def parcel_walk_time_bin(in_table, bin_field, time_field, code_block):
    """Adds a field to create travel time categories in a new `bin_field`
        based on the walk times recorded in a `time_field` and an extended
        if/else `code_block` that defines a simple function `assignBin()`.
    Args:
        in_table: path
        bin_field: String
        time_field: String
        code_block: String
            Defines a python function `assignBin()` with if/else statements
            to group times in `time_field` into bins to be stored as string
            values in `bin_field`.
    """
    arcpy.AddField_management(in_table=in_table, field_name=bin_field, field_type="TEXT", field_length=20)
    arcpy.CalculateField_management(in_table=in_table, field=bin_field, expression=f"assignBin(!{time_field}!)",
                                    code_block=code_block)


def parcel_walk_times(parcel_fc, parcel_id_field, ref_fc, ref_name_field,
                      ref_time_field, preselect_fc, target_name):
    """For features in a parcel feature class, summarize walk times reported
        in a reference features class of service area lines. Generates fields
        recording the nearest reference feature, walk time to the nearest
        reference feature, number of reference features within the service
        area walk time cutoff, and a minimum walk time "category" field.
    Args:
        parcel_fc: Path
            The parcel features to which walk time estimates will be appended.
        parcel_id_field: String
            The field in `parcel_fc` that uniquely identifies each feature.
        ref_fc: Path
            A feature class of line features with travel time estimates from/to
            key features (stations, parks, etc.)
        ref_name_field: String
            A field in `ref_fc` that identifies key features (which station, e.g.)
        ref_time_field: String
            A field in `ref_fc` that reports the time to walk from each line
            feature from/to key features.
        preselect_fc: String
            A feature class used to subset parcel_fc prior to spatial join
        target_name: String
            A string suffix included in output field names.
    Returns:
        walk_time_df: DataFrame
            A data frame with columns storing walk time data:
            `nearest_{target_name}`, `min_time_{target_name}`,
            `n_{target_name}`
    See Also:
        parcel_ideal_walk_time
    """
    sr = arcpy.Describe(ref_fc).spatialReference
    # Name time fields
    min_time_field = f"min_time_{target_name}"
    nearest_field = f"nearest_{target_name}"
    number_field = f"n_{target_name}"
    # Intersect layers
    print("--- intersecting parcels and network outputs")
    parcel_lyr = arcpy.MakeFeatureLayer_management(in_features=parcel_fc, out_layer='parcel_lyr')
    arcpy.SelectLayerByLocation_management(in_layer=parcel_lyr, overlap_type="HAVE_THEIR_CENTER_IN",
                                           select_features=preselect_fc)
    int_fc = PMT.make_inmem_path()
    int_fc = arcpy.SpatialJoin_analysis(target_features=parcel_lyr, join_features=ref_fc, out_feature_class=int_fc,
                                        join_operation="JOIN_ONE_TO_MANY", join_type="KEEP_ALL",
                                        match_option="WITHIN_A_DISTANCE", search_radius="80 Feet"
                                        )
    # Summarize
    print(f"--- summarizing by {parcel_id_field}, {ref_name_field}")
    sum_tbl = PMT.make_inmem_path()
    statistics_fields = [[ref_time_field, "MIN"], [ref_time_field, "MEAN"]]
    case_fields = [parcel_id_field, ref_name_field]
    sum_tbl = arcpy.Statistics_analysis(in_table=int_fc, out_table=sum_tbl,
                                        statistics_fields=statistics_fields, case_field=case_fields)
    # Delete intersect features
    arcpy.Delete_management(int_fc)

    # Dump sum table to data frame
    print("--- converting to data frame")
    sum_fields = [f"MEAN_{ref_time_field}"]
    dump_fields = [parcel_id_field, ref_name_field] + sum_fields
    int_df = PMT.table_to_df(in_tbl=sum_tbl, keep_fields=dump_fields)
    int_df.columns = [parcel_id_field, ref_name_field, ref_time_field]
    # Delete summary table
    arcpy.Delete_management(sum_tbl)

    # Summarize
    print("--- summarizing times")
    int_df = int_df.set_index(ref_name_field)
    gb = int_df.groupby(parcel_id_field)
    which_name = gb.idxmin()
    min_time = gb.min()
    number = gb.size()

    # Export output table
    print("--- saving walk time results")
    walk_time_df = pd.concat([which_name, min_time, number], axis=1).reset_index()
    renames = [parcel_id_field, nearest_field, min_time_field, number_field]
    walk_time_df.columns = renames
    return walk_time_df


def parcel_ideal_walk_time(parcels_fc, parcel_id_field, target_fc,
                           target_name_field, radius, target_name,
                           overlap_type="HAVE_THEIR_CENTER_IN",
                           sr=None, assumed_mph=3):
    """Estimate walk time between parcels and target features (stations, parks,
        e.g.) based on a straight-line distance estimate and an assumed walking
        speed.
    Args:
        parcels_fc: Path
        parcel_id_field: String
            A field that uniquely identifies features in `parcels_fc`
        target_fc: Path
        target_name_field: String
            A field that uniquely identifies features in `target_fc`
        radius: String
            A "linear unit" string for spatial selection ('5280 Feet', e.g.)
        target_name: String
            A string suffix included in output field names.
        overlap_type: String, default="HAVE_THEIR_CENTER_IN"
            A string specifying selection type (see ArcGIS )
        sr: SpatialReference, default=None
            A spatial reference code, string, or object to ensure parcel and
            target features are projected consistently. If `None`, the spatial
            reference from `parcels_fc` is used.
        assumed_mph: numeric, default=3
            The assumed average walk speed expressed in miles per hour.
    Returns:
        walk_time_fc: DataFrame
            A data frame with columns storing ideal walk time data:
            `nearest_{target_name}`, `min_time_{target_name}`,
            `n_{target_name}`
    """
    # output_fields
    nearest_field = f"nearest_{target_name}"
    min_time_field = f"min_time_{target_name}"
    n_field = f"n_{target_name}"
    # Set spatial reference
    if sr is None:
        sr = arcpy.Describe(parcels_fc).spatialReference
    else:
        sr = arcpy.SpatialReference(sr)
    mpu = float(sr.metersPerUnit)
    # Make feature layers
    par_lyr = arcpy.MakeFeatureLayer_management(parcels_fc, "parcels")
    tgt_lyr = arcpy.MakeFeatureLayer_management(target_fc, "target")
    try:
        print("--- estimating ideal times")
        tgt_results = []
        # Iterate over targets
        tgt_fields = [target_name_field, "SHAPE@"]
        par_fields = [parcel_id_field, "SHAPE@X", "SHAPE@Y"]
        out_fields = [parcel_id_field, target_name_field, "minutes"]
        with arcpy.da.SearchCursor(
                tgt_lyr, tgt_fields, spatial_reference=sr) as tgt_c:
            for tgt_r in tgt_c:
                tgt_name, tgt_feature = tgt_r
                tgt_x = tgt_feature.centroid.X
                tgt_y = tgt_feature.centroid.Y
                # select parcels in target buffer
                arcpy.SelectLayerByLocation_management(in_layer=par_lyr, overlap_type=overlap_type,
                                                       select_features=tgt_feature, search_distance=radius)
                # dump to df
                par_df = pd.DataFrame(
                    arcpy.da.FeatureClassToNumPyArray(
                        par_lyr, par_fields, spatial_reference=sr)
                )
                par_df[target_name_field] = tgt_name
                # estimate distances
                par_df["dx"] = par_df["SHAPE@X"] - tgt_x
                par_df["dy"] = par_df["SHAPE@Y"] - tgt_y
                par_df["meters"] = np.sqrt(par_df.dx ** 2 + par_df.dy ** 2) * mpu
                par_df["minutes"] = (par_df.meters * 60) / (assumed_mph * 1609.344)
                # store in mini df output
                tgt_results.append(par_df[out_fields].copy())
        # Bind up results
        print("--- binding results")
        bind_df = pd.concat(tgt_results).set_index(target_name_field)
        # Group by/summarize
        print("--- summarizing times")
        gb = bind_df.groupby(parcel_id_field)
        par_min = gb.min()
        par_count = gb.size()
        par_nearest = gb["minutes"].idxmin()
        walk_time_df = pd.concat([par_nearest, par_min, par_count], axis=1)
        walk_time_df.columns = [nearest_field, min_time_field, n_field]
        walk_time_df.reset_index(inplace=True)
        return walk_time_df
    except:
        raise
    finally:
        arcpy.Delete_management(par_lyr)
        arcpy.Delete_management(tgt_lyr)


def summarizeAccess(skim_table, o_field, d_field, imped_field,
                    se_data, id_field, act_fields, imped_breaks,
                    units="minutes", join_by="D", chunk_size=100000,
                    **kwargs):
    """
    Reads an origin-destination skim table, joins activity data,
    and summarizes activities by impedance bins.

    Parameters
    -----------
    skim_table: Path
    o_field: String
    d_field: String
    imped_field: String
    se_data: Path
    id_field: String
    act_fields: [String, ...]
    out_table: Path
    out_fc_field: String
    imped_breaks: [Numeric, ...]
    mode: String
    units: String, default="minutes"
    join_by: String, default="D"
    chunk_size: Int, default=100000
    kwargs:
        Keyword arguments for reading the skim table

    Returns
    --------
    out_table: Path
    """
    # Prep vars
    if isinstance(act_fields, string_types):
        act_fields = [act_fields]
    if join_by == "D":
        left_on = d_field
        gb_field = o_field
    elif join_by == "O":
        left_on = o_field
        gb_field = d_field
    else:
        raise ValueError(
            f"Expected 'D' or 'O' as `join_by` value - got {join_by}")
    bin_field = f"BIN_{units}"
    # Read the activity data
    _a_fields_ = [id_field] + act_fields
    act_df = pd.DataFrame(
        arcpy.da.TableToNumPyArray(se_data, _a_fields_)
    )

    # Read the skim table
    out_dfs = []
    use_cols = [o_field, d_field, imped_field]
    print("--- --- --- binning skims")
    for chunk in pd.read_csv(
            skim_table, usecols=use_cols, chunksize=chunk_size, **kwargs):
        # Define impedance bins
        low = -np.inf
        criteria = []
        labels = []
        for i_break in imped_breaks:
            crit = np.logical_and(
                chunk[imped_field] >= low,
                chunk[imped_field] < i_break
            )
            criteria.append(crit)
            labels.append(f"{i_break}{units}")
            low = i_break
        # Apply categories
        chunk[bin_field] = np.select(
            criteria, labels, f"{i_break}{units}p"
        )
        labels.append(f"{i_break}{units}p")
        # Join the activity data
        join_df = chunk.merge(
            act_df, how="inner", left_on=left_on, right_on=id_field)
        # Summarize
        sum_fields = [gb_field]
        prod_fields = []
        for act_field in act_fields:
            new_field = f"Wtd{units}{act_field}"
            join_df[new_field] = join_df[imped_field] * join_df[act_field]
            sum_fields += [act_field, new_field]
            prod_fields.append(new_field)
        sum_df = join_df.groupby([gb_field, bin_field]).sum().reset_index()
        out_dfs.append(sum_df)
    # Concatenate all
    out_df = pd.concat(out_dfs)
    # Pivot, summarize, and join
    # - Pivot
    print("--- --- --- bin columns")
    pivot_fields = [gb_field, bin_field] + act_fields
    pivot = pd.pivot_table(
        out_df[pivot_fields], index=gb_field, columns=bin_field, aggfunc=np.sum)
    pivot.columns = PMT.colMultiIndexToNames(pivot.columns, separator="")
    # - Summarize
    print("--- --- --- average time by activitiy")
    sum_df = out_df[sum_fields].groupby(gb_field).sum()
    avg_fields = []
    for act_field, prod_field in zip(act_fields, prod_fields):
        avg_field = f"Avg{units}{act_field}"
        avg_fields.append(avg_field)
        sum_df[avg_field] = sum_df[prod_field] / sum_df[act_field]
    # - Join
    final_df = pivot.merge(
        sum_df[avg_fields], how="outer", left_index=True, right_index=True)

    return final_df.reset_index()


def genODTable(origin_pts, origin_name_field, dest_pts, dest_name_field,
               in_nd, imped_attr, cutoff, net_loader, out_table,
               restrictions=None, use_hierarchy=False, uturns="ALLOW_UTURNS",
               o_location_fields=None, d_location_fields=None,
               o_chunk_size=None, ):
    """Creates and solves an OD Matrix problem for a collection of origin and
        destination points using a specified network dataset. Results are
        exported as a csv file.
    Args:
        origin_pts: Path
        origin_name_field: String
        dest_pts: Path
        dest_name_field: String
        in_nd: Path
        imped_attr: String
        cutoff: numeric
        net_loader: NetLoader
        out_table: Path
        restrictions: [String, ...], default=None
        use_hierarchy: Boolean, default=False
        uturns: String, default="ALLOW_UTURNS"
        o_location_fields: [String, ...], default=None
        d_location_fields: [String, ...], default=None
        o_chunk_size: Integer, default=None
    """
    if use_hierarchy:
        hierarchy = "USE_HIERARCHY"
    else:
        hierarchy = "NO_HIERARCHY"
    # accum = _listAccumulationAttributes(in_nd, imped_attr)

    print("--- ---OD MATRIX: create network problem")
    net_layer = arcpy.MakeODCostMatrixLayer_na(
        # Setup
        in_network_dataset=in_nd,
        out_network_analysis_layer="__od__",
        impedance_attribute=imped_attr,
        default_cutoff=cutoff,
        accumulate_attribute_name=None,
        UTurn_policy=uturns,
        restriction_attribute_name=restrictions,
        output_path_shape="NO_LINES",
        hierarchy=hierarchy,
        time_of_day=None
    )
    net_layer_ = net_layer.getOutput(0)

    try:
        PMT._loadLocations(net_layer=net_layer_, sublayer="Destinations", points=dest_pts, name_field=dest_name_field,
                           net_loader=net_loader, net_location_fields=d_location_fields)
        # Iterate solves as needed
        if o_chunk_size is None:
            o_chunk_size = int(arcpy.GetCount_management(origin_pts)[0])
        write_mode = "w"
        header = True
        for o_pts in PMT.iterRowsAsChunks(origin_pts, chunksize=o_chunk_size):
            # TODO: update printing: too many messages when iterating
            PMT._loadLocations(net_layer_, "Origins", o_pts, origin_name_field,
                               net_loader, o_location_fields)
            s = PMT._solve(net_layer_)
            print("--- --- solved, dumping to data frame")
            # Get output as a data frame
            sublayer_names = arcpy.na.GetNAClassNames(net_layer_)
            extend_lyr_name = sublayer_names["ODLines"]
            try:
                extend_sublayer = net_layer_.listLayers(extend_lyr_name)[0]
            except:
                extend_sublayer = arcpy.mapping.ListLayers(
                    net_layer, extend_lyr_name)[0]
            out_fields = ["Name", f"Total_{imped_attr}"]
            columns = ["Name", imped_attr]
            # out_fields += [f"Total_{attr}" for attr in accum]
            # columns += [c for c in accum]
            df = PMT.table_to_df(in_tbl=extend_sublayer, keep_fields=out_fields)
            df.columns = columns
            # Split outputs
            if len(df) > 0:
                names = ["OName", "DName"]
                df[names] = df["Name"].str.split(" - ", n=1, expand=True)

                # Save
                df.to_csv(out_table, index=False, mode=write_mode, header=header)

                # Update writing params
                write_mode = "a"
                header = False
    except:
        raise
    finally:
        print("--- ---deleting network problem")
        arcpy.Delete_management(net_layer)


def taz_travel_stats(od_table, o_field, d_field,
                     veh_trips_field, auto_time_field, dist_field,
                     taz_df, taz_id_field, hh_field, jobs_field,
                     chunksize=100000, **kwargs):
    """
    Calculate rates of vehicle trip generation, vehicle miles of travel, and
    average trip length.

    Parameters
    -----------
    od_table: Path
        A csv table containing origin-destination information, including
        number of vehicle trips, travel time by car, travel distance by car,
        and travel time by transit
    o_field: String
    d_field: String
    veh_trips_field: String
    auto_time_field: String
    dist_field: String
    taz_df: DataFrame
    taz_id_field: String
    hh_field: String
    jobs_field: String
    chunksize: Int, default=100000
        Number of OD rows to process at one time
    kwargs:
        Keyword arguments to pass to pandas.read_csv method when loading od data

    Returns
    --------
    taz_stats_df: DataFrame
    """
    # Read skims, trip tables
    o_sums = []
    d_sums = []
    key_fields = [o_field, d_field]
    sum_fields = [veh_trips_field, auto_time_field, dist_field, "VMT", "VHT"]
    renames = {hh_field: "HH", jobs_field: "JOB"}
    weight_fields = ["HH", "JOB"]
    suffixes = ("_FROM", "_TO")
    for chunk in pd.read_csv(od_table, chunksize=chunksize, **kwargs):
        chunk.replace(np.inf, 0, inplace=True)
        chunk["VMT"] = chunk[veh_trips_field] * chunk[dist_field]
        chunk["VHT"] = chunk[veh_trips_field] * chunk[auto_time_field]
        for df_list, key_field in zip([o_sums, d_sums], key_fields):
            df_list.append(
                chunk.groupby(key_field).sum()[sum_fields].reset_index()
            )
    # Assemble summaries and re-summarize
    o_df = pd.concat(o_sums)
    d_df = pd.concat(d_sums)
    o_df = o_df.groupby(o_field).sum()
    d_df = d_df.groupby(d_field).sum()

    # Calculate rates
    dfs = [o_df, d_df]
    weight_field = "__activity__"
    taz_df[weight_field] = taz_df[hh_field] + taz_df[jobs_field]
    #for df, key_field, weight_field in zip(dfs, key_fields, weight_fields):
    for df, key_field in zip(dfs, key_fields):
        # Basic
        df["AVG_DIST"] = df.VMT / df[veh_trips_field]
        df["AVG_TIME"] = df.VHT / df[veh_trips_field]
        # Join taz_data
        ref_index = pd.Index(df.index)
        taz_indexed = taz_df.rename(columns=renames).set_index(taz_id_field)
        taz_indexed = taz_indexed.reindex(ref_index, fill_value=0)
        df[weight_field] = taz_indexed[weight_field]
<<<<<<< HEAD
        fltr = df[weight_field]==0
        df[f"VMT_PER_ACT"] = np.select(
            [fltr], [0], df.VMT / df[weight_field])
        df[f"TRIPS_PER_ACT"] = np.select(
            [fltr], [0], df[veh_trips_field] / df[weight_field])
=======
        df[f"VMT_PER_{weight_field}"] = df.VMT / df[weight_field]
        df[f"TRIPS_PER_{weight_field}"] = np.select(
            [df[weight_field] == 0], [-1], df[veh_trips_field] / df[weight_field])
>>>>>>> 50bf6c7b

    # Combine O and D frames
    taz_stats_df = dfs[0].merge(
        dfs[1], how="outer", left_index=True, right_index=True, suffixes=suffixes)
    keep_fields = ["AVG_DIST_FROM", "AVG_TIME_FROM", "VMT_PER_ACT_FROM", "TRIPS_PER_ACT_FROM",
                   "AVG_DIST_TO", "AVG_TIME_TO", "VMT_PER_ACT_TO", "TRIPS_PER_ACT_TO"]
    taz_stats_df.index.name = taz_id_field
    return taz_stats_df[keep_fields].reset_index()


# TODO: verify functions generally return python objects (dataframes, e.g.) and leave file writes to `preparer.py`
# TODO: verify functions generally return python objects (dataframes, e.g.) and leave file writes to `preparer.py`
def generate_chunking_fishnet(template_fc, out_fishnet_name, chunks=20):
    """ generates a fishnet feature class that minimizes the rows and columns based on
        number of chunks and template_fc proportions
    Args:
        template_fc (str): path to template feature class
        out_fishnet_name (str): name of output file
        chunks (int): number of chunks to be used for processing
    Returns:
        quadrat_fc (str): path to fishnet generated for chunking
    """
    desc = arcpy.Describe(template_fc)
    ext = desc.extent
    xmin, xmax, ymin, ymax = (ext.XMin, ext.XMax, ext.YMin, ext.YMax)
    hw_ratio = (ymax - ymin) / (xmax - xmin)
    candidate_orientations = [[i, chunks // i]
                              for i in range(1, chunks + 1)
                              if chunks % i == 0]

    orientation_matching = np.argmin([abs(orientation[0] / orientation[1] - hw_ratio)
                                      for orientation in candidate_orientations])
    orientation = candidate_orientations[orientation_matching]
    quadrat_nrows = orientation[0]
    quadrat_ncols = orientation[1]

    # With the extent information and rows/columns, we can create our quadrats
    # by creating a fishnet over the parcels
    quadrat_origin = ' '.join([str(xmin), str(ymin)])
    quadrat_ycoord = ' '.join([str(xmin), str(ymin + 10)])
    quadrat_corner = ' '.join([str(xmax), str(ymax)])
    quadrats_fc = PMT.make_inmem_path(file_name=out_fishnet_name)
    arcpy.CreateFishnet_management(out_feature_class=quadrats_fc, origin_coord=quadrat_origin,
                                   y_axis_coord=quadrat_ycoord, number_rows=quadrat_nrows, number_columns=quadrat_ncols,
                                   corner_coord=quadrat_corner, template=ext, geometry_type="POLYGON")
    return quadrats_fc


def symmetric_difference(in_fc, diff_fc, out_fc_name):
    # TODO: add capability to define output location instead of in_memory space
    """if Advanced arcpy license not available this will calculate the
        symmetrical difference of two sets of polygons
    Args:
        in_fc:
        diff_fc:
        out_fc_name:
    Returns:
        out_fc (str): path to output file in in_memory space
    """
    _, diff_name = os.path.split(os.path.splitext(diff_fc)[0])
    # union datasets
    out_fc = PMT.make_inmem_path(file_name=out_fc_name)
    arcpy.Union_analysis(in_features=[in_fc, diff_fc], out_feature_class=out_fc)
    # select features from the diff fc uisng the -1 FID code to ID
    where = arcpy.AddFieldDelimiters(diff_fc, f"FID_{diff_name}") + " <> -1"
    temp = arcpy.MakeFeatureLayer_management(in_features=out_fc, out_layer="_temp_", where_clause=where)
    if int(arcpy.GetCount_management(temp)[0]) > 0:
        arcpy.DeleteRows_management(temp)
    return out_fc


def validate_weights(weights):
    if type(weights) == str:
        weights = weights.lower()
        if weights == "rook":
            return dict({"top_left": 0, "top_center": 1, "top_right": 0,
                         "middle_left": 1, "self": 1, "middle_right": 1,
                         "bottom_left": 0, "bottom_center": 1, "bottom_right": 0})
        elif weights == "queen":
            return dict({"top_left": 1, "top_center": 2, "top_right": 1,
                         "middle_left": 2, "self": 1, "middle_right": 2,
                         "bottom_left": 1, "bottom_center": 2, "bottom_right": 1})
        elif weights == "nn":
            return dict({"top_left": 1, "top_center": 1, "top_right": 1,
                         "middle_left": 1, "self": 1, "middle_right": 1,
                         "bottom_left": 1, "bottom_center": 1, "bottom_right": 1})
        else:
            raise ValueError("Invalid string specification for 'weights'; "
                             "'weights' can only take 'rook', 'queen', or 'nn' as a string\n")
    elif type(weights) == dict:
        k = weights.keys()
        missing = list({"top_left", "top_center", "top_right",
                        "middle_left", "self", "middle_right",
                        "bottom_left", "bottom_center", "bottom_right"} - set(k))
        if len(missing) != 0:
            raise ValueError(f'Necessary keys missing from "weights"; '
                             f'missing keys include: '
                             f'{", ".join([str(m) for m in missing])}')
    else:
        raise ValueError(''.join(["'weights' must be a string or dictionary; ",
                                  "if string, it must be 'rook', 'queen', or 'nn', and "
                                  "if dictionary, it must have keys 'top_left','top_center','top_right',"
                                  "'middle_left','self','middle_right','bottom_left','bottom_center',"
                                  "'bottom_right'\n"]))


def contiguity_index(quadrats_fc, parcels_fc, mask_fc, parcels_id_field,
                     cell_size=40, weights="nn"):
    """calculate contiguity of developable area
    Args:
        quadrats_fc (str): path to fishnet of chunks for processing
        parcels_copy (str): path to parcel polygons; contiguity will be calculated relative to this
        mask_fc (str): path to mask polygons used to eliminate areas that are not developable;
        parcels_id_field (str): name of parcel primary key field
        cell_size (int): cell size for raster over which contiguity will be calculated.
            (in the units of the input data crs) Default 40 (works for PMT)
        weights (str or dict): weights for neighbors in contiguity calculation. (see notes for how to specify weights)
            Default "nn", all neighbors carry the same weight, regardless of orientation
    Returns:
        pandas dataframe; table of polygon-level (sub-parcel) contiguity indices
    Notes:
        Weights can be provided in one of two ways:
            1. one of three defaults: "rook", "queen", or "nn".
            "rook" weights give all horizontal/vertical neighbors a weight of 1,
                and all diagonal neighbors a weight of 0
            "queen" weights give all horizontal/vertical neighbors a weight of 2,
                and all diagonal neighbors a weight of 1
            "nn" (nearest neighbor) weights give all neighbors a weight of 1,
                regardless of orientation
            For developable area, "nn" makes the most sense to describe contiguity,
                and thus is the recommended option for weights in this function

            2. a dictionary of weights for each of 9 possible neighbors. This dictionary must have the keys
                ["top_left", "top_center", "top_right",
                "middle_left", "self", "middle_right",
                "bottom_left", "bottom_center", "bottom_right"].
                If providing weights as a dictionary, a good strategy is to set "self"=1,
                and then set other weights according to a perceived relative importance to the cell itself.
                It is recommended, however, to use one of the default weighting options; the dictionary
                option should only be used in rare cases.
    Raises:
        ValueError:
            if weights are an invalid string or a dictionary with invalid keys (see Notes)
    """

    # Weights setup
    logger.log_msg("--- checking weights")
    weights = validate_weights(weights)

    logger.log_msg("--- --- Creating temporary processing workspace")
    temp_dir = tempfile.mkdtemp()
    arcpy.CreateFileGDB_management(out_folder_path=temp_dir, out_name="Intermediates.gdb")
    intmd_gdb = makePath(temp_dir, "Intermediates.gdb")

    logger.log_msg("--- --- copying the parcels feature class to avoid overwriting")
    fmap = arcpy.FieldMappings()
    fmap.addTable(parcels_fc)
    fields = {f.name: f for f in arcpy.ListFields(parcels_fc)}
    for fname, fld in fields.items():
        if fld.type not in ('OID', 'Geometry') and 'shape' not in fname.lower():
            if fname != parcels_id_field:
                fmap.removeFieldMap(fmap.findFieldMapIndex(fname))
    parcels_copy = makePath(intmd_gdb, "parcels")
    p_path, p_name = os.path.split(parcels_copy)
    arcpy.FeatureClassToFeatureClass_conversion(in_features=parcels_fc, out_path=p_path,
                                                out_name=p_name, field_mapping=fmap)

    logger.log_msg("--- --- tagging parcels with a chunk ID")
    arcpy.AddField_management(in_table=parcels_copy, field_name="ChunkID", field_type="LONG")
    p_layer = arcpy.MakeFeatureLayer_management(in_features=parcels_copy, out_layer="_p_layer")
    chunks = []
    with arcpy.da.SearchCursor(quadrats_fc, ["OID@", "SHAPE@"]) as search:
        for srow in search:
            chunk_id, geom = srow
            arcpy.SelectLayerByLocation_management(in_layer=p_layer, overlap_type="HAVE_THEIR_CENTER_IN",
                                                   select_features=geom)
            arcpy.CalculateField_management(in_table=p_layer, field="ChunkID", expression=chunk_id)
            chunks.append(chunk_id)
    # difference parcels and buildings/water bodies/protected areas

    logger.log_msg("--- --- differencing parcels and buildings")
    difference_fc = symmetric_difference(in_fc=parcels_copy, diff_fc=mask_fc, out_fc_name="difference")

    logger.log_msg("--- --- converting difference to singlepart polygons")
    diff_fc = PMT.make_inmem_path(file_name="diff")
    arcpy.MultipartToSinglepart_management(in_features=difference_fc, out_feature_class=diff_fc)

    logger.log_msg("--- --- adding a unique ID field for individual polygons")
    PMT.add_unique_id(feature_class=diff_fc, new_id_field="PolyID")

    logger.log_msg("--- --- extracting a polygon-parcel ID reference table")
    ref_df = PMT.featureclass_to_df(in_fc=diff_fc, keep_fields=[parcels_id_field, "PolyID"], null_val=-1.0)
    arcpy.Delete_management(difference_fc)

    # loop through the chunks to calculate contiguity:
    logger.log_msg("--- chunk processing contiguity and developable area")
    contiguity_stack = []
    diff_lyr = arcpy.MakeFeatureLayer_management(in_features=diff_fc, out_layer="_diff_lyr_")
    for i in chunks:
        logger.log_msg(f"--- --- chunk {str(i)} of {str(len(chunks))}")

        logger.log_msg("--- --- --- selecting chunk")
        selection = f'"ChunkID" = {str(i)}'
        parcel_chunk = arcpy.SelectLayerByAttribute_management(in_layer_or_view=diff_lyr,
                                                               selection_type="NEW_SELECTION",
                                                               where_clause=selection)

        logger.log_msg("--- --- --- rasterizing chunk")
        rp = PMT.make_inmem_path()
        arcpy.FeatureToRaster_conversion(in_features=parcel_chunk, field="PolyID",
                                         out_raster=rp, cell_size=cell_size)

        logger.log_msg("--- --- --- loading chunk raster")
        ras_array = arcpy.RasterToNumPyArray(in_raster=rp, nodata_to_value=-1)
        arcpy.Delete_management(rp)

        # calculate total developable area
        logger.log_msg("--- --- --- calculating developable area by polygon")
        poly_ids, counts = np.unique(ras_array, return_counts=True)
        area = pd.DataFrame.from_dict({"PolyID": poly_ids, "Count": counts})
        area = area[area.PolyID != -1]
        area["Developable_Area"] = area.Count * (cell_size ** 2) / 43560
        # ASSUMES FEET IS THE INPUT CRS, MIGHT WANT TO MAKE THIS AN
        # ACTUAL CONVERSION IF WE USE THIS OUTSIDE OF PMT. SEE THE
        # LINEAR UNITS CODE/NAME BOOKMARKS
        # spatial_reference.linearUnitName and .linearUnitCode
        area = area.drop(columns="Count")

        npolys = len(area.index)
        if npolys == 0:
            logger.log_msg("*** no polygons in this quadrat, proceeding to next chunk ***")
        else:
            logger.log_msg("--- --- --- initializing cell neighbor identification")
            ras_dim = ras_array.shape
            nrow = ras_dim[0]
            ncol = ras_dim[1]

            id_tab_self = pd.DataFrame({"Row": np.repeat(np.arange(nrow), ncol),
                                        "Col": np.tile(np.arange(ncol), nrow),
                                        "ID": ras_array.flatten()})
            id_tab_neighbor = pd.DataFrame({"NRow": np.repeat(np.arange(nrow), ncol),
                                            "NCol": np.tile(np.arange(ncol), nrow),
                                            "NID": ras_array.flatten()})

            logger.log_msg("--- --- --- identifying non-empty cells")
            row_oi = id_tab_self[id_tab_self.ID != -1].Row.to_list()
            col_oi = id_tab_self[id_tab_self.ID != -1].Col.to_list()

            logger.log_msg("--- --- --- identifying neighbors of non-empty cells")
            row_basic = [np.arange(x - 1, x + 2) for x in row_oi]
            col_basic = [np.arange(x - 1, x + 2) for x in col_oi]

            meshed = [np.array(np.meshgrid(x, y)).reshape(2, 9).T
                      for x, y in zip(row_basic, col_basic)]
            meshed = np.concatenate(meshed, axis=0)
            meshed = pd.DataFrame(meshed, columns=["NRow", "NCol"])

            meshed.insert(1, "Col", np.repeat(col_oi, 9))
            meshed.insert(0, "Row", np.repeat(row_oi, 9))

            logger.log_msg("--- --- --- filtering to valid neighbors by index")
            meshed = meshed[(meshed.NRow >= 0) & (meshed.NRow < nrow)
                            & (meshed.NCol >= 0) & (meshed.NCol < ncol)]

            logger.log_msg("--- --- --- tagging cells and their neighbors with polygon IDs")
            meshed = pd.merge(meshed, id_tab_self,
                              left_on=["Row", "Col"], right_on=["Row", "Col"], how="left")
            meshed = pd.merge(meshed, id_tab_neighbor,
                              left_on=["NRow", "NCol"], right_on=["NRow", "NCol"], how="left")

            logger.log_msg("--- --- --- fitering to valid neighbors by ID")
            meshed = meshed[meshed.ID == meshed.NID]
            meshed = meshed.drop(columns="NID")

            # With neighbors identified, we now need to define cell weights for contiguity calculations.
            # These are based off the specifications in the 'weights' inputs to the function. So, we tag each
            # cell-neighbor pair in 'valid_neighbors' with a weight.
            logger.log_msg("--- --- --- tagging cells and neighbors with weights")
            conditions = [(np.logical_and(meshed["NRow"] == meshed["Row"] - 1, meshed["NCol"] == meshed["Col"] - 1)),
                          (np.logical_and(meshed["NRow"] == meshed["Row"] - 1, meshed["NCol"] == meshed["Col"])),
                          (np.logical_and(meshed["NRow"] == meshed["Row"] - 1, meshed["NCol"] == meshed["Col"] + 1)),
                          (np.logical_and(meshed["NRow"] == meshed["Row"], meshed["NCol"] == meshed["Col"] - 1)),
                          (np.logical_and(meshed["NRow"] == meshed["Row"], meshed["NCol"] == meshed["Col"])),
                          (np.logical_and(meshed["NRow"] == meshed["Row"], meshed["NCol"] == meshed["Col"] + 1)),
                          (np.logical_and(meshed["NRow"] == meshed["Row"] + 1, meshed["NCol"] == meshed["Col"] - 1)),
                          (np.logical_and(meshed["NRow"] == meshed["Row"] + 1, meshed["NCol"] == meshed["Col"])),
                          (np.logical_and(meshed["NRow"] == meshed["Row"] + 1, meshed["NCol"] == meshed["Col"] + 1))]
            choices = ["top_left", "top_center", "top_right", "middle_left", "self", "middle_right", "bottom_left",
                       "bottom_center", "bottom_right"]
            meshed["Type"] = np.select(conditions, choices)
            meshed["Weight"] = [weights[key] for key in meshed["Type"]]

            # To initialize the contiguity calculation, we sum weights by cell.
            # We lose the ID in the groupby though, which we need to get to contiguity,
            # so we need to merge back to our cell-ID table
            logger.log_msg("--- --- --- summing weight by cell")
            weight_tbl = meshed.groupby(["Row", "Col"])[["Weight"]].agg("sum").reset_index()
            weight_tbl = pd.merge(weight_tbl, id_tab_self, left_on=["Row", "Col"], right_on=["Row", "Col"], how="left")

            # We are now finally at the point of calculating contiguity! It's a pretty simple function,
            # which we apply over our IDs. This is the final result of our chunk process, so we'll also rename our "ID"
            # field to "PolyID", because this is the proper name for the ID over which we've calculated contiguity.
            # This will make our life easier when chunk processing is complete, and we move into data formatting
            # and writing
            logger.log_msg("--- --- --- calculating contiguity by polygon")
            weight_max = sum(weights.values())
            contiguity = weight_tbl.groupby("ID").apply(
                lambda x: (sum(x.Weight) / len(x.Weight) - 1) / (weight_max - 1)).reset_index(name="Contiguity")
            contiguity.columns = ["PolyID", "Contiguity"]

            # For reporting results, we'll merge the contiguity and developable
            # area tables
            logger.log_msg("--- --- --- merging contiguity and developable area information")
            contiguity = pd.merge(contiguity, area, left_on="PolyID", right_on="PolyID", how="left")

            # We're done chunk processing -- we'll put the resulting data frame
            # in our chunk results list as a final step
            logger.log_msg("--- --- --- appending chunk results to master list")
            contiguity_stack.append(contiguity)

    # Contiguity results formatting
    logger.log_msg("--- formatting polygon-level results")
    logger.log_msg("--- --- combining chunked results into table format")
    contiguity_df = pd.concat(contiguity_stack, axis=0)

    logger.log_msg("--- --- filling table with missing polygons")
    contiguity_df = pd.merge(ref_df, contiguity_df, left_on="PolyID", right_on="PolyID", how="left")

    logger.log_msg("--- overwriting missing values with 0")
    contiguity_df = contiguity_df.fillna(value={"Contiguity": 0, "Developable_Area": 0})

    # clean up in_memory space and temporary data
    arcpy.Delete_management(parcels_copy)
    arcpy.Delete_management(intmd_gdb)
    arcpy.Delete_management(diff_fc)
    return contiguity_df


def contiguity_index_dep(parcels_fc, buildings_fc, parcels_id_field,
                         chunks=20, cell_size=40, weights="nn"):
    """calculate contiguity of developable area
    Args:
        parcels_fc: String; path to parcel polygons; contiguity will be calculated relative to this
        buildings_fc: String; path to building polygons;
        parcels_id_field: String; name of a field used to identify the parcels in the future summarized
            parcel results
        chunks: int;  number of chunks in which you want to process contiguity. necessary because of memory issues
            with rasterization of large feature classes
        cell_size: int; cell size for raster over which contiguity will be calculated.
            (in the units of the input data crs) Default 40 (works for PMT)
        weights: str or dict;  weights for neighbors in contiguity calculation. (see notes for how to specify weights)
            Default "nn", all neighbors carry the same weight, regardless of orientation

    Returns:
        pandas dataframe; table of polygon-level (sub-parcel) contiguity indices

    Notes:
        Weights can be provided in one of two ways:
            1. one of three defaults: "rook", "queen", or "nn".
            "rook" weights give all horizontal/vertical neighbors a weight of 1,
                and all diagonal neighbors a weight of 0
            "queen" weights give all horizontal/vertical neighbors a weight of 2,
                and all diagonal neighbors a weight of 1
            "nn" (nearest neighbor) weights give all neighbors a weight of 1,
                regardless of orientation
            For developable area, "nn" makes the most sense to describe contiguity,
                and thus is the recommended option for weights in this function

            2. a dictionary of weights for each of 9 possible neighbors. This
            dictionary must have the keys ["top_left", "top_center", "top_right",
            "middle_left", "self", "middle_right", "bottom_left", "bottom_center",
            "bottom_right"]. If providing weights as a dictionary, a good strategy
            is to set "self"=1, and then set other weights according to a
            perceived relative importance to the cell itself. It is recommended,
            however, to use one of the default weighting options; the dictionary
            option should only be used in rare cases.

    Raises:
        ValueError:
            if weights are an invalid string or a dictionary with invalid keys (see Notes)
    """

    # Weights setup
    # -------------

    logger.log_msg("--- checking weights")

    # Before anything else, we need to make sure the weights are set up
    # properly; if not, we need to kill the function. We'll do that through
    # a series of logicals

    if type(weights) == str:
        weights = weights.lower()
        if weights == "rook":
            weights = dict({"top_left": 0, "top_center": 1, "top_right": 0,
                            "middle_left": 1, "self": 1, "middle_right": 1,
                            "bottom_left": 0, "bottom_center": 1, "bottom_right": 0})
        elif weights == "queen":
            weights = dict({"top_left": 1, "top_center": 2, "top_right": 1,
                            "middle_left": 2, "self": 1, "middle_right": 2,
                            "bottom_left": 1, "bottom_center": 2, "bottom_right": 1})
        elif weights == "nn":
            weights = dict({"top_left": 1, "top_center": 1, "top_right": 1,
                            "middle_left": 1, "self": 1, "middle_right": 1,
                            "bottom_left": 1, "bottom_center": 1, "bottom_right": 1})
        else:
            raise ValueError(''.join(["Invalid string specification for 'weights'; ",
                                      "'weights' can only take 'rook', 'queen', or 'nn' as a string\n"]))
    elif type(weights) == dict:
        k = weights.keys()
        missing = list({"top_left", "top_center", "top_right",
                        "middle_left", "self", "middle_right",
                        "bottom_left", "bottom_center", "bottom_right"} - set(k))
        if len(missing) != 0:
            raise ValueError(''.join(["Necessary keys missing from 'weights'; ",
                                      "missing keys include: ",
                                      ', '.join([str(m) for m in missing]),
                                      "\n"]))
    else:
        raise ValueError(''.join(["'weights' must be a string or dictionary; ",
                                  "if string, it must be 'rook', 'queen', or 'nn', and "
                                  "if dictionary, it must have keys 'top_left','top_center','top_right',"
                                  "'middle_left','self','middle_right','bottom_left','bottom_center',"
                                  "'bottom_right'\n"]))

    # After this, we can be confident that our weights are properly formatted
    # for how we plan to use them in contiguity

    # Chunking setup
    # --------------

    logger.log_msg("--- set up for chunk processing of contiguity")

    # Before anything, recognizing this is going to create a LOT of data,
    # we need to set up a location for intermediate files.
    logger.log_msg("--- --- setting up an intermediates gdb")

    temp_dir = tempfile.mkdtemp()
    arcpy.CreateFileGDB_management(out_folder_path=temp_dir,
                                   out_name="Intermediates.gdb")
    intmd_gdb = makePath(temp_dir, "Intermediates.gdb")

    # First, we're going to create our quadrats for chunking. To do this,
    # we need to start with the extent of our parcels
    logger.log_msg("--- --- extracting parcels extent")
    desc = arcpy.Describe(parcels_fc)
    parcels_extent = desc.extent

    # Next, we find the ratio of dimensions for our parcels. This will inform
    # how our quadrats get structured -- we'll pick the orientation that most
    # closely matches our height/width ratio
    logger.log_msg("--- --- determining parcels dimension ratio")
    xmin = parcels_extent.XMin
    xmax = parcels_extent.XMax
    ymin = parcels_extent.YMin
    ymax = parcels_extent.YMax
    hw_ratio = (ymax - ymin) / (xmax - xmin)

    # Now, we define out the orientation of our quadrats by identifying the
    # one that is closest to 'hw_ratio'. This gives us the number of rows
    # and columns for our quadrats
    logger.log_msg("--- --- defining row/column orientation for quadrats")
    candidate_ontns = [[i, chunks // i]
                       for i in range(1, chunks + 1)
                       if chunks % i == 0]

    ontn_matching = [abs(o[0] / o[1] - hw_ratio) for o in candidate_ontns]
    orientation = candidate_ontns[np.argmin(ontn_matching)]
    quadrat_nrows = orientation[0]
    quadrat_ncols = orientation[1]

    # With the extent information and rows/columns, we can create our quadrats
    # by creating a fishnet over the parcels
    logger.log_msg("--- --- creating quadrats")
    quadrat_origin = ' '.join([str(xmin), str(ymin)])
    quadrat_ycoord = ' '.join([str(xmin), str(ymin + 10)])
    quadrat_corner = ' '.join([str(xmax), str(ymax)])
    quadrats_fc = PMT.make_inmem_path(file_name="quadrats")
    arcpy.CreateFishnet_management(out_feature_class=quadrats_fc, origin_coord=quadrat_origin,
                                   y_axis_coord=quadrat_ycoord, number_rows=quadrat_nrows, number_columns=quadrat_ncols,
                                   corner_coord=quadrat_corner, template=parcels_extent, geometry_type="POLYGON")

    # The next step is identifying the quadrat in which each parcel falls.
    # This will give us a "chunk ID", which we can use to process the parcels
    # in chunks. We'll identify quadrat ownership using parcel centroids
    # because a point-polygon intersection will be a lot less expensive, but
    # ultimately we want to merge back to parcel polygons. To do this, we'll
    # need to set up a unique ID field in the polygons that we can carry over
    # to the centroids, then use to merge chunk IDs back to the polygons.

    # We start by extracting parcel centroids, maintaining the ID field for a
    # future merge back to the polygons
    # logger.log_msg("--- --- extracting parcel centroids")
    # parcel_fields = [parcels_id_field, "SHAPE@X", "SHAPE@Y"]
    # centroids_fc = makePath(intmd_gdb, "centroids")
    # PMT.polygonsToPoints(in_fc=parcels_path, out_fc=centroids_fc, fields=parcel_fields,
    #                      skip_nulls=False, null_value=-1)

    # Next, we intersect the parcels centroids with the quadrats to
    # identify quadrat ownership -- the parcels will be enriched with the
    # quadrat FIDs, which can be used for chunk identification. We're now
    # done with the quadrats and centroids, so we can delete them
    logger.log_msg("--- --- identifying parcel membership in quadrats")
    intersect_fc = PMT.intersectFeatures(summary_fc=quadrats_fc, disag_fc=parcels_fc, disag_fields=parcels_id_field)
    # arcpy.Intersect_analysis(in_features=[centroids_fc, quadrats_fc], out_feature_class=intersect_fc)
    # arcpy.Delete_management(quadrats_fc)
    # arcpy.Delete_management(centroids_fc)

    # Now that we've identified membership, we pull the parcels ID and the
    # chunk ID (stored as "FID_quadrats" by default from the create fishnet
    # function), and merge back to the parcel polygons to give us the
    # necessary chunk attribution. We'll rename "FID_quadrats" to
    # "ChunkID" for legibility. Also, we're now done with the intersect,
    # so we can delete it

    # First, we'll need a copy of the original parcels (this way we don't
    # have to modify the parcels as they are and potentially mess stuff up)
    logger.log_msg("--- --- copying the parcels feature class to avoid overwriting")
    fmap = arcpy.FieldMappings()
    fmap.addTable(parcels_fc)
    fields = {f.name: f for f in arcpy.ListFields(parcels_fc)}
    for fname, fld in fields.items():
        if fld.type not in ('OID', 'Geometry') and 'shape' not in fname.lower():
            if fname != parcels_id_field:
                fmap.removeFieldMap(fmap.findFieldMapIndex(fname))
    arcpy.FeatureClassToFeatureClass_conversion(in_features=parcels_fc, out_path=intmd_gdb, out_name="parcels",
                                                field_mapping=fmap)
    parcels_fc = makePath(intmd_gdb, "parcels")
    # Now we add the chunk ID to the copied parcels (see the above comment
    # chunk for additional information)
    logger.log_msg("--- --- tagging parcels with a chunk ID")
    itsn_fields = [parcels_id_field, "FID__quadrats"]
    itsn_array = arcpy.da.FeatureClassToNumPyArray(in_table=intersect_fc, field_names=itsn_fields, null_value=-1)
    itsn_array.dtype.names = (parcels_id_field, "ChunkID")
    arcpy.da.ExtendTable(in_table=parcels_fc, table_match_field=parcels_id_field,
                         in_array=itsn_array, array_match_field=parcels_id_field)

    # This completes our chunking setup -- next, we need to take our chunked parcels and difference
    # them with buildings to define developable area

    # Differencing buildings and parcels
    # Contiguity is assessed in terms of parcel area that is not already developed.
    # To do this, we'll need a spatial difference of parcel polygons and building polygons.
    # First, we process the difference
    logger.log_msg("--- --- differencing parcels and buildings")
    difference_fc = symmetric_difference(in_fc=parcels_fc, diff_fc=buildings_fc, out_fc_name="difference")

    # _, buildings_name = os.path.split(buildings_fc)
    # arcpy.SymDiff_analysis(in_features=parcels_fc, update_features=buildings_fc, out_feature_class=difference_fc)

    # union_fc = makePath(intmd_gdb, "union")
    # arcpy.Union_analysis(in_features=[parcels_fc, buildings_fc], out_feature_class=union_fc)
    # where = arcpy.AddFieldDelimiters(buildings_fc, f"FID_{buildings_name}") + "<> -1"
    # difference = arcpy.SelectLayerByAttribute_management(in_layer_or_view=union_fc, selection_type="NEW_SELECTION",
    #                                                      where_clause=where)
    # difference_fc = makePath(intmd_gdb, "difference")
    # arcpy.CopyFeatures_management(in_features=difference, out_feature_class=difference_fc)
    # arcpy.Delete_management(union_fc)
    # arcpy.Delete_management(difference)

    # When we completed the differencing, we may have split some parcels
    # into 2. This is a problem for reporting, because contiguity of
    # developable area is the relevant for singlepart polygons only. For a
    # multipart result, we'd want to calculate contiguity in each part,
    # and then use a summary function to get a contiguity for the parcel
    # as a whole. So, we need to split the difference result into single
    # part polygons
    logger.log_msg("--- --- converting difference to singlepart polygons")
    difference_sp_fc = os.path.join(intmd_gdb, "difference_sp")
    arcpy.MultipartToSinglepart_management(in_features=difference_fc, out_feature_class=difference_sp_fc)
    arcpy.Delete_management(difference_fc)

    # Now, we want an ID to identify each unique polygon, as well be
    # calculating contiguity on a polygon basis. We can create this variable
    # using the same methods as the ProcessID, but we'll call it "PolyID"
    logger.log_msg("--- --- adding a unique ID field for individual polygons")
    PMT.add_unique_id(feature_class=difference_sp_fc, new_id_field="PolyID")

    # Finally, we can delete every field from 'difference_sp' except
    # ProcessID, PolyID, and ChunkID -- we do this because we're going to
    # be eating a LOT of memory in our contiguity calculations, so every
    # bit counts!
    # Thanks to: https://gis.stackexchange.com/questions/229187/copying-only-certain-fields-columns-from-shapefile-into-new-shapefile-using-mode
    logger.log_msg("--- --- formatting the singlepart difference")
    fkeep = [parcels_id_field, "PolyID", "ChunkID"]
    fmap = arcpy.FieldMappings()
    fmap.addTable(difference_sp_fc)
    fields = {f.name: f for f in arcpy.ListFields(difference_sp_fc)}
    for fname, fld in fields.items():
        if fld.type not in ('OID', 'Geometry') and 'shape' not in fname.lower():
            if fname not in fkeep:
                fmap.removeFieldMap(fmap.findFieldMapIndex(fname))
    arcpy.FeatureClassToFeatureClass_conversion(in_features=difference_sp_fc, out_path=intmd_gdb,
                                                out_name="diff", field_mapping=fmap)
    arcpy.Delete_management(difference_sp_fc)
    diff_fc = makePath(intmd_gdb, "diff")

    # To match contiguity back to our polygons, we'll use the relationship
    # between PolyID and ParcelID. So, we'll create a table of PolyID and
    # ProcessID to merge our contiguity results to. Once we have our results,
    # we can summarize over ProcessID and merge back to the parcel polygons
    logger.log_msg("--- --- extracting a polygon-parcel ID reference table")
    ref_df = pd.DataFrame(
        arcpy.da.FeatureClassToNumPyArray(
            in_table=diff_fc,
            field_names=[parcels_id_field, "PolyID"],
            null_value=-1
        )
    )

    # This completes our differencing -- we now are ready to calculate
    # contiguity, which we will do on "diff" relative to "PolyID". But,
    # because we want to take care of as much spatial processing in this
    # function as possible, we'll initialize a save feature class for the
    # future summarized results first

    # Now, we're good to move into the meat of this function: calculating
    # contiguity (and developable area)

    # Chunk processing of contiguity
    # ------------------------------

    logger.log_msg("--- chunk processing contiguity and developable area")

    # Chunks are processed in a loop over the chunk IDs, which are simply
    # 1, 2, ..., chunks. So, we need our chunk IDs, and a place to store
    # the results of each chunk

    ctgy = []

    # Now, we loop through the chunks to calculate contiguity:
    for i in range(0, chunks + 1):
        logger.log_msg(f"--- --- chunk {str(i)} of {str(chunks)}")

        # First, we need to select our chunk of interest, which we'll do
        # using select by attribute
        logger.log_msg("--- --- --- selecting chunk")
        selection = f'"ChunkID" = {str(i)}'
        parcel_chunk = arcpy.SelectLayerByAttribute_management(
            in_layer_or_view=diff_fc,
            selection_type="NEW_SELECTION",
            where_clause=selection
        )

        # Contiguity is calculated over a raster, so we need to rasterize
        # our chunk for processing
        logger.log_msg("--- --- --- rasterizing chunk")
        rp = makePath(intmd_gdb, ''.join(["chunk_raster_", str(i)]))
        arcpy.FeatureToRaster_conversion(in_features=parcel_chunk,
                                         field="PolyID",
                                         out_raster=rp,
                                         cell_size=cell_size)

        # Now we can load the data as a numpy array for processing. This is
        # also the end of spatial processing within the chunk loop -- we deal
        # exclusively with the numpy array from here out in the loop
        logger.log_msg("--- --- --- loading chunk raster")
        ras = arcpy.RasterToNumPyArray(in_raster=rp,
                                       nodata_to_value=-1)
        # arcpy.Delete_management(rp)

        # In addition to calculating contiguity, this rasterization gives
        # us an opportunity to calculate total developable area. This area
        # can be defined as the number of cells with a given ID times the
        # cell size squared. Cell size is fixed of course, and we can grab
        # unique values and counts using numpy functions. We'll remove the
        # information regarding the amount of empty space because we don't
        # care about that
        logger.log_msg("--- --- --- calculating developable area by polygon")
        poly_ids, counts = np.unique(ras, return_counts=True)
        area = pd.DataFrame.from_dict({"PolyID": poly_ids,
                                       "Count": counts})
        area = area[area.PolyID != -1]
        area["Developable_Area"] = area.Count * (cell_size ** 2) / 43560
        # ASSUMES FEET IS THE INPUT CRS, MIGHT WANT TO MAKE THIS AN
        # ACTUAL CONVERSION IF WE USE THIS OUTSIDE OF PMT. SEE THE
        # LINEAR UNITS CODE/NAME BOOKMARKS
        # spatial_reference.linearUnitName and .linearUnitCode
        area = area.drop(columns="Count")

        # If the area dataframe is empty, this means we have no polygons
        # in the quadrat. This can happen because the quadrats are built
        # relative to the parcel *extent*, so not all quadrats will
        # necessarily have parcels in them. If this is the case, there's no
        # need to calculate contiguity, so we skip the rest of the iteration
        npolys = len(area.index)
        if npolys == 0:
            logger.log_msg("*** no polygons in this quadrat, proceeding to next chunk ***")
        else:
            # If there is at least one polygon, though, we're on to contiguity.
            # Contiguity is based off a polygons' raster cells' relationship to
            # neighboring cells, particularly those of the same polygon. So, to
            # get at contiguity, we first need to know what polygons are
            # represented in each cell. We'll organize these into two copies of
            # the same table: one will initialize cell ID organization, and the
            # other will initialize neighboring cell ID organization
            logger.log_msg("--- --- --- initializing cell neighbor identification")
            ras_dim = ras.shape
            nrow = ras_dim[0]
            ncol = ras_dim[1]

            id_tab_self = pd.DataFrame({"Row": np.repeat(np.arange(nrow), ncol),
                                        "Col": np.tile(np.arange(ncol), nrow),
                                        "ID": ras.flatten()})
            id_tab_neighbor = pd.DataFrame({"NRow": np.repeat(np.arange(nrow), ncol),
                                            "NCol": np.tile(np.arange(ncol), nrow),
                                            "NID": ras.flatten()})

            # A lot of these cells represent either empty space or building space,
            # which we don't care about. And because neighbor identification is
            # an expensive process, we don't want to calculate neighbors if we
            # don't have to. So, prior to neighbor identification, we'll isolate
            # the cells for which we'll actually calculate contiguity
            logger.log_msg("--- --- --- identifying non-empty cells")
            row_oi = id_tab_self[id_tab_self.ID != -1].Row.to_list()
            col_oi = id_tab_self[id_tab_self.ID != -1].Col.to_list()

            # To know what polygons are represented in a cell's neighbors, we
            # need to know what cells actually are the neighbors (i.e. their
            # indices). Thankfully, rasters are rectangular, so if we know the
            # index of a cell, we can calculate the index of all its neighbors.
            # That is our next step: we'll organize cells and neighbors into
            # a dataframe
            logger.log_msg("--- --- --- identifying neighbors of non-empty cells")
            row_basic = [np.arange(x - 1, x + 2) for x in row_oi]
            col_basic = [np.arange(x - 1, x + 2) for x in col_oi]

            meshed = [np.array(np.meshgrid(x, y)).reshape(2, 9).T
                      for x, y in zip(row_basic, col_basic)]
            meshed = np.concatenate(meshed, axis=0)
            meshed = pd.DataFrame(meshed, columns=["NRow", "NCol"])

            meshed.insert(1, "Col", np.repeat(col_oi, 9))
            meshed.insert(0, "Row", np.repeat(row_oi, 9))

            # When building our neighbor table, we assumed each cell had 9
            # neighbors to rely on easy repeating structure. However, if a cell
            # is on an edge or corner, it has fewer than 9 neighbors. So we now
            # want to remove any neighbors we might have identified that aren't
            # valid cells
            logger.log_msg("--- --- --- filtering to valid neighbors by index")
            meshed = meshed[(meshed.NRow >= 0)
                            & (meshed.NRow < nrow)
                            & (meshed.NCol >= 0)
                            & (meshed.NCol < ncol)]

            # Now that we've identified neighbors for each cell of interest,
            # we want to know what the polygon is represented in the cell and
            # what polygons are represented in the neighbors. To do this, we can
            # merge back to our initialized cell-ID and neighbor-ID tables
            logger.log_msg("--- --- --- tagging cells and their neighbors with polygon IDs")
            meshed = pd.merge(meshed,
                              id_tab_self,
                              left_on=["Row", "Col"],
                              right_on=["Row", "Col"],
                              how="left")
            meshed = pd.merge(meshed,
                              id_tab_neighbor,
                              left_on=["NRow", "NCol"],
                              right_on=["NRow", "NCol"],
                              how="left")

            # We now have one more level of filtering to do to complete our
            # neighbor table. We only want "valid" neighbors: ones where the cell
            # ID and the neighbor ID match (i.e. the cell and neighbor are from
            # the same polygon). We'll complete that filtering here, and then
            # drop the neighbor ID (for legibility)
            logger.log_msg("--- --- --- fitering to valid neighbors by ID")
            meshed = meshed[meshed.ID == meshed.NID]
            meshed = meshed.drop(columns="NID")

            # With neighbors identified, we now need to define cell weights
            # for contiguity calculations. These are based off the specifications
            # in the 'weights' inputs to the function. So, we tag each
            # cell-neighbor pair in 'valid_neighbors' with a weight.
            logger.log_msg("--- --- --- tagging cells and neighbors with weights")
            conditions = [(np.logical_and(meshed["NRow"] == meshed["Row"] - 1, meshed["NCol"] == meshed["Col"] - 1)),
                          (np.logical_and(meshed["NRow"] == meshed["Row"] - 1, meshed["NCol"] == meshed["Col"])),
                          (np.logical_and(meshed["NRow"] == meshed["Row"] - 1, meshed["NCol"] == meshed["Col"] + 1)),
                          (np.logical_and(meshed["NRow"] == meshed["Row"], meshed["NCol"] == meshed["Col"] - 1)),
                          (np.logical_and(meshed["NRow"] == meshed["Row"], meshed["NCol"] == meshed["Col"])),
                          (np.logical_and(meshed["NRow"] == meshed["Row"], meshed["NCol"] == meshed["Col"] + 1)),
                          (np.logical_and(meshed["NRow"] == meshed["Row"] + 1, meshed["NCol"] == meshed["Col"] - 1)),
                          (np.logical_and(meshed["NRow"] == meshed["Row"] + 1, meshed["NCol"] == meshed["Col"])),
                          (np.logical_and(meshed["NRow"] == meshed["Row"] + 1, meshed["NCol"] == meshed["Col"] + 1))]
            choices = ["top_left", "top_center", "top_right", "middle_left", "self", "middle_right", "bottom_left",
                       "bottom_center", "bottom_right"]
            meshed["Type"] = np.select(conditions, choices)
            meshed["Weight"] = [weights[key] for key in meshed["Type"]]

            # To initialize the contiguity calculation, we sum weights by cell.
            # We lose the ID in the groupby though, which we need to get to
            # contiguity, so we need to merge back to our cell-ID table
            logger.log_msg("--- --- --- summing weight by cell")
            wtab = meshed.groupby(["Row", "Col"])[["Weight"]].agg("sum").reset_index()
            wtab = pd.merge(wtab, id_tab_self, left_on=["Row", "Col"], right_on=["Row", "Col"], how="left")

            # We are now finally at the point of calculating contiguity! It's a
            # pretty simple function, which we apply over our IDs. This is the
            # final result of our chunk process, so we'll also rename our "ID"
            # field to "PolyID", because this is the proper name for the ID over
            # which we've calculated contiguity. This will make our life easier
            # when chunk processing is complete, and we move into data formatting
            # and writing
            logger.log_msg("--- --- --- calculating contiguity by polygon")
            weight_max = sum(weights.values())
            contiguity = wtab.groupby("ID").apply(
                lambda x: (sum(x.Weight) / len(x.Weight) - 1) / (weight_max - 1)).reset_index(name="Contiguity")
            contiguity.columns = ["PolyID", "Contiguity"]

            # For reporting results, we'll merge the contiguity and developable
            # area tables
            logger.log_msg("--- --- --- merging contiguity and developable area information")
            contiguity = pd.merge(contiguity, area, left_on="PolyID", right_on="PolyID", how="left")

            # We're done chunk processing -- we'll put the resulting data frame
            # in our chunk results list as a final step
            logger.log_msg("--- --- --- appending chunk results to master list")
            ctgy.append(contiguity)

    # Contiguity results formatting
    # -----------------------------

    logger.log_msg("--- formatting polygon-level results")

    # The results of our chunks are stored in a list after the loop -- our
    # first formatting step is thus to merge these into a single dataframe
    logger.log_msg("--- --- combining chunked results into table format")
    ctgy = pd.concat(ctgy, axis=0)

    # Recall that we calculated contiguity relative to ~polygon~, not
    # necessarily the ~parcel~. But, we want our results to be parcel-level.
    # We can merge our contiguity results with our 'ref_df' -- containing
    # ProcessID (parcel) and PolyID (polygon) -- to achieve this
    logger.log_msg("--- --- filling table with missing polygons")
    ctgy = pd.merge(ref_df, ctgy, left_on="PolyID", right_on="PolyID", how="left")

    # It's possible that a polygon winds up not represented because
    # (1) a building covers the whole polygon or (2) the polygon's developable
    # area was not caught by the cell configuration of the raster. Either way,
    # this results in missing data we'll want to fill for completeness.
    # We fill both contiguity and developable area with 0, because these are
    # the values for no contiguity and no area, respectively
    logger.log_msg("--- overwriting missing values with 0")
    ctgy = ctgy.fillna(value={"Contiguity": 0, "Developable_Area": 0})

    arcpy.Delete_management(quadrats_fc)
    return ctgy


def contiguity_summary(full_results_df, parcels_id_field,
                       summary_funcs=["min", "max", "median", "mean"], area_scaling=True):
    """summarize contiguity/developable area results from
        `analyze_contiguity_index` from sub-parcel to parcel

    Args:
        full_results_df: pandas dataframe
            dataframe output of `analyze_contiguity_index`
        parcels_id_field: str
            name of a field used to identify the parcels in the summarized
            parcel results
        summary_funcs: list of strs
            functions to be used to summarize contiguity to the parcel; available
            options include min, max, mean, and median
            Default is all options
        area_scaling: boolean
            should a scaled version of developable area be calculated? If `True`,
            a "scaled_area" statistic will be calculated as developable area times
            contiguity index (at the parcel level). The default is True
    Returns:
        pandas dataframe
            a table of summarized results attributed with:
                1. A parcel identifier (as specified in `analyze_contiguity_index`
                when the featur class was initialized)
                2. Parcel developable area (summed to the parcel)
                3. {fun}-summarized contiguity, for each function in `summary_funs`
                4. {fun}-scaled area, for each of {fun}-summarized contiguity, if
                `area_scaling = True`
    """

    # Summarizing up to the parcel
    # ----------------------------

    logger.log_msg("--- summarizing contiguity and developable area to the parcels")

    # We want to summarize contiguity to the parcel. We'll do that using
    # every function in 'summary_funs'.
    logger.log_msg("--- --- summarizing contiguity to the parcels")
    ctgy_summary = []
    ctgy_variables = []
    for func in summary_funcs:
        logger.log_msg(f"--- --- --- {func}")
        var_name = f'{func.title()}_Contiguity'
        ci = full_results_df.groupby(parcels_id_field).agg({"Contiguity": getattr(np, func)}).reset_index()
        ci.columns = [parcels_id_field, var_name]
        ctgy_summary.append(ci)
        ctgy_variables.append(var_name)

    # The results for each function are stored in a separate table, so we now
    # merge them into a single table
    logger.log_msg("--- ---formatting contiguity summary results")
    ctgy_summary = [df.set_index(parcels_id_field) for df in ctgy_summary]
    ctgy_summary = pd.concat(ctgy_summary, axis=1)
    ctgy_summary = ctgy_summary.reset_index()

    # The only way to summarize developable area is by sum, so we'll take
    # care of that now.
    logger.log_msg("--- ---summarizing developable area to the parcels")
    area_summary = full_results_df.groupby(parcels_id_field)[["Developable_Area"]].agg("sum").reset_index()

    # The final summary step is then merging the contiguity and developable
    # area summary results
    logger.log_msg("--- ---merging contiguity and developable area summaries")
    df = pd.merge(area_summary, ctgy_summary,
                  left_on=parcels_id_field, right_on=parcels_id_field, how="left")

    # If an area scaling is requested (area_scaling = True), that means
    # we need to create a combined statistic for contiguity and area. To do
    # this, we simply multiply contiguity by developable area (essentially,
    # we're weighting developable area by how contiguous it is). We do this
    # for all contiguity summaries we calculated
    if area_scaling == True:
        logger.log_msg("--- --- calculating combined contiguity-developable area statistics")
        for i in ctgy_variables:
            var_name = i.replace("Contiguity", "Scaled_Area")
            df[var_name] = df["Developable_Area"] * df[i]

    return df


def simpson_diversity(in_df, group_col, weight_col=None, total_col=None,
                      pct_col=None, count_lu=None, **kwargs):
    """
    Simpson index: mathematically, the probability that a random draw of
       one unit of land use A would be followed by a random draw of one unit
       of land use B. Ranges from 0 (only one land use present)
       to 1 (all land uses present in equal abundance)

    Returns
    --------
    diversity_col: Series
        Diversity values stored in a pandas series indexed by `group_col`
    """

    temp_df = in_df.assign(SIN=in_df[weight_col] * (in_df[weight_col] - 1))
    temp_df["SID"] = temp_df[total_col] * (temp_df[total_col] - 1)
    diversity_col = temp_df.groupby(group_col).apply(
        lambda x: sum(x.SIN) / np.unique(x.SID)[0])
    diversity_col.name = "Simpson"
    # Adjust to 0-1 scale
    diversity_col = 1 - diversity_col
    return diversity_col


def shannon_diversity(in_df, group_col, weight_col=None, total_col=None,
                      pct_col=None, count_lu=None, **kwargs):
    """
    Shannon index: borrowing from information theory, Shannon quantifies
       the uncertainty in predicting the land use of a random one unit draw.
       The higher the uncertainty, the higher the diversity. Ranges from 0
       (only one land use present) to -log(1/|land uses|) (all land uses
       present in equal abundance)
    """
    temp_df = in_df.assign(PLP=in_df[pct_col] * np.log(in_df[pct_col]))
    diversity_col = temp_df.groupby(group_col).apply(
        lambda x: sum(x.PLP) * -1)
    diversity_col.name = "Shannon"
    # Adjust to 0-1 scale
    diversity_col /= -np.log(1 / count_lu)
    return diversity_col


def berger_parker_diversity(in_df, group_col, weight_col=None, total_col=None,
                            pct_col=None, count_lu=None, **kwargs):
    """
    Berger-Parker index: the maximum proportional abundance, giving a
       measure of dominance. Ranges from 1 (only one land use present) to
       1/|land uses| (all land uses present in equal abundance). Lower values
       indicate a more even spread, while high values indicate the dominance
       of one land use.
    """
    diversity_col = in_df.groupby(group_col)[pct_col].max()
    diversity_col.name = "BergerParker"
    # Adjust to 0-1 scale
    best_possible = 1 / count_lu
    worst_possible = 1
    diversity_col = 1 - ((diversity_col - best_possible) / (worst_possible - best_possible))
    return diversity_col


def enp_diversity(in_df, group_col, weight_col=None, total_col=None,
                  pct_col=None, count_lu=None, **kwargs):
    """
    Effective number of parties (ENP): a count of land uses, as weighted
       by their proportional abundance. A land use contributes less to ENP if
       it is relatively rare, and more if it is relatively common. Ranges from
       1 (only one land use present) to |land uses| (all land uses present in
       equal abunance)
    """
    temp_df = in_df.assign(P2=in_df[pct_col] ** 2)
    diversity_col = temp_df.groupby(group_col).apply(
        lambda x: 1 / sum(x.P2))
    diversity_col.name = "ENP"
    # Adjust to 0-1 scale
    best_possible = count_lu
    worst_possible = 1
    diversity_col = (diversity_col - worst_possible) / (best_possible - worst_possible)
    return diversity_col


# TODO: create chi squared method like other diversity metrics above
# def chi_squared_diversity(in_df, group_col, weight_col=None, total_col=None,
#                   pct_col=None, count_lu=None, **kwargs):
#     """
#     Chi-squared goodness of fit: the ratio of an observed chi-squared
#        goodness of fit test statistic to a "worst case scenario" chi-squared
#        goodness of fit test statistic. The goodness of fit test requires the
#        definition of an "optimal" land use distribution ("optimal" is assumed
#        to be equal abundance of all land uses, but can be specified by the
#        user). The "worst case scenario" defines the highest possible
#        chi-squared statistic that could be observed under the optimal land use
#        distribution. In practice, this "worst case scenario" is the equivalent
#        of the least likely land use [according to the optimal distribution]
#        comprising the entire area. Ranges from 0 (all land uses present
#        in equal abundance) to 1 (only one land use present)
#     """

#     if chisq_props is not None:
#         props = pd.DataFrame({"LU": list(chisq_props.keys()),
#                                 "ChiP": list(chisq_props.values())})
#     else:
#         chisq_props = dict()
#         for lu in relevant_land_uses:
#             chisq_props[lu] = 1 / nlu
#         props = pd.DataFrame({"LU": list(chisq_props.keys()),
#                                 "ChiP": list(chisq_props.values())})
#         d = dict()

#     ####
#     ub = np.unique(in_df[group_col])

#     d[aggregate_geometry_id_field] = np.repeat(ub, len(relevant_land_uses))
#     d["LU"] = relevant_land_uses * len(ub)
#     lu_dummies = pd.DataFrame(d)
#     on = divdf[[aggregate_geometry_id_field, "LU", "ON"]].drop_duplicates()
#     totals = divdf[[aggregate_geometry_id_field, "Total"]].drop_duplicates()
#     mc = lu_dummies.merge(on, how="left").merge(totals, how="left")
#     mc = mc.fillna({"ON": 0})
#     mc = mc.merge(props, how="left")
#     mc = mc.assign(EXP=mc["ChiP"] * mc["Total"])
#     mc = mc.assign(Chi2=(mc["ON"] - mc["EXP"]) ** 2 / mc["EXP"])
#     mc = mc.assign(WCS=(mc["Total"] - mc["EXP"]) ** 2 / mc["EXP"] - mc["EXP"])
#     diversity = mc.groupby(aggregate_geometry_id_field).apply(
#         lambda x: sum(x.Chi2) / (sum(x.EXP) + max(x.WCS))).reset_index()
#     diversity.columns = [aggregate_geometry_id_field, "ChiSquared"]
#     # Adjust to 0-1 scale
#     diversity["ChiSquared"] = 1 - diversity["ChiSquared"]
#     diversity_metrics.append(diversity)


def assign_features_to_agg_area(in_features, agg_features=None,
                                buffer=None, in_fields="*", as_df=False):
    """
    Generates a feature class or table that relates disaggregate features to
    those in an aggregate area. Optionally, the aggregate areas can be generated
    from the disaggergate features using a buffer, creating a "floating zone"
    around each.

    Disaggregate features are always assigned to aggregate areas based on the
    intersection of their centroids with the aggreagte area features.

    Parameters
    ------------
    in_features: path, feature layer
        Disaggregate features to assign to aggregate areas
    agg_features: path, feature layer
        Aggregate areas to which to assign disaggregate features. If none,
        `buffer` must be provided.
    buffer: string, linear distance or field
        If `agg_features` is not provided, a buffer may be provided to create
        floating zones around each feature in `in_features`. May be a linear
        distance that includes distance and units ("2640 Feet", e.g.) or a
        field in `in_features` that specifies a linear distance for each
        feature.
    in_fields: [string,...], default="*"
        Field(s) in `in_features` to retain in the result. By default, all
        fields are retained, but a list can be specified to return only named
        fields to make the output more concise.
    as_df: boolean
        If True, returns a data frame (table) of the intersect between `in_features`
        centroids and `agg_features` or floating zones. Otherwise returns the path
        to a temporary feature class with intersection geometries and attributes.

    Returns
    --------
    fc path or DataFrame

    See Also
    ---------
    PMT.intersectFeatures
    """
    if agg_features is None:
        if buffer is None:
            raise RuntimeError("one of `agg_features` or `buffer` must be provided")
        # buffer technique
        # TODO: add flag to dump to centroids and buffer just the centroid features
        agg_path = PMT.make_inmem_path()
        agg_features = arcpy.Buffer_analysis(
            in_features=in_features, out_features=agg_path,
            buffer_distance_or_field=buffer
        )
    return PMT.intersectFeatures(agg_features, in_features, in_fields, as_df=as_df)


def lu_diversity(in_df, groupby_field, lu_field, div_funcs, weight_field=None,
                 count_lu=None, regional_comp=False):
    """
    if `weight_field` is none, a field called "COUNT" containing row counts by
    `groupby_field` values is created and used for weighting.


    """
    # Prep
    if isinstance(groupby_field, string_types):
        gblu_fields = [groupby_field, lu_field]
    else:
        gblu_fields = groupby_field + [lu_field]
    if weight_field is None:
        weight_field = "COUNT"
        PMT.count_rows(in_df, groupby_field, out_field=weight_field,
                       skip_nulls=True, inplace=True)
    tot_weight_field = f"Tot_{weight_field}"
    pct_weight_field = f"Pct_{weight_field}"

    # Drop rows with 0 weight
    positive = in_df[weight_field] > 0
    _in_df_ = in_df[positive].copy()

    # Get summary stats in ref df's
    agg_dict = {weight_field: sum}
    wt_by_lu_grp = _in_df_.groupby(gblu_fields).agg(agg_dict).reset_index()
    wt_by_grp = _in_df_.groupby(groupby_field).agg(agg_dict).reset_index()
    wt_by_grp.rename(columns={weight_field: tot_weight_field}, inplace=True)
    wt_by_lu_grp = wt_by_lu_grp.merge(wt_by_grp, on=groupby_field)
    wt_by_lu_grp[pct_weight_field] = wt_by_lu_grp[weight_field] / wt_by_lu_grp[tot_weight_field]
    if count_lu is None:
        count_lu = len(np.unique(_in_df_[lu_field]))

    # Set diversity function args
    div_kwargs = {
        "in_df": wt_by_lu_grp,
        "group_col": groupby_field,
        "weight_col": weight_field,
        "total_col": tot_weight_field,
        "pct_col": pct_weight_field,
        "count_lu": count_lu
    }
    # Calc simpson, shannon, etc.
    div_df = pd.concat(
        [div_func(**div_kwargs) for div_func in div_funcs],
        axis=1
    )

    # Regional comp
    if regional_comp:
        reg_by_lu = _in_df_.groupby(lu_field).agg(agg_dict).reset_index()
        reg_by_lu[tot_weight_field] = _in_df_[weight_field].sum()
        reg_by_lu[pct_weight_field] = reg_by_lu[weight_field] / reg_by_lu[tot_weight_field]
        reg_by_lu["RegID"] = "Region"
        div_kwargs["in_df"] = reg_by_lu
        div_kwargs["group_col"] = "RegID"
        reg_df = pd.concat(
            [div_func(**div_kwargs) for div_func in div_funcs],
            axis=1
        )

        # Comp to region results
        for col in div_df.columns:
            comp_col = f"{col}_Adj"
            div_df[comp_col] = div_df[col] / reg_df[col][0]

    return div_df.reset_index()


def match_units_fields(d):
    match_fields = []
    match_functions = []
    for key in d.keys():
        # Field
        field = re.findall("^(.*[A-Za-z])", d[key])[0]
        if field not in match_fields:
            match_fields.append(field)
        # Function
        fun = d[key].replace(field, "")
        if fun != "":
            fun = ''.join(['parcels_df["', field, '"] = parcels_df["', field, '"]', fun])
            if field not in match_functions:
                match_functions.append(fun)
                # Overwrite value
        d[key] = field
    return match_fields, match_functions


def create_permits_units_reference(parcels, permits, lu_key, parcels_living_area_key,
                                   permit_value_key, permits_units_name="sq. ft.", units_match_dict=None):
    """creates a reference table by which to convert various units provided in
        the Florida permits_df data to building square footage

    Args:
        parcels (str): path to MOST RECENT parcels_df data (see notes)
        permits (str): path to the building permits_df data
        lu_key (str): field name for a land use field present in BOTH the parcels_df and permits_df data
        parcels_living_area_key (str): field name in the parcels_df for the total living area (building area)
        permit_value_key (str): field name in the permits_df for the unit of measurement for permit types
        permits_units_name (str): unit name for building area in the `permits_units_field`
        units_match_dict (dict): a dictionary of the format `{unit_name: parcel_field, ...}`, where the
            `unit_name` is one of the unit names present in the permits_df data's `permits_units_field`, and
            the `parcel_field` is the field name in the parcels_df corresponding to that unit. It should
            be used to identify non-building area fields in the parcels_df for which we can calculate
            a building area/unit for the multiplier. `parcel_field` can also take the form of a basic
            function (+,-,/,*) of a column, see Notes for specifications

    Notes:
        The most up-to-date parcels_df data available should be used, because units multipliers for the
        short term should be based on the most current data

        To specify a function for the units_match_field, use the format "{field} {function sign} {number}".
        So, for example, to map an 'acre' unit in the permits_df to a 'land_square_foot' field in the parcels_df,
        you'd use the dictionary entry `'acre': 'land_square_foot' / 43560`

    Returns:
        pandas dataframe: a table of units multipliers/overwrites by land use
    """
    if units_match_dict is None:
        units_match_dict = {}
    logger.log_msg("--- identifying relevant parcel fields")
    # Loading data
    logger.log_msg("--- reading/formatting parcels_df")
    # To set up for loading the parcels_df, we'll need to identify desired unit fields that are not building
    # square footage. These are provided in the values of the units_match_dict; however, some of them might be given
    # as functions (i.e. to match to a unit, a function of a parcels_df field is required). So, we need
    # to isolate the field names and the functional components
    match_fields, match_functions = match_units_fields(d=units_match_dict)
    parcels_fields = [lu_key, parcels_living_area_key] + match_fields
    parcels_df = PMT.featureclass_to_df(in_fc=parcels, keep_fields=parcels_fields, null_val=0.0)
    for fun in match_functions:
        exec(fun)

    # Permits: like with the parcels_df, we only need to keep a few fields: the lu_match_field, and the units_field.
    # Also, we only need to keep unique rows of this frame (otherwise we'd just be repeating calculations!)
    logger.log_msg("--- reading/formatting permits_df")
    permits_fields = [lu_key, permit_value_key]
    permits_df = PMT.featureclass_to_df(in_fc=permits, keep_fields=permits_fields, null_val=0.0)
    permits_df = permits_df.drop_duplicates().reset_index(drop=True)

    # Multipliers and overwrites
    # Now, we loop through the units to calculate multipliers. We'll actually have two classes: multipliers
    # and overwrites. Multipliers imply that the unit can be converted to square footage using some function
    # of the unit; overwrites imply that this conversion unavailable

    # To do this, we loop over the rows of permits_df. There are 3 possible paths for each row
    # 1. If the unit of the row is already square footage, we don't need any additional processing
    #   Multiplier: 1 [used to mitigate null values in df to make table]
    #   Overwrite: -1 [used to mitigate null values in df to make table]
    # 2. If the unit is one of the keys in units_match_dict, this means we can calculate a
    # square footage / unit from the parcels_df. We do this relative to all parcels_df with that row's land use
    #   Multiplier: median(square footage / unit)
    #   Overwrite: -1
    # 3. If the unit is NOT one of the keys in units_match_dict, this means  we have to rely on average square
    # footage. This is an overwrite, not a multiplier, and is calculated relative to all parcels_df with that row's
    # land use
    #   Multiplier: -1
    #   Overwrite: median(square footage)
    logger.log_msg("--- calculating multipliers and overwrites")
    rows = np.arange(len(permits_df.index))
    units_multipliers = []
    units_overwrites = []

    for row in rows:
        # Unit and land use for the row
        unit = permits_df[permit_value_key][row]
        lu = permits_df[lu_key][row]
        # Parcels of the row's land use
        plu = parcels_df[parcels_df[lu_key] == lu]

        # Case (1)
        if unit == permits_units_name:
            units_multipliers.append(1.0)
            units_overwrites.append(-1.0)
        # Cases (2) and (3)
        else:
            # Case (2)
            if unit in units_match_dict.keys():
                sqft_per_unit = plu[parcels_living_area_key] / plu[units_match_dict[unit]]
                median_value = np.nanmedian(sqft_per_unit)
                units_multipliers.append(median_value)
                units_overwrites.append(-1.0)
            # Case (3)
            else:
                sq_ft = plu[parcels_living_area_key]
                if len(sq_ft) > 0:
                    median_value = np.nanmedian(sq_ft)
                else:
                    median_value = -1.0
                units_multipliers.append(-1.0)
                units_overwrites.append(median_value)

    # Since our results are lists, we can just attach them back to the permits_df as new columns
    logger.log_msg("--- binding results to the permits_df data")
    permits_df["Multiplier"] = units_multipliers
    permits_df["Overwrite"] = units_overwrites

    # Done
    return permits_df


def build_short_term_parcels(parcel_fc, parcels_id_field, parcels_lu_field,
                             parcels_living_area_field, parcels_land_value_field,
                             parcels_total_value_field, parcels_buildings_field,
                             permit_fc, permits_ref_df, permits_id_field,
                             permits_lu_field, permits_units_field, permits_values_field, permits_cost_field,
                             units_field_match_dict={}):
    # First, we need to initialize a save feature class. The feature class
    # will be a copy of the parcels with a unique ID (added by the function)
    print("--- initializing a save feature class")

    ''' read in parcels and make blank copy '''
    # setup temp_fc to hold parcel data
    temp_parcels = PMT.make_inmem_path()
    temp_dir, temp_name = os.path.split(temp_parcels)
    # add unique_id to parcels (roll back if failure
    print("--- --- adding a unique ID field for individual parcels")
    process_id_field = PMT.add_unique_id(feature_class=parcel_fc,
                                         new_id_field="ProcessID")

    print("--- --- reading/formatting parcels")
    # read in all of our data
    #   - read the parcels (after which we'll remove the added unique ID from the original data).
    parcels_fields = [f.name for f in arcpy.ListFields(parcel_fc)
                      if f.name not in ["OBJECTID", "Shape", "Shape_Length", "Shape_Area"]]
    parcels_df = PMT.featureclass_to_df(in_fc=parcel_fc, keep_fields=parcels_fields, null_val=0.0)
    # update year to increment forward one, and add PERMIT flag
    parcels_df["PERMIT"] = 0

    # copy parcels to temp location keeping only process_id temp file
    print("--- --- creating empty copy of feature class")
    fmap = arcpy.FieldMappings()
    fm = arcpy.FieldMap()
    fm.addInputField(parcel_fc, 'ProcessID')
    fmap.addFieldMap(fm)
    arcpy.FeatureClassToFeatureClass_conversion(in_features=parcel_fc, out_path=temp_dir,
                                                out_name=temp_name, field_mapping=fmap)

    ''' read the permits in and format '''
    print("--- --- reading/formatting permits_df")
    permits_fields = [permits_id_field, permits_lu_field, permits_units_field, permits_values_field,
                      permits_cost_field]
    permits_df = PMT.featureclass_to_df(in_fc=permit_fc, keep_fields=permits_fields, null_val=0.0)
    permits_df = permits_df[permits_df[permits_values_field] >= 0]

    #   - join the permits and ref together on the permits_lu_field and permits_units_field
    print("--- --- merging permits_df and permits_df reference")
    permits_df = pd.merge(left=permits_df, right=permits_ref_df,
                          left_on=[permits_lu_field, permits_units_field],
                          right_on=[permits_lu_field, permits_units_field], how="left")
    # Now we add to permits_df the field matches to the parcels (which will be
    # helpful come the time of updating parcels from the permits_df)
    if units_field_match_dict is not None:
        print("--- --- joining units-field matches")
        ufm = pd.DataFrame.from_dict(units_field_match_dict, orient="index").reset_index()
        ufm.columns = [permits_units_field, "Parcel_Field"]
        permits_df = pd.merge(left=permits_df, right=ufm,
                              left_on=permits_units_field, right_on=permits_units_field, how="left")
    # calculate the new building square footage for parcel in the permit features
    # using the reference table multipliers and overwrites
    print("--- --- applying unit multipliers and overwrites")
    new_living_area = []
    for value, multiplier, overwrite in zip(
            permits_df[permits_values_field],
            permits_df["Multiplier"],
            permits_df["Overwrite"]):
        if (overwrite == -1.0) and (multiplier != -1.0):
            new_living_area.append(value * multiplier)
        elif (multiplier == -1.0) and (overwrite != -1.0):
            new_living_area.append(overwrite)
        else:
            new_living_area.append(0)

    print("--- --- appending new living area values to permits_df data")
    permits_df["UPDT_LVG_AREA"] = new_living_area
    permits_df.drop(columns=["Multiplier", "Overwrite"], inplace=True)

    # update the parcels with the info from the permits_df
    #   - match building permits_df to the parcels using id_match_field,
    #   - overwrite parcel LU, building square footage, and anything specified in the match dict
    #   - add replacement flag
    print("--- --- collecting updated parcel data")
    pids = np.unique(permits_df[permits_id_field])
    permit_update = []
    for i in pids:
        df = permits_df[permits_df[permits_id_field] == i]
        if len(df.index) > 1:
            pid = pd.Series(i, index=[permits_id_field])
            # Living area by land use
            total_living_area = df.groupby(permits_lu_field)["UPDT_LVG_AREA"].agg("sum").reset_index()
            # Series for land use [with most living area]
            land_use = pd.Series(total_living_area[permits_lu_field][np.argmax(total_living_area["UPDT_LVG_AREA"])],
                                 index=[permits_lu_field])
            # Series for living area (total across all land uses)
            ba = pd.Series(sum(total_living_area["UPDT_LVG_AREA"]), index=[parcels_living_area_field])
            # Series for other fields (from units-field match)
            others = df.groupby("Parcel_Field")[permits_values_field].agg("sum")
            # Series for cost
            cost = pd.Series(sum(df[permits_cost_field]), index=[permits_cost_field])
            # Bind
            df = pd.DataFrame(pd.concat([pid, land_use, ba, others, cost], axis=0)).T
        else:
            # Rename columns to match parcels
            df.rename(columns={# "UPDT_LVG_AREA": parcels_living_area_field,
                               permits_values_field: df.Parcel_Field.values[0]},
                      inplace=True)
            # Drop unnecessary columns (including nulls from units-field match)
            df.drop(columns=[permits_units_field, "Parcel_Field",], inplace=True)
            df = df.loc[:, df.columns.notnull()]
        # Append the results to our storage list
        permit_update.append(df)
    # merge rows, add 2 columns:
    permit_update = pd.concat(permit_update, axis=0).reset_index(drop=True)
    permit_update.fillna(0, inplace=True)
    permit_update[parcels_buildings_field] = 1
    permit_update.loc[permit_update[parcels_living_area_field] == 0, parcels_buildings_field] = 0
    permit_update["PERMIT"] = 1
    # combine the net living area from permits with current living area
    permit_update[parcels_living_area_field] += permit_update['UPDT_LVG_AREA']
    permit_update.rename(columns={permits_id_field: parcels_id_field,
                                  permits_lu_field: parcels_lu_field},
                         inplace=True)
    # Finally, we want to update the value field
    print("--- --- estimating parcel value after permit development")
    pv = parcels_df[parcels_df[parcels_id_field].isin(pids)]
    pv = pv.groupby(parcels_id_field)[[parcels_land_value_field, parcels_total_value_field]].sum().reset_index()
    permit_update = pd.merge(permit_update, pv, on=parcels_id_field, how="left")
    permit_update["NV"] = permit_update[parcels_land_value_field] + permit_update[permits_cost_field]
    permit_update[parcels_total_value_field] = np.maximum(permit_update["NV"],
                                                          permit_update[parcels_total_value_field])
    permit_update = permit_update.set_index(P_CONF.PARCEL_COMMON_KEY)

    # make the replacements.
    print("--- --- replacing parcel data with updated information")
    parcel_update = parcels_df.set_index(P_CONF.PARCEL_COMMON_KEY)
    parcel_update.update(permit_update)
    parcel_update.reset_index(inplace=True)
    # return parcel_update.reset_index(inplace=True)
    print("--- --- joining results to save feature class (be patient, this will take a while)")
    PMT.extendTableDf(in_table=temp_parcels, table_match_field=process_id_field,
                      df=parcel_update, df_match_field="ProcessID")
    arcpy.DeleteField_management(in_table=temp_parcels, drop_field=process_id_field)
    return temp_parcels


def build_short_term_parcels_dep(parcels_path, permits_path, permits_ref_df,
                                 parcels_id_field, parcels_lu_field,
                                 parcels_living_area_field, parcels_land_value_field,
                                 parcels_total_value_field, parcels_buildings_field,
                                 permits_id_field, permits_lu_field, permits_units_field,
                                 permits_values_field, permits_cost_field,
                                 save_gdb_location=None, units_field_match_dict={}):
    # First, we need to initialize a save feature class. The feature class
    # will be a copy of the parcels with a unique ID (added by the function)
    logger.log_msg("--- initializing a save feature class")

    # Add a unique ID field to the parcels called "ProcessID"
    logger.log_msg("--- --- adding a unique ID field for individual parcels")
    # creating a temporary copy of parcels
    temp_parcels = PMT.make_inmem_path()
    temp_dir, temp_name = os.path.split(temp_parcels)
    # temp_dir = tempfile.TemporaryDirectory()
    # temp_gdb = arcpy.CreateFileGDB_management(out_folder_path=temp_dir.name, out_name="temp_data.gdb")
    # temp_parcels = arcpy.FeatureClassToFeatureClass_conversion(in_features=parcels_path,
    #                                                            out_path=temp_gdb, out_name="temp_parcels")
    arcpy.FeatureClassToFeatureClass_conversion(in_features=parcels_path, out_path=temp_dir, out_name=temp_name)
    process_id_field = PMT.add_unique_id(feature_class=temp_parcels)

    logger.log_msg("--- --- reading/formatting parcels")
    # read in all of our data
    #   - read the parcels (after which we'll remove the added unique ID from the original data).
    parcels_fields = [f.name for f in arcpy.ListFields(temp_parcels)
                      if f.name not in ["OBJECTID", "Shape", "Shape_Length", "Shape_Area"]]
    parcels_df = PMT.featureclass_to_df(in_fc=temp_parcels, keep_fields=parcels_fields, null_val=0.0)
    # uddate year to increment forward one, and add PERMIT flag
    parcels_df["Year"] = parcels_df["Year"].mode()[0] + 1
    parcels_df["PERMIT"] = 0

    # create output dataset keeping only process_id and delete temp file
    logger.log_msg("--- --- creating save feature class")
    fmap = arcpy.FieldMappings()
    fm = arcpy.FieldMap()
    fm.addInputField(temp_parcels, 'ProcessID')
    fmap.addFieldMap(fm)
    short_term_parcels = arcpy.FeatureClassToFeatureClass_conversion(
        in_features=temp_parcels, out_path=save_gdb_location, out_name="Parcels", field_mapping=fmap
    )[0]
    # temp_dir.cleanup()

    # Now we're ready to process the permits to create the short term parcels data
    logger.log_msg("--- creating short term parcels")

    # First we read the permits
    logger.log_msg("--- --- reading/formatting permits_df")
    permits_fields = [permits_id_field, permits_lu_field, permits_units_field, permits_values_field, permits_cost_field]
    permits_df = PMT.featureclass_to_df(in_fc=permits_path, keep_fields=permits_fields, null_val=0.0)
    permits_df = permits_df[permits_df[permits_values_field] >= 0]

    # Merge the permits_df and permits_df reference
    #   - join the two together on the permits_lu_field and permits_units_field
    logger.log_msg("--- --- merging permits_df and permits_df reference")
    permits_df = pd.merge(left=permits_df, right=permits_ref_df,
                          left_on=[permits_lu_field, permits_units_field],
                          right_on=[permits_lu_field, permits_units_field], how="left")

    # Now we add to permits_df the field matches to the parcels (which will be
    # helpful come the time of updating parcels from the permits_df)
    if units_field_match_dict is not None:
        logger.log_msg("--- --- joining units-field matches")
        ufm = pd.DataFrame.from_dict(units_field_match_dict, orient="index").reset_index()
        ufm.columns = [permits_units_field, "Parcel_Field"]
        permits_df = pd.merge(left=permits_df, right=ufm,
                              left_on=permits_units_field, right_on=permits_units_field, how="left")

    # calculate the new building square footage for parcel in the permit features
    # using the reference table multipliers and overwrites
    logger.log_msg("--- --- applying unit multipliers and overwrites")
    new_living_area = []
    for value, multiplier, overwrite in zip(
            permits_df[permits_values_field],
            permits_df["Multiplier"],
            permits_df["Overwrite"]):
        if (overwrite == -1.0) and (multiplier != -1.0):
            new_living_area.append(value * multiplier)
        elif (multiplier == -1.0) and (overwrite != -1.0):
            new_living_area.append(overwrite)
        else:
            new_living_area.append(0)

    logger.log_msg("--- --- appending new living area values to permits_df data")
    permits_df["UpdTLA"] = new_living_area
    permits_df.drop(columns=["Multiplier", "Overwrite"], inplace=True)

    # update the parcels with the info from the permits_df
    #   - match building permits_df to the parcels using id_match_field,
    #   - overwrite parcel LU, building square footage, and anything specified in the match dict
    #   - add replacement flag
    logger.log_msg("--- --- collecting updated parcel data")
    pids = np.unique(permits_df[permits_id_field])
    permit_update = []
    for i in pids:
        df = permits_df[permits_df[permits_id_field] == i]
        if len(df.index) > 1:
            pid = pd.Series(i, index=[permits_id_field])
            # Living area by land use
            total_living_area = df.groupby(permits_lu_field)["UpdTLA"].agg("sum").reset_index()
            # Series for land use [with most living area]
            land_use = pd.Series(total_living_area[permits_lu_field][np.argmax(total_living_area["UpdTLA"])],
                                 index=[permits_lu_field])
            # Series for living area (total across all land uses)
            ba = pd.Series(sum(total_living_area["UpdTLA"]), index=[parcels_living_area_field])
            # Series for other fields (from units-field match)
            others = df.groupby("Parcel_Field")[permits_values_field].agg("sum")
            # Series for cost
            cost = pd.Series(sum(df[permits_cost_field]), index=[permits_cost_field])
            # Bind
            df = pd.DataFrame(pd.concat([pid, land_use, ba, others, cost], axis=0)).T
        else:
            # Rename columns to match parcels
            df.rename(columns={"UpdTLA": parcels_living_area_field,
                               permits_values_field: df.Parcel_Field.values[0]},
                      inplace=True)
            # Drop unnecessary columns (including nulls from units-field match)
            df.drop(columns=[permits_units_field, "Parcel_Field"], inplace=True)
            df = df.loc[:, df.columns.notnull()]
        # Append the results to our storage list
        permit_update.append(df)

    # Now we just merge up the rows. We'll also add 2 columns:
    #    - number of buildings = 1 (a constant assumption, unless TLA == 0)
    #    - a column to indicate that these are update parcels from the permits_df
    # We'll also name our columns to match the parcels
    permit_update = pd.concat(permit_update, axis=0).reset_index(drop=True)
    permit_update.fillna(0, inplace=True)
    permit_update[parcels_buildings_field] = 1
    permit_update.loc[permit_update[parcels_living_area_field] == 0, parcels_buildings_field] = 0
    permit_update["PERMIT"] = 1
    permit_update.rename(columns={permits_id_field: parcels_id_field,
                                  permits_lu_field: parcels_lu_field},
                         inplace=True)

    # Finally, we want to update the value field. To do this, we take the
    # max of previous value and previous land value + cost of new development
    logger.log_msg("--- --- estimating parcel value after permit development")
    pv = parcels_df[parcels_df[parcels_id_field].isin(pids)]
    pv = pv.groupby(parcels_id_field)[[parcels_land_value_field, parcels_total_value_field]].sum().reset_index()
    permit_update = pd.merge(permit_update, pv, on=parcels_id_field, how="left")
    permit_update["NV"] = permit_update[parcels_land_value_field] + permit_update[permits_cost_field]
    permit_update[parcels_total_value_field] = np.maximum(permit_update["NV"], permit_update[parcels_total_value_field])
    permit_update = permit_update.set_index("FOLIO")

    # make the replacements. - drop all the rows from the parcels whose IDs are in the permits_df, - add all the rows
    # for the data we just collected. and retain the process ID from the parcels we're dropping for the sake of joining
    logger.log_msg("--- --- replacing parcel data with updated information")
    parcel_update = parcels_df.set_index("FOLIO")
    parcel_update.update(permit_update)
    parcel_update.reset_index(inplace=True)

    # Now we just write!
    logger.log_msg("\nWriting results")
    # join to initialized feature class using extend table (and delete the created ID when its all over)
    logger.log_msg("--- --- joining results to save feature class (be patient, this will take a while)")
    PMT.extendTableDf(in_table=short_term_parcels, table_match_field=process_id_field,
                      df=parcel_update, df_match_field="ProcessID")
    arcpy.DeleteField_management(in_table=short_term_parcels, drop_field=process_id_field)
    logger.log_msg("\nDone!")
    return short_term_parcels

# DEPRECATED
# def prep_parcel_energy_consumption_tbl(in_parcel_lu_tbl, energy_use_field,
#                                        res_use_tbl, res_use_btu_field,
#                                        nres_use_tbl, nres_use_btu_field):
#     """
#     applies energy
#     Parameters
#     ----------
#     in_parcel_lu_tbl
#     energy_use_field
#     res_use_tbl
#     res_use_btu_field
#     nres_use_tbl
#     nres_use_btu_field
#
#     Returns
#     -------
#
#     """
#     pass
#
#
# def estimate_parcel_nres_consumption(energy_df, energy_lu_field, energy_sqft_field,
#                                      parcel_fc, parcel_lu_field, parcel_sqft_field,
#                                      parcel_id_field, out_table, out_id_field):
#     """
#     Using a table of non-residential energy consumption rates and a parcel
#     feature class, estimate non-residential energy consumption based on
#     parcel land use and building area.
#
#     Parameters
#     -----------
#     energy_df: DataFrame; A csv file containing energy consumption rates
#                         (btu per square foot) based on building type.
#     energy_lu_field: String; The field in `energy_table` that defines building
#                         types or land uses.
#     energy_sqft_field: String; The field in `energy_table` that records BTU
#                         per square foot rates for each building type.
#     parcel_fc: Path;  A feature class of parcels
#     parcel_lu_field: String; The field in `parcel_fc` that defines each parcel's
#                     land use (values correspond to those in `energy_lu_field`).
#     parcel_sqft_field: String; The field in `parcel_fc` that records the total
#                     floor area of buildings on the parcel.
#     parcel_id_field: String
#     out_table: Path
#     out_id_field: String
#
#     Returns
#     --------
#     parcel_fc: Path
#         `parcel_fc` is modified in place such that a new field `NRES_BTU` is
#         added and populated based on building type and floor area.
#     """
#     # # Read in csv table
#     # energy = pd.read_csv(energy_table)
#     # energy[energy_lu_field] = energy[energy_lu_field].str.strip()
#
#     # # Add NRES energy output fields
#     # arcpy.AddField_management(parcel_fc, "NRES_BTU", "DOUBLE")
#     # par_fields = [parcel_lu_field, parcel_sqft_field, "NRES_BTU"]
#     par_fields = [parcel_id_field, parcel_lu_field, parcel_sqft_field]
#     df_cols = [parcel_id_field, "NRES_BTU"]
#
#     # Update parcels
#     out_rows = []
#     with arcpy.da.SearchCursor(parcel_fc, par_fields) as c:
#         for r in c:
#             par_id, lu, sqft = r
#             if lu is None or sqft is None:
#                 out_rows.append((par_id, 0))
#                 continue
#             # Get btu multiplier for this lu
#             fltr = energy_df[energy_lu_field] == lu
#             sel = energy_df[fltr][energy_sqft_field]
#             try:
#                 factor = sel.iloc[0]
#             except IndexError:
#                 factor = 0
#             BTU = sqft * factor
#             out_rows.append((par_id, BTU))
#
#     df = pd.DataFrame(out_rows, columns=df_cols)
#     PMT.extendTableDf(out_table, out_id_field, df, parcel_id_field)
#     return out_table


def clean_skim_csv(in_file, out_file, imp_field, drop_val=0, renames={},
                   node_offset=0, node_fields=["F_TAP", "T_TAP"], chunksize=100000, **kwargs):
    """
    Reads an OD table and drops rows where `imp_field` = `drop_val` is true. Optionallly renumbers nodes
    by applying (adding) an offset to the original values. Saves a new csv containing key columns 
    (`node_fields` and `imp_field`)

    Parameters
    -----------
    in_file: Path
    out_file: Path
    imp_field: String 
        The name of the field containing impedance (time, distance, cost) values between OD pairs.
        If this field is renamed using `renames`, the new name should be provided here.
    drop_val: Numeric, default=0
        Rows where `imp_field` is equal to `drop_val` are dropped from the skim
    renames: dict
        Keys are column names in `in_file`, values are new names for those columns in`out_file`
    node_offset: int, default=0
        If origin and destiantion nodes need to be renumbered, this value will be added to
        the original values in `node_fields`. (This is used when the multiple skims are being used to
        create a network and node number collisions need to be handled.)
    node_fields: [String,...]
        List of fields containing node values. At a minimum, there should be two fields listed: the
        origin and destiantion fields. All fields listed will have the `node_offset` (if given) applied.
        If columns are renamed used `renames`, give the new column names, not the old ones.
    chunksize: Int
    kwargs:
        Keywords to use when loading `in_file` with `pd.read_csv`.

    Returns
    --------
    out_file: path
    """
    # TODO: support multiple imped_fields
    # TODO: support multiple drop values
    # TODO: support comparison drop values (>, <, !=, etc.)
    header = True
    mode = "w"
    for chunk in pd.read_csv(in_file, chunksize=chunksize, **kwargs):
        if renames:
            chunk.rename(columns=renames, inplace=True)
        fltr = chunk[imp_field] != drop_val
        chunk = chunk[fltr].copy()
        for nf in node_fields:
            chunk[nf] += node_offset
        chunk.to_csv(out_file, mode=mode, header=header)
        header = False
        mode = "a"

    return out_file


def _df_to_graph_(df, source, target, attrs, create_using, renames, where=None):
    if renames:
        df.rename(columns=renames, inplace=True)
    return nx.from_pandas_edgelist(df, source=source, target=target,
                                   edge_attr=attrs, create_using=create_using)


def skim_to_graph(in_csv, source, target, attrs, create_using=nx.DiGraph,
                  renames={}, **kwargs):
    """
    Converts a long OD table from a csv into a networkx graph, such that each
    OD row becomes an edge in the graph, with its origin and destination added as nodes.

    Parameters
    -----------
    in_csv: Path
    source: String
        The origin field. If fields are renamed used `renames`, give the new name.
    target: String
        The destination field. If fields are renamed used `renames`, give the new name.
    attrs: [String,...]
        Column names containing values to include as edge attributes
    create_using: networx graph constructor, default=nx.DiGraph
        The type of graph to build from the csv.
    renames: dict
        Keys are column names in `in_file`, values are new names for those columns
        to appear as edge attributes.
    kwargs:
        Keywords to use when loading `in_file` with `pd.read_csv`.
    """
    if "chunksize" in kwargs:
        graph_list = []
        for chunk in pd.read_csv(in_csv, **kwargs):
            graph_list.append(
                _df_to_graph_(
                    chunk, source, target, attrs, create_using, renames
                    )
                )
        return reduce(nx.compose, graph_list)
    else:
        df = pd.read_csv(in_csv, **kwargs)
        return _df_to_graph_(df, source, target, attrs, create_using, renames)
    

def transit_skim_joins(taz_to_tap, tap_to_tap, out_skim, o_col="OName", d_col="DName", imp_col="Minutes",
                       origin_zones=None, destination_zones=None, total_cutoff=np.inf, *kwargs):
    """

    ... assumes taz_to_tap and tap_to_tap have identical column headings for key fields
    """
    #TODO: enrich to set limits on access time, egress time, IVT
    #TODO: handle column output names
    # Read tables
    z2p_dd = dd.read_csv(taz_to_tap)
    p2p_dd = dd.read_csv(tap_to_tap)
    
    # Prep tables to handle column collisions
    z2p_dd = z2p_dd.rename(
        columns={o_col: "OName", d_col: "Boarding_stop", imp_col: "access_time"}
        )
    p2p_dd = p2p_dd.rename(
        columns ={o_col: "Boarding_stop", d_col: "Alighting_stop", imp_col: "IVT"},
        )
    
    # Merge to get alighting stops reachable from origin TAZ via boarding stop
    o_merge = z2p_dd.merge(p2p_dd, how="inner", on="Boarding_stop")
    
    # Rename access skim columns to reflect egress times
    z2p_dd = z2p_dd.rename(
        columns={"Boarding_stop": "Alighting_stop", "OName": "DName", "access_time": "egress_time"},
        )

    # Merge to get destination zones reachable via alighting stop
    d_merge = o_merge.merge(z2p_dd, how="inner", on="Alighting_stop")

    # Calculate total time
    d_merge["Minutes"] = d_merge[["access_time", "IVT", "egress_time"]].sum(axis=1)

    # Filter
    result = d_merge[d_merge["Minutes"] <= total_cutoff]
    if origin_zones:
        result = result[result["OName"].isin(origin_zones)]
    if destination_zones:
        result = result[result["DName"].isin(destinatin_zones)]

    # Export result
    out_cols = ["OName", "DName", "Minutes"]
    result = result[out_cols].groupby(out_cols[:2]).min()
    result.to_csv(out_skim, single_file=True, index=True, header_first_partition_only=True, chunksize=100000)





<|MERGE_RESOLUTION|>--- conflicted
+++ resolved
@@ -564,11 +564,7 @@
     arcpy.env.workspace = old_ws
 
 
-<<<<<<< HEAD
 def makeSummaryFeatures(bf_gdb, long_stn_fc, stn_areas_fc, stn_id_field, corridors_fc, cor_name_field,
-=======
-def makeSummaryFeatures(bf_gdb, stn_areas, corridors_fc, cor_name_field,
->>>>>>> 50bf6c7b
                         out_fc, stn_buffer_meters=804.672,
                         stn_name_field="Name", stn_status_field="Status", stn_cor_field="Corridor",
                         overwrite=False):
@@ -577,13 +573,9 @@
         and the portion of the corridor that is outside station areas.
     Args:
         bf_gdb (str): Path to basic features gdb
-<<<<<<< HEAD
         long_stn_fc (str): path to long station points feature class
         stn_areas_fc (str): path to station area polygons feature class
-        stn_id_fiedl (str): id field linking `stn_areas_fc` and `long_stn_fc`
-=======
-        stn_areas (str): path to long station points feature class
->>>>>>> 50bf6c7b
+        stn_id_field (str): id field linking `stn_areas_fc` and `long_stn_fc`
         corridors_fc (str): path to corridors feature class
         cor_name_field (str): name field for corridor feature class
         out_fc (str): path to output feature class
@@ -607,7 +599,6 @@
     out_path, out_name = os.path.split(out_fc)
     arcpy.CreateFeatureclass_management(out_path, out_name, "POLYGON", spatial_reference=sr)
     # - Add fields
-<<<<<<< HEAD
     arcpy.AddField_management(out_fc, "STN_ID", "LONG")
     arcpy.AddField_management(out_fc, prep_conf.STN_NAME_FIELD, "TEXT", field_length=80)
     arcpy.AddField_management(out_fc, prep_conf.STN_STATUS_FIELD, "TEXT", field_length=80)
@@ -617,16 +608,6 @@
     # Add all corridors with name="(Entire corridor)", corridor=cor_name_field
     print("--- adding corridor polygons")
     out_fields = ["SHAPE@", "STN_ID", stn_name_field, stn_status_field, stn_cor_field, prep_conf.SUMMARY_AREAS_COMMON_KEY]
-=======
-    arcpy.AddField_management(out_fc, P_CONF.STN_NAME_FIELD, "TEXT", field_length=80)
-    arcpy.AddField_management(out_fc, P_CONF.STN_STATUS_FIELD, "TEXT", field_length=80)
-    arcpy.AddField_management(out_fc, P_CONF.CORRIDOR_NAME_FIELD, "TEXT", field_length=80)
-    arcpy.AddField_management(out_fc, P_CONF.SUMMARY_AREAS_COMMON_KEY, "LONG")
-
-    # Add all corridors with name="(Entire corridor)", corridor=cor_name_field
-    print("--- adding corridor polygons")
-    out_fields = ["SHAPE@", stn_name_field, stn_status_field, stn_cor_field, P_CONF.SUMMARY_AREAS_COMMON_KEY]
->>>>>>> 50bf6c7b
     cor_fields = ["SHAPE@", cor_name_field]
     cor_polys = {}
     i = 0
@@ -664,7 +645,6 @@
             for sr in sc:
                 i += 1
                 # Add row for each station/corridor combo
-<<<<<<< HEAD
                 point, stn_id, stn_name, stn_status, corridor = sr
 
                 ### Get poly from stn_areas_fc
@@ -674,10 +654,6 @@
                 ###
                 #poly = point.buffer(buff_dist)
                 out_row = [poly, stn_id, stn_name, stn_status, corridor, i]
-=======
-                poly, stn_name, stn_status, corridor = sr
-                out_row = [poly, stn_name, stn_status, corridor, i]
->>>>>>> 50bf6c7b
                 ic.insertRow(out_row)
                 # Merge station polygons by corridor in a dict for later use
                 cor_poly = cor_stn_polys.get(corridor, None)
@@ -2924,17 +2900,11 @@
         taz_indexed = taz_df.rename(columns=renames).set_index(taz_id_field)
         taz_indexed = taz_indexed.reindex(ref_index, fill_value=0)
         df[weight_field] = taz_indexed[weight_field]
-<<<<<<< HEAD
         fltr = df[weight_field]==0
         df[f"VMT_PER_ACT"] = np.select(
             [fltr], [0], df.VMT / df[weight_field])
         df[f"TRIPS_PER_ACT"] = np.select(
             [fltr], [0], df[veh_trips_field] / df[weight_field])
-=======
-        df[f"VMT_PER_{weight_field}"] = df.VMT / df[weight_field]
-        df[f"TRIPS_PER_{weight_field}"] = np.select(
-            [df[weight_field] == 0], [-1], df[veh_trips_field] / df[weight_field])
->>>>>>> 50bf6c7b
 
     # Combine O and D frames
     taz_stats_df = dfs[0].merge(
