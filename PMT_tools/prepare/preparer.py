--- conflicted
+++ resolved
@@ -349,23 +349,6 @@
 
         # Create combo df
         par_lu_field = "DOR_UC"
-<<<<<<< HEAD
-        par_fields = [PARCEL_COMMON_KEY] #, "LND_SQFOOT", "NO_RES_UNTS", "Total_Employment"]
-        tbl_lu_field = "DOR_UC"
-        dtype = {"DOR_UC": int}
-        default_vals = {
-            PARCEL_COMMON_KEY: "-1",
-            # "LND_SQFOOT": 0,
-            par_lu_field: 999,
-            # "NO_RES_UNTS": 0,
-            # "Total_Employment": 0
-        }
-        par_df = prep_parcel_land_use_tbl(parcels_fc, par_lu_field, par_fields,
-                                          lu_table, tbl_lu_field, dtype_map=dtype,
-                                          null_value=default_vals)
-        # Calculate area columns
-        # for par_lu_col in PARCEL_LU_AREAS.keys():
-=======
         par_fields = [prep_conf.PARCEL_COMMON_KEY, "LND_SQFOOT"]
         tbl_lu_field = "DOR_UC"
         dtype = {"DOR_UC": int}
@@ -378,20 +361,13 @@
         # REMOVED to place area calcs in BUILDER scripts 03/15/21
         # Calculate area columns
         # for par_lu_col in prep_conf.PARCEL_LU_AREAS.keys():
->>>>>>> 6715d2b4
         #     # ref_col, crit = PARCEL_LU_AREAS[par_lu_col]
         #     # par_df[par_lu_col] = np.select(
         #     #     [par_df[ref_col] == crit], [par_df[PARCEL_AREA_COL]], 0.0
         #     # )
-<<<<<<< HEAD
-        #     ref_col, comp = PARCEL_LU_AREAS[par_lu_col]
-        #     par_df[par_lu_col] = np.select(
-        #         [comp.eval(par_df[ref_col])], [par_df[PARCEL_AREA_COL]], 0.0
-=======
         #     ref_col, comp = prep_conf.PARCEL_LU_AREAS[par_lu_col]
         #     par_df[par_lu_col] = np.select(
         #         [comp.eval(par_df[ref_col])], [par_df[prep_conf.PARCEL_AREA_COL]], 0.0
->>>>>>> 6715d2b4
         #     )
         # Export result
         checkOverwriteOutput(output=out_table, overwrite=overwrite)
@@ -424,10 +400,6 @@
 
 
 def process_osm_networks():
-<<<<<<< HEAD
-    net_versions = sorted({v[0] for v in NET_BY_YEAR.values()})
-    # TODO: check if network dataset already exists
-=======
     """
     - copy bike edges and walk edges to osm version database (formatting if field mapping is passed)
     - Year over Year, copy the bike_edges to the Networks FDS
@@ -437,7 +409,6 @@
         bike and walk edges in the year gdb Network FDS
     """
     net_versions = sorted({v[0] for v in prep_conf.NET_BY_YEAR.values()})
->>>>>>> 6715d2b4
     for net_version in net_versions:
         # Import edges
         osm_raw = PMT.makePath(RAW, "OpenStreetMap")
@@ -1051,79 +1022,6 @@
     # UDB might be ignored as this isnt likely to change and can be updated ad-hoc
     # process_udb() # TODO: udbToPolygon failing to create a feature class to store the output (likley an arcpy overrun)
 
-<<<<<<< HEAD
-    # process_basic_features() # TESTED # TODO: include the status field to drive selector widget
-
-    # setup any basic normalized geometries
-    # process_normalized_geometries()  # TESTED # TODO: standardize column names
-        # TODO: ensure SummaryAreas get copied in also
-
-    # copies downloaded parcel data and only minimally necessary attributes into yearly gdb
-    # process_parcels() # TESTED
-
-    # cleans and geocodes permits to associated parcels
-    # process_permits() # TESTED CR 03/01/21
-
-    # merges park data into a single point featureset and polygon feartureset
-    # process_parks() # TESTED 02/26/21 CR
-
-    # cleans and geocodes crashes to included Lat/Lon
-    # process_crashes() ''' deprecated '''
-
-    # cleans and geocodes transit into included Lat/Lon
-    # process_transit() # TESTED 02/26/21 CR
-
-    # ENRICH DATA
-    # -----------------------------------------------
-    # Updates parcels based on permits for near term analysis
-    # process_permits_units_reference() # deprecated, the output df is now just part of the following process
-    # process_short_term_parcels() # TESTED 3/1/21 # TODO: needs to be broken down into smaller functions
-
-    # prepare near term parcels
-    # enrich_block_groups() # TESTED CR 03/01/21
-
-    # process_bg_estimate_activity_models() # TESTED CR 03/02/21
-    # process_bg_apply_activity_models()    # TESTED CR 03/02/21
-    # process_allocate_bg_to_parcels()
-
-    # TODO: check use validate_fds method instead of makePath in these and helper funcs
-    # record parcel land use groupings and multipliers
-    # process_parcel_land_use() # Tested by AB 3/3/21
-
-    # prepare MAZ and TAZ socioeconomic/demographic data
-    # process_model_se_data() # TODO: AB to test
-
-    # NETWORK ANALYSES
-    # -----------------------------------------------
-    # build osm networks from templates
-    # process_osm_networks() #Tested by AB 2/26/21
-
-    # assess network centrality for each bike network
-    # process_centrality() # Tested by AB 3/2/21
-
-    # analyze osm network service areas
-    # process_osm_service_areas() # Tested by AB 2/28/21
-
-    # analyze walk/bike times among MAZs
-    # process_osm_skims() #Tested by AB 3/2/21
-
-    # record parcel walk times
-    # process_walk_times() # Tested by AB 3/2/21
-
-    # record parcel ideal walk times
-    # process_ideal_walk_times() # Tested by AB 3/2/21
-
-    # prepare serpm TAZ-level travel skims
-    # process_model_skims() #TODO: AB to test
-
-    # DEPENDENT ANALYSIS
-    # -----------------------------------------------
-    # analyze access by MAZ, TAZ
-    # process_access() TODO: AB to test
-
-    # prepare TAZ trip length and VMT rates
-    # process_travel_stats() #TODO: AB to write and test
-=======
     process_basic_features() # TESTED # TODO: include the status field to drive selector widget
 
     # MERGES PARK DATA INTO A SINGLE POINT FEATURESET AND POLYGON FEARTURESET
@@ -1227,7 +1125,6 @@
 
     # PREPARE TAZ TRIP LENGTH AND VMT RATES
     # process_travel_stats() # TODO: AB to write and test
->>>>>>> 6715d2b4
     # TODO: script to calculate rates so year-over-year diffs can be estimated
 
     # ONLY UPDATED WHEN NEW IMPERVIOUS DATA ARE MADE AVAILABLE
