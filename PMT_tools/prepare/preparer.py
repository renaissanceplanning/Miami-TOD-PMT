"""
preparation scripts used set up cleaned geodatabases
"""
import os, sys

sys.path.insert(0, os.getcwd())
# TODO: move these functions to a general helper file as they apply more broadly
from PMT_tools.download.download_helper import (validate_directory, validate_geodatabase, validate_feature_dataset)
# config global variables
from PMT_tools.config.prepare_config import IN_CRS, OUT_CRS
from PMT_tools.config.prepare_config import (BASIC_STATIONS, STN_NAME_FIELD, STN_BUFF_DIST, STN_BUFF_METERS,
                                             STN_DISS_FIELDS, STN_CORRIDOR_FIELDS)
from PMT_tools.config.prepare_config import BASIC_ALIGNMENTS, ALIGN_BUFF_DIST, ALIGN_DISS_FIELDS, CORRIDOR_NAME_FIELD
from PMT_tools.config.prepare_config import (BASIC_STN_AREAS, BASIC_CORRIDORS, BASIC_LONG_STN,
                                             BASIC_SUM_AREAS, BASIC_RENAME_DICT, STN_LONG_CORRIDOR,
                                             SUMMARY_AREAS_COMMON_KEY)
from PMT_tools.config.prepare_config import (CRASH_FIELDS_DICT, USE_CRASH)
from PMT_tools.config.prepare_config import TRANSIT_RIDERSHIP_TABLES, TRANSIT_FIELDS_DICT, TRANSIT_LONG, TRANSIT_LAT
from PMT_tools.config.prepare_config import LODES_YEARS, ACS_YEARS
from PMT_tools.config.prepare_config import (PARCEL_COMMON_KEY, PARCEL_DOR_KEY, PARCEL_NAL_KEY, PARCEL_COLS,
                                             PARCEL_USE_COLS, PARCEL_AREA_COL, PARCEL_LU_AREAS, PARCEL_BLD_AREA)
from PMT_tools.config.prepare_config import BG_COMMON_KEY, ACS_COMMON_KEY, LODES_COMMON_KEY, MAZ_COMMON_KEY, TAZ_COMMON_KEY
from PMT_tools.config.prepare_config import (BG_PAR_SUM_FIELDS, ACS_RACE_FIELDS, ACS_COMMUTE_FIELDS, LODES_FIELDS,
                                             LODES_CRITERIA)
from PMT_tools.config.prepare_config import SKIM_O_FIELD, SKIM_D_FIELD, SKIM_IMP_FIELD, SKIM_DTYPES, SKIM_RENAMES
from PMT_tools.config.prepare_config import OSM_IMPED, OSM_CUTOFF, BIKE_PED_CUTOFF
from PMT_tools.config.prepare_config import (NETS_DIR, SEARCH_CRITERIA, SEARCH_QUERY, NET_LOADER,
                                             NET_BY_YEAR, BIKE_RESTRICTIONS)
from PMT_tools.config.prepare_config import (MAZ_AGG_COLS, MAZ_PAR_CONS, SERPM_RENAMES,
                                             MAZ_SE_CONS, MODEL_YEARS, MAZ_COMMON_KEY, TAZ_COMMON_KEY)
from PMT_tools.config.prepare_config import CENTRALITY_IMPED, CENTRALITY_CUTOFF, CENTRALITY_NET_LOADER
from PMT_tools.config.prepare_config import TIME_BIN_CODE_BLOCK, IDEAL_WALK_MPH, IDEAL_WALK_RADIUS
from PMT_tools.config.prepare_config import (ACCESS_MODES, MODE_SCALE_REF, ACCESS_TIME_BREAKS,
                                             ACCESS_UNITS, O_ACT_FIELDS, D_ACT_FIELDS)
from PMT_tools.config.prepare_config import (CTGY_CHUNKS, CTGY_CELL_SIZE, CTGY_WEIGHTS, CTGY_SAVE_FULL,
                                             CTGY_SUMMARY_FUNCTIONS, CTGY_SCALE_AREA, BUILDINGS_PATH)
from PMT_tools.config.prepare_config import LU_RECODE_FIELD, DIV_RELEVANT_LAND_USES
from PMT_tools.config.prepare_config import ZONE_GEOM_FORMAT, ZONE_GEOM_ID
from PMT_tools.config.prepare_config import (PERMITS_PATH, PERMITS_REF_TABLE_PATH, PARCEL_REF_TABLE_UNITS_MATCH,
                                             SHORT_TERM_PARCELS_UNITS_MATCH)
from PMT_tools.config.prepare_config import (PERMITS_VALUES_FIELD, PERMITS_UNITS_FIELD, PERMITS_BLD_AREA_NAME,
                                             PERMITS_ID_FIELD, PERMITS_LU_FIELD, PERMITS_VALUES_FIELD,
                                             PERMITS_COST_FIELD)
from PMT_tools.config.prepare_config import PARCEL_LAND_VALUE, PARCEL_JUST_VALUE, PARCEL_BUILDINGS, PARCEL_LU_COL

# prep/clean helper functions
from PMT_tools.prepare.prepare_helpers import *
from PMT_tools.prepare.prepare_osm_networks import *
# PMT functions
from PMT_tools.PMT import makePath, SR_FL_SPF, EPSG_FLSPF, checkOverwriteOutput, dfToTable, polygonsToPoints
# PMT classes
from PMT_tools.PMT import ServiceAreaAnalysis
# PMT globals
from PMT_tools.PMT import (RAW, CLEANED, BASIC_FEATURES, REF, YEARS, YEAR_GDB_FORMAT)
from PMT_tools.PMT import arcpy

import PMT_tools.logger as log
import os

logger = log.Logger(add_logs_to_arc_messages=True)

arcpy.env.overwriteOutput = True

DEBUG = True
if DEBUG:
    '''
    if DEBUG is True, you can change the path of the root directory and test any
    changes to the code you might need to handle without munging the existing data
    '''
    ROOT = r'D:\Users\AK7\Documents\PMT'
    RAW = validate_directory(directory=makePath(ROOT, 'PROCESSING_TEST', "RAW"))
    CLEANED = validate_directory(directory=makePath(ROOT, 'PROCESSING_TEST', "CLEANED"))
    DATA = ROOT
    BASIC_FEATURES = makePath(CLEANED, "PMT_BasicFeatures.gdb")
    REF = makePath(ROOT, "Reference")
    RIF_CAT_CODE_TBL = makePath(REF, "road_impact_fee_cat_codes.csv")
    DOR_LU_CODE_TBL = makePath(REF, "Land_Use_Recode.csv")
    YEAR_GDB_FORMAT = makePath(CLEANED, "PMT_YEAR.gdb")


def process_normalized_geometries(overwrite=True):
    ''' Census Data and TAZ/MAZ
        - these are geometries that only consist of a dataset key
        - copies census block groups and blocks into yearly GDB, subsets to county and tags with year
        - copied TAZ and MAZ into yearly GDB, subsets to county and tags with year

    '''
    # RAW
    raw_block = makePath(RAW, "CENSUS", "tl_2019_12_tabblock10", "tl_2019_12_tabblock10.shp")
    raw_block_groups = makePath(RAW, "CENSUS", "tl_2019_12_bg", "tl_2019_12_bg.shp")
    raw_TAZ = makePath(RAW, "TAZ.shp")
    raw_MAZ = makePath(RAW, "MAZ.shp")
    # CLEANED
    blocks = "Census_Blocks"
    block_groups = "Census_BlockGroups"
    TAZ = "TAZ"
    MAZ = "MAZ"
    county = makePath(BASIC_FEATURES, "BasicFeatures", "MiamiDadeCountyBoundary")
    for year in YEARS:
        for raw, cleaned, cols in zip([raw_block, raw_block_groups, raw_TAZ, raw_MAZ],
                                      [blocks, block_groups, TAZ, MAZ],
                                      ["GEOID10", "GEOID", TAZ, MAZ]):
            temp_file = make_inmem_path()
            out_path = validate_feature_dataset(makePath(CLEANED, f"PMT_{year}.gdb", "Polygons"), sr=SR_FL_SPF)
            logger.log_msg(f"--- building normalized {cleaned} in {out_path}")
            out_data = makePath(out_path, cleaned)
            prep_feature_class(in_fc=raw, geom="POLYGON", out_fc=temp_file, use_cols=cols, rename_dict=None)
            lyr = arcpy.MakeFeatureLayer_management(in_features=temp_file, out_layer="lyr")
            # drop features not in county boundary except for MAZ/TAZ
            if raw not in [raw_MAZ, raw_TAZ]:
                arcpy.SelectLayerByLocation_management(in_layer=lyr, overlap_type="HAVE_THEIR_CENTER_IN",
                                                       select_features=county)
            if overwrite:
                checkOverwriteOutput(output=out_data, overwrite=overwrite)
            logger.log_msg(f"--- outputing geometries and {cols} only")
            arcpy.CopyFeatures_management(in_features=lyr, out_feature_class=out_data)
            arcpy.CalculateField_management(in_table=out_data, field="Year", expression=year,
                                            expression_type="PYTHON3", field_type="LONG")


def process_basic_features():
    # TODO: add check for existing basic features, and compare for changes
    print("Making basic features")
    makeBasicFeatures(bf_gdb=BASIC_FEATURES, stations_fc=BASIC_STATIONS, stn_diss_fields=STN_DISS_FIELDS,
                      stn_corridor_fields=STN_CORRIDOR_FIELDS, alignments_fc=BASIC_ALIGNMENTS,
                      align_diss_fields=ALIGN_DISS_FIELDS, stn_buff_dist=STN_BUFF_DIST,
                      align_buff_dist=ALIGN_BUFF_DIST, stn_areas_fc=BASIC_STN_AREAS,
                      corridors_fc=BASIC_CORRIDORS, long_stn_fc=BASIC_LONG_STN,
                      rename_dict=BASIC_RENAME_DICT, overwrite=True)

    print("Making summarization features")
    makeSummaryFeatures(bf_gdb=BASIC_FEATURES, long_stn_fc=BASIC_LONG_STN, corridors_fc=BASIC_CORRIDORS,
                        cor_name_field=CORRIDOR_NAME_FIELD, out_fc=BASIC_SUM_AREAS, stn_buffer_meters=STN_BUFF_METERS,
                        stn_name_field=STN_NAME_FIELD, stn_cor_field=STN_LONG_CORRIDOR, overwrite=True)


def process_parks(overwrite=True):
    """
    parks - merges park polygons into one and formats both poly and point park data.
    """
    park_polys = [makePath(RAW, "Municipal_Parks.geojson"),
                  makePath(RAW, "Federal_State_Parks.geojson"),
                  makePath(RAW, "County_Parks.geojson")]
    park_points = makePath(RAW, "Park_Facilities.geojson")
    poly_use_cols = [["FOLIO", "NAME", "TYPE"], ["NAME"], ["FOLIO", "NAME", "TYPE"]]
    poly_rename_cols = [{}, {}, {}]
    out_park_polys = makePath(CLEANED, "Park_Polys.shp")
    out_park_points = makePath(CLEANED, "Park_Points.shp")
    if overwrite:
        for output in [out_park_points, out_park_polys]:
            checkOverwriteOutput(output=output, overwrite=overwrite)
    prep_park_polys(in_fcs=park_polys, geom="POLYGON", out_fc=out_park_polys,
                    use_cols=poly_use_cols, rename_dicts=poly_rename_cols)
    prep_feature_class(in_fc=park_points, geom="POINT", out_fc=out_park_points)


def process_crashes():
    ''' crashes '''
    crash_json = makePath(RAW, "Safety_Security", "bike_ped.geojson")
    all_features = geojson_to_feature_class_arc(geojson_path=crash_json, geom_type='POINT')
    arcpy.FeatureClassToFeatureClass_conversion(all_features, RAW, "DELETE_crashes.shp")
    # reformat attributes and keep only useful
    clean_and_drop(feature_class=all_features, use_cols=USE_CRASH, rename_dict=CRASH_FIELDS_DICT)
    for year in YEARS:
        # use year variable to setup outputs
        out_gdb = validate_geodatabase(os.path.join(CLEANED, f"PMT_{year}.gdb"))
        FDS = validate_feature_dataset(makePath(out_gdb, "Points"), sr=SR_FL_SPF)
        out_name = 'BikePedCrashes'
        year_wc = f'"YEAR" = {year}'
        # clean and format crash data
        prep_bike_ped_crashes(in_fc=all_features, out_path=FDS, out_name=out_name,
                              where_clause=year_wc)
    arcpy.Delete_management(in_data=all_features)


def process_permits(overwrite=True):
    ''' permits '''
    permit_csv = makePath(RAW, "BUILDING_PERMITS", "Road Impact Fee Collection Report -- 2019.csv")

    out_gdb = validate_geodatabase(os.path.join(CLEANED, f"PMT_2019.gdb"))
    in_fds = validate_feature_dataset(fds_path=makePath(out_gdb, "Polygons"), sr=SR_FL_SPF)
    parcels = makePath(in_fds, "Parcels")
    out_fds = validate_feature_dataset(makePath(out_gdb, "Points"), sr=SR_FL_SPF)
    permits_out = makePath(out_fds, "BuildingPermits")
    if overwrite:
        checkOverwriteOutput(output=permits_out, overwrite=overwrite)
    clean_permit_data(permit_csv=permit_csv, poly_features=parcels,
                      permit_key="FOLIO", poly_key="FOLIO",
                      out_file=permits_out, out_crs=EPSG_FLSPF)


def process_udb():
    ''' UDB '''
    udb_fc = makePath(RAW, "MD_Urban_Growth_Boundary.geojson")
    county_fc = makePath(RAW, "CensusGeo", "Miami-Dade_Boundary.geojson")
    out_fc = makePath(CLEANED, "UrbanDevelopmentBoundary.shp")

    temp_fc = geojson_to_feature_class_arc(geojson_path=udb_fc, geom_type="POLYLINE")
    udbLineToPolygon(udb_fc=temp_fc, county_fc=county_fc, out_fc=out_fc)


def process_transit(overwrite=True):
    ''' Transit Ridership
        - converts a list of ridership files to points with attributes cleaned
        - NOTE: transit folder reflects current location, needs update to reflect cleaner structure
    '''
    transit_folder = validate_directory(makePath(RAW, "TRANSIT", "TransitRidership_byStop"))
    transit_shape_fields = [TRANSIT_LONG, TRANSIT_LAT]
    print("PROCESSING TRANSIT RIDERSHIP... ")
    for year in YEARS:
        print(f"--- cleaning ridership for {year}")
        out_gdb = validate_geodatabase(os.path.join(CLEANED, f"PMT_{year}.gdb"))
        FDS = validate_feature_dataset(fds_path=makePath(out_gdb, "Points"), sr=SR_FL_SPF)
        out_name = 'TransitRidership'
        transit_xls_file = makePath(transit_folder, TRANSIT_RIDERSHIP_TABLES[year])
        transit_out_path = makePath(FDS, out_name)
        if overwrite:
            checkOverwriteOutput(output=transit_out_path, overwrite=overwrite)
        prep_transit_ridership(in_table=transit_xls_file, rename_dict=TRANSIT_FIELDS_DICT,
                               shape_fields=transit_shape_fields, from_sr=IN_CRS,
                               to_sr=OUT_CRS, out_fc=transit_out_path)
        print(f"--- ridership cleaned for {year} and located in {transit_out_path}")


def process_parcels(overwrite=True):
    print("PROCESSING PARCELS... ")
    parcel_folder = makePath(RAW, "Parcels")
    for year in YEARS:
        print(f"Setting up parcels for {year}")
        out_gdb = validate_geodatabase(makePath(CLEANED, f"PMT_{year}.gdb"))
        out_fds = validate_feature_dataset(makePath(out_gdb, "Polygons"), sr=SR_FL_SPF)
        # source data
        in_fc = makePath(parcel_folder, f"Miami_{year}.shp")
        in_csv = makePath(parcel_folder, f"NAL_{year}_23Dade_F.csv")
        # output feature
        out_fc = makePath(out_fds, "Parcels")
        # input fix variables
        renames = PARCEL_COLS.get(year, {})
        usecols = PARCEL_USE_COLS.get(year, PARCEL_USE_COLS["DEFAULT"])
        csv_kwargs = {"dtype": {"PARCEL_ID": str, "CENSUS_BK": str},
                      "usecols": usecols}
        if overwrite:
            checkOverwriteOutput(output=out_fc, overwrite=overwrite)
        prep_parcels(in_fc=in_fc, in_tbl=in_csv, out_fc=out_fc, fc_key_field=PARCEL_DOR_KEY,
                     new_fc_key_field=PARCEL_COMMON_KEY, tbl_key_field=PARCEL_NAL_KEY,
                     tbl_renames=renames, **csv_kwargs)
        arcpy.CalculateField_management(in_table=out_fc, field="Year", expression=year,
                                        expression_type="PYTHON3", field_type="LONG")


def enrich_block_groups():
    # For all years, enrich block groups with parcels
    for year in PMT.YEARS:
        print(year)
        # Define inputs/outputs
        gdb = makePath(CLEANED, f"PMT_{year}.gdb")
        fds = makePath(gdb, "Polygons")
        parcels_fc = makePath(fds, "Parcels")
        bg_fc = makePath(fds, "Census_BlockGroups")
        out_tbl = makePath(gdb, "Enrichment_blockgroups")
        # define table vars
        race_tbl = makePath(RAW, "CENSUS", f"ACS_{year}_race.csv")
        commute_tbl = makePath(RAW, "CENSUS", f"ACS_{year}_commute.csv")
        lodes_tbl = makePath(RAW, "LODES", f"fl_wac_S000_JT00_{year}_bgrp.csv.gz")
        # Enrich BGs with parcel data
        bg_df = enrich_bg_with_parcels(bg_fc=bg_fc, bg_id_field=BG_COMMON_KEY,
                                       parcels_fc=parcels_fc, par_id_field=PARCEL_COMMON_KEY,
                                       par_lu_field=PARCEL_LU_COL, par_bld_area=PARCEL_BLD_AREA,
                                       sum_crit=LODES_CRITERIA, par_sum_fields=BG_PAR_SUM_FIELDS)
        # Save enriched data
        dfToTable(bg_df, out_tbl, overwrite=True)
        # Extend BG output with ACS/LODES data
        in_tables = [race_tbl, commute_tbl, lodes_tbl]
        in_tbl_ids = [ACS_COMMON_KEY, ACS_COMMON_KEY, LODES_COMMON_KEY]
        in_tbl_flds = [ACS_RACE_FIELDS, ACS_COMMUTE_FIELDS, LODES_FIELDS]
        for table, tbl_id, fields in zip(in_tables, in_tbl_ids, in_tbl_flds):
            if arcpy.Exists(table):
                print(f"--- enriching parcels with {table} data")
                enrich_bg_with_econ_demog(tbl_path=out_tbl, tbl_id_field=BG_COMMON_KEY,
                                          join_tbl=table, join_id_field=tbl_id, join_fields=fields)


def process_parcel_land_use():
    for year in YEARS:
        print(year)
        year_gdb = makePath(CLEANED, f"PMT_{year}.gdb")
        # Parcels
        parcels_fc = makePath(year_gdb, "Polygons", "Parcels")
        # Reference table
        lu_table = makePath(REF, "Land_Use_Recode.csv")  # TODO: put in config?
        # Output
        out_table = makePath(year_gdb, "LandUseCodes_parcels")

        # Create combo df
        par_lu_field = "DOR_UC"
        par_fields = [PARCEL_COMMON_KEY, "LND_SQFOOT"]
        tbl_lu_field = "DOR_UC"
        dtype = {"DOR_UC": int}
        default_vals = {
            PARCEL_COMMON_KEY: "-1",
            "LND_SQFOOT": 0,
            par_lu_field: 999
        }
        par_df = prep_parcel_land_use_tbl(parcels_fc, par_lu_field, par_fields,
                                          lu_table, tbl_lu_field, dtype_map=dtype,
                                          null_value=default_vals)
        # Calculate area columns
        for par_lu_col in PARCEL_LU_AREAS.keys():
            ref_col, crit = PARCEL_LU_AREAS[par_lu_col]
            par_df[par_lu_col] = np.select(
                [par_df[ref_col] == crit], [par_df[PARCEL_AREA_COL]], 0.0
            )
        # Export result
        checkOverwriteOutput(out_table, overwrite=True)
        dfToTable(par_df, out_table)


def process_imperviousness():
    impervious_download = makePath(RAW, "Imperviousness.zip")
    county_boundary = makePath(DATA, "PMT_BasicFeatures.gdb", "BasicFeatures", "MiamiDadeCountyBoundary")
    out_dir = validate_directory(makePath(CLEANED, "IMPERVIOUS"))
    impv_raster = prep_imperviousness(zip_path=impervious_download, clip_path=county_boundary, out_dir=out_dir,
                                      transform_crs=EPSG_FLSPF)
    for year in YEARS:
        gdb = YEAR_GDB_FORMAT.replace("YEAR", str(year))
        if "{year}" in ZONE_GEOM_FORMAT:
            zone_fc = ZONE_GEOM_FORMAT.replace("{year}", str(year))
        else:
            zone_fc = ZONE_GEOM_FORMAT
        impv = analyze_imperviousness(impervious_path=impv_raster,
                                      zone_geometries_path=zone_fc,
                                      zone_geometries_id_field=ZONE_GEOM_ID)
        zone_name = os.path.split(zone_fc)[1].lower()
        write_to = makePath(gdb, ''.join(["Imperviousness_", zone_name]))
        dfToTable(impv, write_to)


def process_osm_networks():
    net_versions = sorted({v[0] for v in NET_BY_YEAR.values()})
    for net_version in net_versions:
        # Import edges
        osm_raw = PMT.makePath(RAW, "OpenStreetMap")
        for net_type in ["bike", "walk"]:
            net_type_version = f"{net_type}_{net_version}"
            # Make output geodatabase
            clean_gdb = validate_geodatabase(
                makePath(NETS_DIR, f"{net_type_version}.gdb"),
                overwrite=True
                )
            # make output feature dataset
            net_type_fd = validate_feature_dataset(
                makePath(clean_gdb, "osm"),
                sr=OUT_CRS,
                overwrite=True
                )

            # import edges
            net_raw = PMT.makePath(osm_raw, net_type_version, "edges.shp")
            # transfer to gdb
            edges = importOSMShape(net_raw, net_type_fd, overwrite=True)

            if net_type == "bike":
                # Enrich features
                classifyBikability(edges)

                # Copy bike edges to year geodatabases
                for year, nv in NET_BY_YEAR.items():
                    if nv == net_version:
                        out_path = makePath(CLEANED, "PMT_{year}.gdb", "Networks")
                        out_name = "edges_bike"
                        arcpy.FeatureClassToFeatureClass_conversion(
                            in_features=edges, out_path=out_path, out_name=out_name)

            # Build network datasets
            template = makePath(REF, f"osm_{net_type}_template.xml")
            makeNetworkDataset(template, net_type_fd, "osm_ND")

def process_bg_estimate_activity_models():
    bg_enrich = makePath(YEAR_GDB_FORMAT, "Enrichment_blockgroups")
    save_path = analyze_blockgroup_model(bg_enrich_path=bg_enrich, bg_key="GEOID", fields="*",
                                         acs_years=ACS_YEARS, lodes_years=LODES_YEARS, save_directory=REF)
    return save_path


def process_bg_apply_activity_models():
    for year in YEARS:
        # Set the inputs based on the year
        gdb = YEAR_GDB_FORMAT.replace("YEAR", str(year))
        bg_enrich = makePath(gdb, "Enrichment_blockgroups")
        bg_geometry = makePath(gdb, "Polygons", "Census_BlockGroups")
        model_coefficients = makePath(REF, "block_group_model_coefficients.csv")
        save_gdb = YEAR_GDB_FORMAT.replace("YEAR", str(year))

        # For unobserved years, set a constant share approach
        shares = {}
        if year not in LODES_YEARS:
            wl = np.argmin([abs(x - year) for x in LODES_YEARS])
            shares["LODES"] = bg_enrich.replace(str(year), str(LODES_YEARS[wl]))
        if year not in ACS_YEARS:
            wa = np.argmin([abs(x - year) for x in ACS_YEARS])
            shares["ACS"] = bg_enrich.replace(str(year), str(ACS_YEARS[wa]))
        if len(shares.keys()) == 0:
            shares = None

        # Apply the models
        analyze_blockgroup_apply(year=year, bg_enrich_path=bg_enrich, bg_geometry_path=bg_geometry, bg_id_field="GEOID",
                                 model_coefficients_path=model_coefficients, save_gdb_location=save_gdb,
                                 shares_from=shares)


def process_allocate_bg_to_parcels(overwrite=True):
    for year in YEARS:
        if year == 2019:
            print('holdup')
        # Set the inputs based on the year
        print(f"{year} allocation begun")
        out_gdb = YEAR_GDB_FORMAT.replace("YEAR", str(year))
        parcel_fc = makePath(out_gdb, "Polygons", "Parcels")
        bg_modeled = makePath(out_gdb, "Modeled_blockgroups")
        bg_geom = makePath(out_gdb, "Polygons", "Census_BlockGroups")

        # Allocate
        if overwrite:
            checkOverwriteOutput(output=makePath(out_gdb, "EconDemog_parcels"), overwrite=overwrite)
        analyze_blockgroup_allocate(out_gdb=out_gdb,
                                    bg_modeled=bg_modeled, bg_geom=bg_geom, bg_id_field=BG_COMMON_KEY,
                                    parcel_fc=parcel_fc, parcels_id="FOLIO",
                                    parcel_lu="DOR_UC", parcel_liv_area="TOT_LVG_AREA")


def process_osm_skims():
    if arcpy.CheckExtension("network") == "Available":
        arcpy.CheckOutExtension("network")
    else:
        raise arcpy.ExecuteError("Network Analyst Extension license is not available.")
    # Create and solve OD Matrix at MAZ scale
    solved = []
    for year in YEARS:
        # Get MAZ features, create temp centroids for network loading
        maz_path = makePath(CLEANED, f"PMT_{year}.gdb", "Polygons", "MAZ")
        maz_fc = make_inmem_path()
        maz_pts = polygonsToPoints(maz_path, maz_fc, MAZ_COMMON_KEY)
        net_suffix = NET_BY_YEAR[year][0]
        if net_suffix not in solved:
            # TODO: confirm whether separate walk/bike layers are needed
            #  primary concern is over chunking procedures and whether
            #  these entail selections or anything that would potentially
            #  disrupt a smooth iteration using a single layer of maz points
            modes = ["walk", "bike"]
            walk_lyr = arcpy.MakeFeatureLayer_management(maz_pts, "__walk__")
            bike_lyr = arcpy.MakeFeatureLayer_management(maz_pts, "__bike__")
            layers = [walk_lyr, bike_lyr]
            # Run each mode
            for mode, layer in zip(modes, layers):
                print(mode)
                # - Skim input/output
                nd = makePath(
                    NETS_DIR, f"{mode}{net_suffix}.gdb", "osm", "osm_ND")
                skim = PMT.makePath(
                    NETS_DIR, f"{mode}_Skim{net_suffix}.csv")
                if mode == "bike":
                    restrictions = BIKE_RESTRICTIONS
                else:
                    restrictions = None
                # - Create and load problem
                # Confirm "Year" column is included in output table
                genODTable(origin_pts=layer, origin_name_field=MAZ_COMMON_KEY,
                           dest_pts=maz_pts, dest_name_field=MAZ_COMMON_KEY,
                           in_nd=nd, imped_attr=OSM_IMPED, cutoff=BIKE_PED_CUTOFF, net_loader=NET_LOADER,
                           out_table=skim, restrictions=restrictions, use_hierarchy=False, uturns="ALLOW_UTURNS",
                           o_location_fields=None, d_location_fields=None, o_chunk_size=1000)
                # Clean up workspace
                arcpy.Delete_management(layer)
            # Mark as solved
            solved.append(net_suffix)


def process_model_se_data():
    # Summarize parcel data to MAZ
    for year in YEARS:
        # Set output
        out_gdb = validate_geodatabase(makePath(CLEANED, f"PMT_{year}.gdb"))
        out_fds = validate_feature_dataset(makePath(out_gdb, "Polygons"), sr=SR_FL_SPF)
        out_fc = makePath(out_fds, "MAZ")
        maz_se_data = makePath(RAW, "SERPM", "V7", "maz_data.csv")  # TODO: standardize SERPM pathing
        # Summarize parcels to MAZ
        print("--- summarizing MAZ activities from parcels")
        par_fc = makePath(out_gdb, "Polygons", "Parcels")
        se_data = makePath(out_gdb, "EconDemog_parcels")
        # TODO: confirm we can use common keys here?
        par_data = estimate_maz_from_parcels(par_fc=par_fc, par_id_field=PARCEL_COMMON_KEY,
                                             maz_fc=out_fc, maz_id_field=MAZ_COMMON_KEY,
                                             taz_id_field=TAZ_COMMON_KEY, se_data=se_data,
                                             se_id_field=PARCEL_COMMON_KEY, agg_cols=MAZ_AGG_COLS,
                                             consolidations=MAZ_PAR_CONS)
        # Fetch MAZ data (enrollments, etc.)
        print("--- fetching other base-year MAZ data")
        maz_data = pd.read_csv(maz_se_data)
        maz_data.rename(columns=SERPM_RENAMES, inplace=True)
        # Consolidate
        maz_data = consolidate_cols(maz_data, [MAZ_COMMON_KEY, TAZ_COMMON_KEY], MAZ_SE_CONS)
        # Patch for full regional MAZ data
        print("--- combining parcel-based and non-parcel-based MAZ data")
        maz_data = patch_local_regional_maz(par_data, maz_data)
        # Export MAZ table
        print("--- exporting MAZ socioeconomic/demographic data")
        maz_table = makePath(out_gdb, "EconDemog_MAZ")
        dfToTable(maz_data, maz_table)
        # Summarize to TAZ scale
        print("--- summarizing MAZ data to TAZ scale")
        maz_data.drop(columns=[MAZ_COMMON_KEY], inplace=True)
        taz_data = maz_data.groupby(TAZ_COMMON_KEY).sum().reset_index()
        # Export TAZ table
        print("--- exporting TAZ socioeconomic/demographic data")
        taz_table = makePath(out_gdb, "EconDemog_TAZ")
        dfToTable(taz_data, taz_table)


def process_model_skims():
    """
    Assumes transit and auto skims have same fields
    """
    # Get field definitions
    o_field = [k for k in SKIM_RENAMES.keys() if SKIM_RENAMES[k] == "OName"][0]
    d_field = [k for k in SKIM_RENAMES.keys() if SKIM_RENAMES[k] == "DName"][0]

    # Clean each input/output for each model year
    for year in MODEL_YEARS:
        print(year)
        # Setup input/output tables
        # TODO: add trip tables()
        auto_csv = PMT.makePath(RAW, "SERPM", f"GP_Skims_AM_{year}.csv")
        auto_out = PMT.makePath(CLEANED, "SERPM", f"Auto_Skim_{year}.csv")
        transit_csv = PMT.makePath(RAW, "SERPM", f"Tran_Skims_AM_{year}.csv")
        transit_out = PMT.makePath(CLEANED, "SERPM", f"Transit_Skim_{year}.csv")
        inputs = [auto_csv, transit_csv]
        outputs = [auto_out, transit_out]
        for i, o in zip(inputs, outputs):
            print(f"--- cleaning skim {i}")
            clean_skim(in_csv=i, o_field=o_field, d_field=d_field, imp_fields=SKIM_IMP_FIELD, out_csv=o,
                       rename=SKIM_RENAMES, chunksize=100000, thousands=",", dtype=SKIM_DTYPES)


def process_osm_service_areas():
    # Facilities
    #  - Stations
    stations = makePath(BASIC_FEATURES, "SMART_Plan_Stations")
    station_name = "Name"
    # - Parks
    parks = PMT.makePath(CLEANED, "Park_Points.shp")
    parks_name = "NAME"

    # For each analysis year, analyze networks (avoid redundant solves)
    solved = []
    solved_years = []
    modes = ["walk"] #["walk", "bike"]
    dest_grp = ["stn", "parks"]
    runs = ["MERGE", "NO_MERGE", "OVERLAP", "NON_OVERLAP"]
    expected_fcs = [f"{mode}_to_{dg}_{run}"
                    for mode in modes
                    for dg in dest_grp
                    for run in runs
                    ]
    for year in YEARS:
        out_fds_path = makePath(CLEANED, f"PMT_{year}.gdb", "Networks")
        out_fds = validate_feature_dataset(out_fds_path, SR_FL_SPF, overwrite=False)
        # Network setup
        net_suffix = NET_BY_YEAR[year][0]
        if net_suffix in solved:
            # Copy from other year if already solved
            # Set a source to copy network analysis results from based on net_by_year
            # TODO: functionalize source year setting
            target_net = NET_BY_YEAR[year][0]
            source_year = None
            for solved_year in solved_years:
                solved_net = NET_BY_YEAR[solved_year][0]
                if solved_net == target_net:
                    source_year = solved_year
                    break
            source_fds = makePath(CLEANED, f"PMT_{source_year}.gdb", "Networks")
            target_fds = makePath(CLEANED, f"PMT_{year}.gdb", "Networks")
            copy_net_result(source_fds, target_fds, fc_names=expected_fcs)
        else:
            # Solve this network
            print(f"\n{net_suffix}")
            for mode in modes:
                # Create separate service area problems for stations and parks
                nd = makePath(NETS_DIR, f"{mode}{net_suffix}.gdb", "osm", "osm_ND")
                stns = ServiceAreaAnalysis(name=f"{mode}_to_stn", network_dataset=nd, facilities=stations,
                                           name_field=station_name, net_loader=NET_LOADER)
                parks = ServiceAreaAnalysis(name=f"{mode}_to_parks", network_dataset=nd, facilities=parks,
                                            name_field=parks_name, net_loader=NET_LOADER)
                # Solve service area problems
                for sa_prob in [stns, parks]:
                    print(f"\n - {sa_prob.name}")
                    # Set restrictions if needed
                    if "bike" in sa_prob.name:
                        restrictions = BIKE_RESTRICTIONS
                    else:
                        restrictions = ""
                    # Solve (exports output to the out_fds)
                    sa_prob.solve(imped_attr=OSM_IMPED, cutoff=OSM_CUTOFF, out_ws=out_fds,
                                  restrictions=restrictions, use_hierarchy=False, net_location_fields="")
            # Keep track of what's already been solved
            solved.append(net_suffix)
        solved_years.append(year)


def process_centrality():
    # For each analysis year, analyze networks (avoid redundant solves)
    solved = []
    solved_years = []
    node_id = "NODE_ID"
    for year in YEARS:
        net_suffix = NET_BY_YEAR[year][0]
        out_fds_path = makePath(CLEANED, f"PMT_{year}.gdb", "Networks")
        out_fds = validate_feature_dataset(out_fds_path, SR_FL_SPF, overwrite=False)
        out_fc_name = "nodes_bike"
        out_fc = makePath(out_fds, out_fc_name)
        checkOverwriteOutput(out_fc, overwrite=True)
        if net_suffix in solved:
            # Copy from other year if already solved
            # TODO: functionalize source year setting
            target_net = NET_BY_YEAR[year][0]
            source_year = None
            for solved_year in solved_years:
                solved_net = NET_BY_YEAR[solved_year][0]
                if solved_net == target_net:
                    source_year = solved_year
                    break
            source_fds = makePath(CLEANED, f"PMT_{source_year}.gdb", "Networks")
            target_fds = makePath(CLEANED, f"PMT_{year}.gdb", "Networks")
            copy_net_result(source_fds, target_fds, fc_names=out_fc_name)
        else:
            # Get node and edge features as layers
            print(f"\n{net_suffix}")
            in_fds = makePath(NETS_DIR, f"bike{net_suffix}.gdb", "osm")
            in_nd = makePath(in_fds, "osm_ND")
            in_edges = makePath(in_fds, "edges")
            in_nodes = makePath(in_fds, "osm_ND_Junctions")
            edges = arcpy.MakeFeatureLayer_management(in_edges, "EDGES")
            nodes = arcpy.MakeFeatureLayer_management(in_nodes, "NODES")
            # Select edges by attribute - service roads
            where = arcpy.AddFieldDelimiters(datasource=edges, field="highway")
            where = where + " LIKE '%service%'"
            arcpy.SelectLayerByAttribute_management(in_layer_or_view=edges, selection_type="NEW_SELECTION",
                                                    where_clause=where)
            # Select nodes by location - nodes not touching services roads
            arcpy.SelectLayerByLocation_management(in_layer=nodes, overlap_type="INTERSECT", select_features=edges,
                                                   selection_type="NEW_SELECTION", invert_spatial_relationship="INVERT")
            # Export selected nodes to output fc
            arcpy.FeatureClassToFeatureClass_conversion(in_features=nodes, out_path=out_fds, out_name=out_fc_name)
            oid_field = arcpy.Describe(out_fc).OIDFieldName
            arcpy.AddField_management(in_table=out_fc, field_name=node_id, field_type="TEXT", field_length=8)
            arcpy.CalculateField_management(in_table=out_fc, field=node_id, expression=f"!{oid_field}!",
                                            expression_type="PYTHON")
            # Calculate centrality (iterative OD solves)
            centrality_df = network_centrality(in_nd=in_nd, in_features=out_fc, net_loader=CENTRALITY_NET_LOADER,
                                               name_field=node_id, impedance_attribute=CENTRALITY_IMPED,
                                               cutoff=CENTRALITY_CUTOFF, restrictions=BIKE_RESTRICTIONS, chunksize=1000)
            # Extend out_fc
            PMT.extendTableDf(in_table=out_fc, table_match_field=node_id,
                              df=centrality_df, df_match_field="Node")
            # Delete layers to avoid name collisions
            arcpy.Delete_management(edges)
            arcpy.Delete_management(nodes)
            # Keep track of solved networks
            solved.append(net_suffix)
        arcpy.CalculateField_management(out_fc, "Year", str(year), field_type="LONG")
        solved_years.append(year)


def process_walk_times():
    target_names = ["stn_walk", "park_walk"]  # , "stn_bike", "park_bike"]
    ref_fcs = [
        "walk_to_stn_NON_OVERLAP",
        "walk_to_parks_NON_OVERLAP",
        # "bike_to_stn_NON_OVERLAP",
        # "bike_to_parks_NON_OVERLAP"
    ]
    ref_name_field = "Name"
    ref_time_field = f"ToCumul_{OSM_IMPED}"

    for year in YEARS:
        print(year)
        year_gdb = makePath(CLEANED, f"PMT_{year}.gdb")
        parcels = makePath(year_gdb, "Polygons", "Parcels")
        out_table = makePath(year_gdb, "WalkTime_parcels")
        _append_ = False
        # Iterate over targets and references
        net_fds = makePath(year_gdb, "Networks")
        for tgt_name, ref_fc in zip(target_names, ref_fcs):
            print(f"- {tgt_name}")
            ref_fc = makePath(net_fds, ref_fc)
            walk_time_df = parcel_walk_times(parcel_fc=parcels, parcel_id_field=PARCEL_COMMON_KEY, ref_fc=ref_fc,
                                             ref_name_field=ref_name_field, ref_time_field=ref_time_field,
                                             target_name=tgt_name)
            # Dump df to output table
            if _append_:
                extendTableDf(out_table, PARCEL_COMMON_KEY, walk_time_df, PARCEL_COMMON_KEY)
            else:
                dfToTable(walk_time_df, out_table, overwrite=True)
                _append_ = True
            # Add time bin field
            print("--- classifying time bins")
            bin_field = f"bin_{tgt_name}"
            min_time_field = f"min_time_{tgt_name}"
            parcel_walk_time_bin(in_table=out_table, bin_field=bin_field,
                                 time_field=min_time_field, code_block=TIME_BIN_CODE_BLOCK)


def process_ideal_walk_times():
    targets = ["stn", "park"]
    for year in YEARS:
        print(year)
        # Key paths
        year_gdb = makePath(CLEANED, f"PMT_{year}.gdb")
        parcels_fc = makePath(year_gdb, "Polygons", "Parcels")
        stations_fc = makePath(BASIC_FEATURES, "SMART_Plan_Stations")
        parks_fc = makePath(CLEANED, "Park_Points.shp")
        out_table = makePath(year_gdb, "WalkTimeIdeal_parcels")
        target_fcs = [stations_fc, parks_fc]
        # Analyze ideal walk times
        dfs = []
        for target, fc in zip(targets, target_fcs):
            print(f" - {target}")
            # field_suffix = f"{target}_ideal"
            df = parcel_ideal_walk_time(parcels_fc=parcels_fc, parcel_id_field=PARCEL_COMMON_KEY, target_fc=fc,
                                        target_name_field="Name", radius=IDEAL_WALK_RADIUS, target_name=target,
                                        overlap_type="HAVE_THEIR_CENTER_IN", sr=None, assumed_mph=IDEAL_WALK_MPH)
            dfs.append(df)
        # Combine dfs, dfToTable
        # TODO: This assumes only 2 data frames, but could be generalized to merge multiple frames
        combo_df = dfs[0].merge(right=dfs[1], how="outer", on=PARCEL_COMMON_KEY)
        dfToTable(combo_df, out_table)
        # Add bin fields
        for target in targets:
            min_time_field = f"min_time_{target}"
            bin_field = f"bin_{target}"
            parcel_walk_time_bin(in_table=out_table, bin_field=bin_field,
                                 time_field=min_time_field, code_block=TIME_BIN_CODE_BLOCK)


def process_access():
    for year in YEARS:
        print(f"Analysis year: {year}")
        gdb = makePath(CLEANED, f"PMT_{year}.gdb")
        for mode in ACCESS_MODES:
            print(f"--- {mode}")
            # Get reference info from globals
            source, scale, id_field = MODE_SCALE_REF[mode]
            osm_year, model_year = NET_BY_YEAR[year]
            if source == "OSM_Networks":
                skim_year = osm_year
            else:
                skim_year = model_year
            # Look up zone and skim data for each mode
            zone_data = makePath(gdb, f"EconDemog_{scale}")
            skim_data = makePath(CLEANED, source, f"{mode}_Skim_{skim_year}.csv")
            # Analyze access
            atd_df = summarizeAccess(skim_table=skim_data, o_field=SKIM_O_FIELD, d_field=SKIM_D_FIELD,
                                     imped_field=SKIM_IMP_FIELD, se_data=zone_data, id_field=id_field,
                                     act_fields=D_ACT_FIELDS, imped_breaks=ACCESS_TIME_BREAKS,
                                     units=ACCESS_UNITS, join_by="D",
                                     dtype=SKIM_DTYPES, chunk_size=100000
                                     )
            afo_df = summarizeAccess(skim_table=skim_data, o_field=SKIM_O_FIELD, d_field=SKIM_D_FIELD,
                                     imped_field=SKIM_IMP_FIELD, se_data=zone_data, id_field=id_field,
                                     act_fields=O_ACT_FIELDS, imped_breaks=ACCESS_TIME_BREAKS,
                                     units=ACCESS_UNITS, join_by="O",
                                     dtype=SKIM_DTYPES, chunk_size=100000
                                     )
            # Merge tables
            atd_df.rename(columns={SKIM_O_FIELD: id_field}, inplace=True)
            afo_df.rename(columns={SKIM_D_FIELD: id_field}, inplace=True)
            full_table = atd_df.merge(right=afo_df, on=id_field)

            # Export output
            out_table = makePath(gdb, f"Access_{scale}_{mode}")
            dfToTable(full_table, out_table, overwrite=True)


def process_contiguity(overwrite=True):
    for year in YEARS:
        gdb = YEAR_GDB_FORMAT.replace("YEAR", str(year))
        parcel_fc = makePath(gdb, "Polygons", "Parcels")
        buildings = makePath(RAW, "OpenStreetMap", "buildings_q1_2021", "OSM_Buildings_20210201074346.shp")
        ctgy_full = contiguity_index(parcels_fc=parcel_fc, buildings_fc=buildings,
                                     parcels_id_field=PARCEL_COMMON_KEY, chunks=CTGY_CHUNKS,
                                     cell_size=CTGY_CELL_SIZE, weights=CTGY_WEIGHTS)
        if CTGY_SAVE_FULL:
            full_path = makePath(gdb, "Contiguity_full_singlepart")
            dfToTable(df=ctgy_full, out_table=full_path, overwrite=True)
        ctgy_summarized = contiguity_summary(full_results_df=ctgy_full, parcels_id_field=PARCEL_COMMON_KEY,
                                             summary_funs=CTGY_SUMMARY_FUNCTIONS, area_scaling=CTGY_SCALE_AREA)
        summarized_path = makePath(gdb, "Contiguity_parcels")
        dfToTable(df=ctgy_summarized, out_table=summarized_path, overwrite=overwrite)


def process_lu_diversity():
    summary_areas_fc = makePath(BASIC_FEATURES, "SummaryAreas")
    lu_recode_table = makePath(REF, "Land_Use_Recode.csv")
    usecols = [PARCEL_LU_COL, LU_RECODE_FIELD]
    recode_df = pd.read_csv(lu_recode_table, usecols=usecols)
    # Filter recode table
    fltr = np.in1d(recode_df[LU_RECODE_FIELD], DIV_RELEVANT_LAND_USES)
    recode_df = recode_df[fltr].copy()
    # Iterate over analysis years
    for year in YEARS:
<<<<<<< HEAD
        print(year)
        gdb = makePath(CLEANED, f"PMT_{year}.gdb")
=======
        gdb = YEAR_GDB_FORMAT.replace("YEAR", str(year))
>>>>>>> 8d60c84b
        parcel_fc = makePath(gdb, "Polygons", "Parcels")
        out_fc = makePath(gdb, "Diversity_summaryareas")
        
        # Intersect parcels and summary areas
        print(" - intersecting parcels with summary areas")
        par_fields = [PARCEL_COMMON_KEY, PARCEL_LU_COL, PARCEL_BLD_AREA]
        par_sa_int = assign_features_to_agg_area(
            parcel_fc, agg_features=summary_areas_fc, in_fields=par_fields, buffer=None, as_df=True)

        # Merge generalized land uses
        in_df = par_sa_int.merge(recode_df, how="inner", on=PARCEL_LU_COL)
        # Adjust floor area since sqft are large numbers
        in_df[PARCEL_BLD_AREA] /= 1000

        # Calculate div indices
        print(" - calculating diversity indices")
        div_funcs = [
            simpson_diversity,
            shannon_diversity,
            berger_parker_diversity,
            enp_diversity,
            #chi_squared_diversity
        ]
        count_lu=len(DIV_RELEVANT_LAND_USES)
        div_df = lu_diversity(in_df, SUMMARY_AREAS_COMMON_KEY, LU_RECODE_FIELD,
                              div_funcs, weight_field=PARCEL_BLD_AREA,
                              count_lu=count_lu, regional_comp=True)

        # Export results
        print(" - exporting results")
        dfToTable(div_df, out_fc, overwrite=True)




def process_permits_units_reference():
    parcels = makePath(YEAR_GDB_FORMAT.replace("YEAR", str(max(YEARS))), "Polygons", "Parcels")
    permits = makePath(YEAR_GDB_FORMAT.replace("YEAR", str(max(YEARS))), "Points", "BuildingPermits")
    purt = prep_permits_units_reference(parcels_path=parcels, permits_path=permits,
                                        lu_match_field=PARCEL_LU_COL,
                                        parcels_living_area_field=PARCEL_BLD_AREA,
                                        permits_units_field=PERMITS_UNITS_FIELD,
                                        permits_living_area_name=PERMITS_BLD_AREA_NAME,
                                        units_match_dict=PARCEL_REF_TABLE_UNITS_MATCH)
    save_to = makePath(REF, "permits_units_reference_table.csv")
    purt.to_csv(save_to)
    # dfToTable(df=purt, out_table=save_to, overwrite=True)


def process_short_term_parcels():
    parcels = makePath(YEAR_GDB_FORMAT.replace("YEAR", str(max(YEARS))), "Polygons", "Parcels")
    permits = makePath(YEAR_GDB_FORMAT.replace("YEAR", str(max(YEARS))), "Points", "BuildingPermits")
    # TODO: needs a permenant solution for this temporary dataset
    # TODO: assess whether this needs to be done in builder.py
    save_gdb = validate_geodatabase(makePath(ROOT, CLEANED, "near_term_parcels.gdb"))
    permits_ref_df = prep_permits_units_reference(parcels_path=parcels, permits_path=permits,
                                                  lu_match_field=PARCEL_LU_COL,
                                                  parcels_living_area_field=PARCEL_BLD_AREA,
                                                  permits_units_field=PERMITS_UNITS_FIELD,
                                                  permits_living_area_name=PERMITS_BLD_AREA_NAME,
                                                  units_match_dict=PARCEL_REF_TABLE_UNITS_MATCH)
    build_short_term_parcels(parcels_path=parcels, permits_path=permits,
                             permits_ref_df=permits_ref_df, parcels_id_field=PARCEL_COMMON_KEY,
                             parcels_lu_field=PARCEL_LU_COL, parcels_living_area_field=PARCEL_BLD_AREA,
                             parcels_land_value_field=PARCEL_LAND_VALUE, parcels_total_value_field=PARCEL_JUST_VALUE,
                             parcels_buildings_field=PARCEL_BUILDINGS, permits_id_field=PERMITS_ID_FIELD,
                             permits_lu_field=PERMITS_LU_FIELD, permits_units_field=PERMITS_UNITS_FIELD,
                             permits_values_field=PERMITS_VALUES_FIELD, permits_cost_field=PERMITS_COST_FIELD,
                             save_gdb_location=save_gdb, units_field_match_dict=SHORT_TERM_PARCELS_UNITS_MATCH)


if __name__ == "__main__":
    # setup basic features
    # SETUP CLEAN DATA
    # -----------------------------------------------
    # UDB might be ignored as this isnt likely to change and can be updated ad-hoc
    # process_udb() # TODO: udbToPolygon failing to create a feature class to store the output (likley an arcpy overrun)

    # process_basic_features() # TESTED # TODO: include the status field to drive selector widget

    # setup any basic normalized geometries
    # process_normalized_geometries()  # TESTED # TODO: standardize column names

    # copies downloaded parcel data and only minimally necessary attributes into yearly gdb
    # process_parcels() # TESTED

    # cleans and geocodes permits to associated parcels
    # process_permits() # TESTED CR 03/01/21

    # merges park data into a single point featureset and polygon feartureset
    # process_parks() # TESTED 02/26/21 CR

    # cleans and geocodes crashes to included Lat/Lon
    # process_crashes() ''' deprecated '''

    # cleans and geocodes transit into included Lat/Lon
    # process_transit() # TESTED 02/26/21 CR

    # ENRICH DATA
    # -----------------------------------------------
    # Updates parcels based on permits for near term analysis
    # process_permits_units_reference() # deprecated, the output df is now just part of the following process
    # process_short_term_parcels() # TESTED 3/1/21 # TODO: needs to be broken down into smaller functions

    # prepare near term parcels
    # enrich_block_groups() # TESTED CR 03/01/21

    # process_bg_estimate_activity_models() # TESTED CR 03/02/21
    # process_bg_apply_activity_models()      # TESTED CR 03/02/21
    # process_allocate_bg_to_parcels()

    # TODO: check use validate_fds method instead of makePath in these and helper funcs
    # record parcel land use groupings and multipliers
    # process_parcel_land_use() # Tested by AB 3/3/21

    # prepare MAZ and TAZ socioeconomic/demographic data
    # process_model_se_data() # TODO: AB to test

    # generate contiguity index for all years
    process_contiguity()

    # NETWORK ANALYSES
    # -----------------------------------------------
    # build osm networks from templates
    # process_osm_networks() #Tested by AB 2/26/21

    # assess network centrality for each bike network
    # process_centrality() # Tested by AB 3/2/21

    # analyze osm network service areas
    # process_osm_service_areas() # Tested by AB 2/28/21

    # analyze walk/bike times among MAZs
    # process_osm_skims() #Tested by AB 3/2/21

    # record parcel walk times
    # process_walk_times() # Tested by AB 3/2/21

    # record parcel ideal walk times
    # process_ideal_walk_times() # Tested by AB 3/2/21

    # prepare serpm TAZ-level travel skims
    # process_model_skims() #TODO: AB to test

    # DEPENDENT ANALYSIS
    # -----------------------------------------------
    # analyze access by MAZ, TAZ
    # process_access() TODO: AB to test

    # prepare TAZ trip length and VMT rates
    # process_travel_stats() #TODO: AB to write and test
    # TODO: script to calculate rates so year-over-year diffs can be estimated

    # only updated when new impervious data are made available
    # process_imperviousness() # AW
    # TODO: ISGM for year-over-year changes? (low priority)

    # process_lu_diversity() # Tested by AB 3/4/21

    # process contiguity()

# TODO: incorporate a project setup script or at minimum a yearly build geodatabase function/logic
# TODO: handle multi-year data as own function
# TODO: add logging/print statements for procedure tracking (low priority)<|MERGE_RESOLUTION|>--- conflicted
+++ resolved
@@ -807,12 +807,8 @@
     recode_df = recode_df[fltr].copy()
     # Iterate over analysis years
     for year in YEARS:
-<<<<<<< HEAD
         print(year)
         gdb = makePath(CLEANED, f"PMT_{year}.gdb")
-=======
-        gdb = YEAR_GDB_FORMAT.replace("YEAR", str(year))
->>>>>>> 8d60c84b
         parcel_fc = makePath(gdb, "Polygons", "Parcels")
         out_fc = makePath(gdb, "Diversity_summaryareas")
         
