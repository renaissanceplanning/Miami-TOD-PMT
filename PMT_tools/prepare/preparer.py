--- conflicted
+++ resolved
@@ -19,13 +19,9 @@
 import PMT_tools.prepare.prepare_helpers as P_HELP
 import PMT_tools.prepare.prepare_osm_networks as OSM_HELP
 # PMT functions
-<<<<<<< HEAD
 from PMT_tools import PMT
-from PMT_tools.PMT import makePath, make_inmem_path, checkOverwriteOutput, dfToTable, polygonsToPoints, extendTableDf
-=======
 from PMT_tools.PMT import (makePath, make_inmem_path, checkOverwriteOutput,
                            dfToTable, polygonsToPoints, extendTableDf, table_to_df, intersectFeatures)
->>>>>>> 50bf6c7b
 from PMT_tools.PMT import validate_directory, validate_geodatabase, validate_feature_dataset
 # PMT classes
 from PMT_tools.PMT import ServiceAreaAnalysis
@@ -47,15 +43,9 @@
     if DEBUG is True, you can change the path of the root directory and test any
     changes to the code you might need to handle without munging the existing data
     '''
-<<<<<<< HEAD
-    ROOT = r"K:\Projects\MiamiDade\PMT\Data"
-    RAW = PMT.validate_directory(directory=PMT.makePath(ROOT, "RAW"))
-    CLEANED = PMT.validate_directory(directory=PMT.makePath(ROOT, "CLEANED"))
-=======
     ROOT = r"C:\OneDrive_RP\OneDrive - Renaissance Planning Group\SHARE\PMT_link\Data"
     RAW = validate_directory(directory=makePath(ROOT, 'PROCESSING_TEST_local', "RAW"))
     CLEANED = validate_directory(directory=makePath(ROOT, 'PROCESSING_TEST_local', "CLEANED"))
->>>>>>> 50bf6c7b
     NETS_DIR = makePath(CLEANED, "osm_networks")
     DATA = ROOT
     BASIC_FEATURES = makePath(CLEANED, "PMT_BasicFeatures.gdb")
@@ -125,7 +115,6 @@
 
 def process_basic_features():
     # TODO: add check for existing basic features, and compare for changes
-<<<<<<< HEAD
     print("Making basic features")
     station_presets = makePath(BASIC_FEATURES, "StationArea_presets")
     corridor_presets = makePath(BASIC_FEATURES, "Corridor_presets")
@@ -139,40 +128,14 @@
                       preset_station_areas=station_presets, preset_station_id="Id", 
                       preset_corridors=corridor_presets, preset_corridor_name="Corridor",
                       rename_dict=prep_conf.BASIC_RENAME_DICT, overwrite=True)
-=======
-    # print("Making basic features")
-    # P_HELP.makeBasicFeatures(bf_gdb=BASIC_FEATURES, stations_fc=prep_conf.BASIC_STATIONS,
-    #                          stn_diss_fields=prep_conf.STN_DISS_FIELDS,
-    #                          stn_corridor_fields=prep_conf.STN_CORRIDOR_FIELDS,
-    #                          alignments_fc=prep_conf.BASIC_ALIGNMENTS, align_diss_fields=prep_conf.ALIGN_DISS_FIELDS,
-    #                          stn_buff_dist=prep_conf.STN_BUFF_DIST, align_buff_dist=prep_conf.ALIGN_BUFF_DIST,
-    #                          stn_areas_fc=prep_conf.BASIC_STN_AREAS, corridors_fc=prep_conf.BASIC_CORRIDORS,
-    #                          long_stn_fc=prep_conf.BASIC_LONG_STN,
-    #                          rename_dict=prep_conf.BASIC_RENAME_DICT, overwrite=True)
->>>>>>> 50bf6c7b
-
-    # print("Patching preset station areas and corridors")
-    # basic_gdb, basic_fds = os.path.split(BASIC_FEATURES)
-    # station_presets = makePath(BASIC_FEATURES, "StationArea_presets")
-    # corridor_presets = makePath(BASIC_FEATURES, "Corridor_presets")
-    # P_HELP.patch_basic_features(basic_gdb=BASIC_FEATURES, preset_station_areas=station_presets, station_id_field="Id",
-    #                             preset_corridors=corridor_presets, corridor_name_field="Corridor")
-
     print("Making summarization features")
-<<<<<<< HEAD
     P_HELP.makeSummaryFeatures(bf_gdb=BASIC_FEATURES, long_stn_fc=prep_conf.BASIC_LONG_STN,
                         stn_areas_fc=prep_conf.BASIC_STN_AREAS, stn_id_field="Id", # TODO: global
                         corridors_fc=prep_conf.BASIC_CORRIDORS,
                         cor_name_field=prep_conf.CORRIDOR_NAME_FIELD, out_fc=prep_conf.BASIC_SUM_AREAS,
                         stn_buffer_meters=prep_conf.STN_BUFF_METERS, stn_name_field=prep_conf.STN_NAME_FIELD,
                         stn_cor_field=prep_conf.STN_LONG_CORRIDOR, overwrite=True)
-=======
-    P_HELP.makeSummaryFeatures(bf_gdb=BASIC_FEATURES, stn_areas=prep_conf.BASIC_STN_AREAS,
-                               corridors_fc=prep_conf.BASIC_CORRIDORS,
-                               cor_name_field=prep_conf.CORRIDOR_NAME_FIELD, out_fc=prep_conf.BASIC_SUM_AREAS,
-                               stn_buffer_meters=prep_conf.STN_BUFF_METERS, stn_name_field=prep_conf.STN_NAME_FIELD,
-                               stn_cor_field=prep_conf.STN_LONG_CORRIDOR, overwrite=True)
->>>>>>> 50bf6c7b
+
 
 
 def process_parks(overwrite=True):
@@ -692,7 +655,6 @@
     for year in prep_conf.MODEL_YEARS:
         print(year)
         # Setup input/output tables
-<<<<<<< HEAD
         auto_csv = PMT.makePath(RAW, "SERPM", f"AM_HWY_SKIMS_{year}.csv")
         local_csv = PMT.makePath(CLEANED, "SERPM", f"TAZ_to_TAZ_local_{year}.csv")
         prem_csv = PMT.makePath(CLEANED, "SERPM", f"TAZ_to_TAZ_prem_{year}.csv")
@@ -701,21 +663,6 @@
         temp_out = PMT.makePath(CLEANED, "SERPM", f"SERPM_OD_TEMP.csv")
         serpm_out = PMT.makePath(CLEANED, "SERPM", f"SERPM_OD_{year}.csv")
         
-=======
-        auto_csv = makePath(RAW, "SERPM", f"AM_HWY_SKIMS_{year}.csv")
-        local_csv = makePath(RAW, "SERPM", f"AM_LOC_SKIMS_{year}.csv")
-        prem_csv = makePath(RAW, "SERPM", f"AM_PRM_SKIMS_{year}.csv")
-        trips_csv = makePath(RAW, "SERPM", f"AM_VEH_TRIPS_{year}.csv")
-        skim_out = makePath(CLEANED, "SERPM", f"SERPM_SKIM_TEMP.csv")
-        temp_out = makePath(CLEANED, "SERPM", f"SERPM_OD_TEMP.csv")
-        serpm_out = makePath(CLEANED, "SERPM", f"SERPM_OD_{year}.csv")
-        # inputs = [auto_csv, transit_csv]
-        # outputs = [auto_out, transit_out]
-        # for i, o in zip(inputs, outputs):
-        #     print(f"--- cleaning skim {i}")
-        #     clean_skim(in_csv=i, o_field=o_field, d_field=d_field, imp_fields=prep_conf.SKIM_IMP_FIELD, out_csv=o,
-        #                rename=prep_conf.SKIM_RENAMES, chunk_size=100000, thousands=",", dtype=prep_conf.SKIM_DTYPES)
->>>>>>> 50bf6c7b
         # Combine all skims tables
         print(" - Combining all skims")
         in_tables = [auto_csv, local_csv, prem_csv]
@@ -723,36 +670,25 @@
         suffixes = ["_AU", "_LOC", "_PRM"]
         dtypes = {o_field: int, d_field: int}
         P_HELP.combine_csv_dask(merge_fields, skim_out, *in_tables, suffixes=suffixes, how="outer",
-<<<<<<< HEAD
-                         col_renames=renames, dtype=prep_conf.SKIM_DTYPES,
-                         thousands=",")
-=======
-                                col_renames=prep_conf.SKIM_RENAMES, dtype=prep_conf.SKIM_DTYPES,
+                                col_renames=renames, dtype=prep_conf.SKIM_DTYPES,
                                 thousands=",")
->>>>>>> 50bf6c7b
+
         # Combine trips into the skims separately (helps manage field name collisions
         # that would be a bit troublesome if we combine everything at once)
         print(" - Combining trip tables")
         in_tables = [skim_out, trips_csv]
         P_HELP.combine_csv_dask(merge_fields, temp_out, *in_tables, how="outer",
-<<<<<<< HEAD
-                         col_renames=renames, dtype=prep_conf.SKIM_DTYPES,
-                         thousands=",")
-=======
-                                col_renames=prep_conf.SKIM_RENAMES, dtype=prep_conf.SKIM_DTYPES,
+                                col_renames=renames, dtype=prep_conf.SKIM_DTYPES,
                                 thousands=",")
->>>>>>> 50bf6c7b
+
         # Update transit timee esimates
         print(" - Getting best transit time")
         competing_cols = ["TIME_LOC", "TIME_PRM"]
         out_col = prep_conf.SKIM_IMP_FIELD + "_TR"
         replace = {0: np.inf}
         P_HELP.update_transit_times(temp_out, serpm_out, competing_cols=competing_cols, out_col=out_col,
-<<<<<<< HEAD
-                             replace_vals=replace, chunksize=100000)
-=======
                                     replace_vals=replace, chunksize=100000)
->>>>>>> 50bf6c7b
+
         # Delete temporary tables
         arcpy.Delete_management(skim_out)
         arcpy.Delete_management(temp_out)
@@ -1162,27 +1098,15 @@
             # Calculate per cap/per job vmt rates
             skim_csv = makePath(CLEANED, "SERPM", f"SERPM_OD_{model_year}.csv")
             taz_ref_csv = makePath(CLEANED, f"PMT_{model_year}.gdb", "EconDemog_TAZ")
-<<<<<<< HEAD
             taz_ref = PMT.table_to_df(taz_ref_csv, keep_fields="*")
             trips_field = "TRIPS"
-=======
-            taz_ref = table_to_df(taz_ref_csv, keep_fields="*")
-            trips_field = "TOTAL"
->>>>>>> 50bf6c7b
             auto_time_field = prep_conf.SKIM_IMP_FIELD + "_AU"
             tran_time_field = prep_conf.SKIM_IMP_FIELD + "_TR"
             dist_field = "DIST"
             rates_df = P_HELP.taz_travel_stats(skim_csv, o_field=prep_conf.SKIM_O_FIELD, d_field=prep_conf.SKIM_D_FIELD,
-<<<<<<< HEAD
                                         veh_trips_field=trips_field, auto_time_field=auto_time_field, dist_field=dist_field,
                                         taz_df=taz_ref, taz_id_field=prep_conf.TAZ_COMMON_KEY, hh_field=hh_field,
                                         jobs_field=jobs_field)
-=======
-                                               veh_trips_field=trips_field, auto_time_field=auto_time_field,
-                                               dist_field=dist_field,
-                                               taz_df=taz_ref, taz_id_field=prep_conf.TAZ_COMMON_KEY, hh_field=hh_field,
-                                               jobs_field=jobs_field)
->>>>>>> 50bf6c7b
             rates[model_year] = rates_df
 
         # Multiply rates by TAZ activity
@@ -1352,11 +1276,8 @@
     # UDB might be ignored as this isnt likely to change and can be updated ad-hoc
     # process_udb() # TODO: udbToPolygon failing to create a feature class to store the output (likley an arcpy overrun)
 
-<<<<<<< HEAD
     # process_basic_features() # TESTED
-=======
-    # process_basic_features()  # TESTED
->>>>>>> 50bf6c7b
+
 
     # MERGES PARK DATA INTO A SINGLE POINT FEATURESET AND POLYGON FEARTURESET
     # process_parks()  # TESTED UPDATES 03/10/21 CR
