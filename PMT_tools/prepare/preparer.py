--- conflicted
+++ resolved
@@ -359,12 +359,6 @@
                                           lu_tbl=lu_table, tbl_lu_field=tbl_lu_field,
                                           dtype_map=dtype, null_value=default_vals)
         # Calculate area columns
-<<<<<<< HEAD
-        for par_lu_col in prep_conf.PARCEL_LU_AREAS.keys():
-            ref_col, crit = prep_conf.PARCEL_LU_AREAS[par_lu_col]
-            par_df[par_lu_col] = np.select(
-                [par_df[ref_col] == crit], [par_df[prep_conf.PARCEL_AREA_COL]], 0.0
-=======
         for par_lu_col in PARCEL_LU_AREAS.keys():
             # ref_col, crit = PARCEL_LU_AREAS[par_lu_col]
             # par_df[par_lu_col] = np.select(
@@ -373,7 +367,6 @@
             ref_col, comp = PARCEL_LU_AREAS[par_lu_col]
             par_df[par_lu_col] = np.select(
                 [comp.eval(par_df[ref_col])], [par_df[PARCEL_AREA_COL]], 0.0
->>>>>>> f72bb92e
             )
         # Export result
         checkOverwriteOutput(out_table, overwrite=True)
