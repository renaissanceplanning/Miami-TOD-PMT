--- conflicted
+++ resolved
@@ -1,17 +1,9 @@
 """
 preparation scripts used set up cleaned geodatabases
 """
-<<<<<<< HEAD
 import os, sys
 
 sys.path.insert(0, os.getcwd())
-=======
-import os
-import sys
-sys.path.insert(0, os.getcwd())
-
-
->>>>>>> 1d3c9f17
 # TODO: move these functions to a general helper file as they apply more broadly
 from PMT_tools.download.download_helper import (validate_directory, validate_geodatabase, validate_feature_dataset)
 # config global variables
@@ -876,17 +868,10 @@
     # process_parks() # TESTED 02/26/21 CR
 
     # cleans and geocodes crashes to included Lat/Lon
-<<<<<<< HEAD
     # process_crashes() ''' deprecated '''
 
     # cleans and geocodes transit into included Lat/Lon
     # process_transit() # TESTED 02/26/21 CR
-=======
-    # process_crashes() # DROPPED
-
-    # cleans and geocodes transit into included Lat/Lon
-    # process_transit() # TESTED
->>>>>>> 1d3c9f17
 
     # ENRICH DATA
     # -----------------------------------------------
