"""
preparation scripts used set up cleaned geodatabases
"""
import os
import sys
import datetime
import warnings

warnings.filterwarnings("ignore")

sys.path.insert(0, os.getcwd())
# config global variables
from PMT_tools.config import prepare_config as prep_conf

# prep/clean helper functions
from PMT_tools.prepare.prepare_helpers import *
from PMT_tools.prepare.prepare_osm_networks import *
# PMT functions
from PMT_tools.PMT import makePath, SR_FL_SPF, EPSG_FLSPF, checkOverwriteOutput, dfToTable, polygonsToPoints
# PMT classes
from PMT_tools.PMT import ServiceAreaAnalysis
# PMT globals
from PMT_tools.PMT import (RAW, CLEANED, BASIC_FEATURES, REF, YEARS, YEAR_GDB_FORMAT)
from PMT_tools.PMT import arcpy

import PMT_tools.logger as log

logger = log.Logger(add_logs_to_arc_messages=True)

arcpy.env.overwriteOutput = True

DEBUG = True
if DEBUG:
    '''
    if DEBUG is True, you can change the path of the root directory and test any
    changes to the code you might need to handle without munging the existing data
    '''
    ROOT = r"C:\\"
    RAW = PMT.validate_directory(directory=PMT.makePath(ROOT, 'PROCESSING_TEST', "RAW"))
    CLEANED = PMT.validate_directory(directory=PMT.makePath(ROOT, 'PROCESSING_TEST', "CLEANED"))
    NETS_DIR = makePath(CLEANED, "osm_networks")
    DATA = ROOT
    BASIC_FEATURES = PMT.makePath(CLEANED, "PMT_BasicFeatures.gdb")
    YEAR_GDB_FORMAT = PMT.makePath(CLEANED, "PMT_YEAR.gdb")
    REF = PMT.makePath(ROOT, 'PROCESSING_TEST', "Reference")
    RIF_CAT_CODE_TBL = PMT.makePath(REF, "road_impact_fee_cat_codes.csv")
    DOR_LU_CODE_TBL = PMT.makePath(REF, "Land_Use_Recode.csv")
    YEARS = PMT.YEARS + ["NearTerm"]


def process_normalized_geometries(overwrite=True):
    """ Census Data and TAZ/MAZ
        - these are geometries that only consist of a dataset key
        - copies census block groups and blocks into yearly GDB, subsets to county and tags with year
        - copied TAZ and MAZ into yearly GDB, subsets to county and tags with year
    """
    # AOI
    county_bounds = makePath(BASIC_FEATURES, "BasicFeatures", "MiamiDadeCountyBoundary")
    # RAW
    raw_block = makePath(RAW, "CENSUS", "tl_2019_12_tabblock10", "tl_2019_12_tabblock10.shp")
    raw_block_groups = makePath(RAW, "CENSUS", "tl_2019_12_bg", "tl_2019_12_bg.shp")
    raw_TAZ = makePath(RAW, "TAZ.shp")
    raw_MAZ = makePath(RAW, "MAZ_TAZ.shp")
    raw_sum_areas = makePath(BASIC_FEATURES, "SummaryAreas")

    # CLEANED
    blocks = "Census_Blocks"
    block_groups = "Census_BlockGroups"
    TAZ = "TAZ"
    MAZ = "MAZ"
    sum_areas = "SummaryAreas"
    print("PROCESSING NORMALIZED GEOMETRIES...")
    for year in YEARS:
        print(f"{year}")
        for raw, cleaned, cols in zip([raw_block, raw_block_groups, raw_TAZ, raw_MAZ, raw_sum_areas],
                                      [blocks, block_groups, TAZ, MAZ, sum_areas],
                                      [prep_conf.BLOCK_COMMON_KEY, prep_conf.BG_COMMON_KEY,
                                       prep_conf.TAZ_COMMON_KEY, [prep_conf.MAZ_COMMON_KEY, prep_conf.TAZ_COMMON_KEY],
                                       prep_conf.SUMMARY_AREAS_BASIC_FIELDS]):
            temp_file = make_inmem_path()
            out_path = PMT.validate_feature_dataset(makePath(CLEANED, f"PMT_{year}.gdb", "Polygons"), sr=SR_FL_SPF)
            logger.log_msg(f"- {cleaned} normalized here: {out_path}")
            out_data = makePath(out_path, cleaned)
            prep_feature_class(in_fc=raw, geom="POLYGON", out_fc=temp_file, use_cols=cols, rename_dict=None)
            lyr = arcpy.MakeFeatureLayer_management(in_features=temp_file, out_layer="lyr")
            if raw in [raw_block, raw_block_groups]:
                print(f"--- Sub-setting {raw} to project AOI")
                arcpy.SelectLayerByLocation_management(in_layer=lyr, overlap_type="HAVE_THEIR_CENTER_IN",
                                                       select_features=county_bounds)
            if overwrite:
                checkOverwriteOutput(output=out_data, overwrite=overwrite)
            logger.log_msg(f"--- writing out geometries and {cols} only")
            arcpy.CopyFeatures_management(in_features=lyr, out_feature_class=out_data)
            if year == "NearTerm":
                calc_year = 9998
            elif year == "LongTerm":
                # unused currently but if we get to this we want long term data year represented as 9999
                calc_year = 9999
            else:
                calc_year = year
            arcpy.CalculateField_management(in_table=out_data, field="Year", expression=calc_year,
                                            expression_type="PYTHON3", field_type="LONG")
            arcpy.Delete_management(lyr)
            arcpy.Delete_management(temp_file)
        print("")


def process_basic_features():
    # TODO: add check for existing basic features, and compare for changes
    print("Making basic features")
    makeBasicFeatures(bf_gdb=BASIC_FEATURES, stations_fc=prep_conf.BASIC_STATIONS,
                      stn_diss_fields=prep_conf.STN_DISS_FIELDS, stn_corridor_fields=prep_conf.STN_CORRIDOR_FIELDS,
                      alignments_fc=prep_conf.BASIC_ALIGNMENTS, align_diss_fields=prep_conf.ALIGN_DISS_FIELDS,
                      stn_buff_dist=prep_conf.STN_BUFF_DIST, align_buff_dist=prep_conf.ALIGN_BUFF_DIST,
                      stn_areas_fc=prep_conf.BASIC_STN_AREAS, corridors_fc=prep_conf.BASIC_CORRIDORS,
                      long_stn_fc=prep_conf.BASIC_LONG_STN,
                      rename_dict=prep_conf.BASIC_RENAME_DICT, overwrite=True)

    print("Making summarization features")
    makeSummaryFeatures(bf_gdb=BASIC_FEATURES, long_stn_fc=prep_conf.BASIC_LONG_STN,
                        corridors_fc=prep_conf.BASIC_CORRIDORS,
                        cor_name_field=prep_conf.CORRIDOR_NAME_FIELD, out_fc=prep_conf.BASIC_SUM_AREAS,
                        stn_buffer_meters=prep_conf.STN_BUFF_METERS, stn_name_field=prep_conf.STN_NAME_FIELD,
                        stn_cor_field=prep_conf.STN_LONG_CORRIDOR, overwrite=True)


def process_parks(overwrite=True):
    """
    parks - merges park polygons into one and formats both poly and point park data.
    """
    print('PARKS:')
    park_polys = [makePath(RAW, "Municipal_Parks.geojson"),
                  makePath(RAW, "Federal_State_Parks.geojson"),
                  makePath(RAW, "County_Parks.geojson")]
    park_points = makePath(RAW, "Park_Facilities.geojson")
    poly_use_cols = [["FOLIO", "NAME", "TYPE"], ["NAME"], ["FOLIO", "NAME", "TYPE"]]
    poly_rename_cols = [{}, {}, {}]
    out_park_polys = makePath(CLEANED, "Park_Polys.shp")
    out_park_points = makePath(CLEANED, "Park_Points.shp")
    if overwrite:
        for output in [out_park_points, out_park_polys]:
            checkOverwriteOutput(output=output, overwrite=overwrite)
    print("--- cleaning park points and polys")
    prep_park_polys(in_fcs=park_polys, geom="POLYGON", out_fc=out_park_polys,
                    use_cols=poly_use_cols, rename_dicts=poly_rename_cols, unique_id=prep_conf.PARK_POLY_COMMON_KEY)
    prep_feature_class(in_fc=park_points, geom="POINT", out_fc=out_park_points,
                       use_cols=prep_conf.PARK_POINT_COLS, unique_id=prep_conf.PARK_POINTS_COMMON_KEY)
    for year in YEARS:
        print(f"\t--- adding park points to {year} gdb")
        out_path = PMT.validate_feature_dataset(
            fds_path=makePath(CLEANED, YEAR_GDB_FORMAT.replace("YEAR", str(year)), "Points"),
            sr=SR_FL_SPF)
        arcpy.FeatureClassToFeatureClass_conversion(in_features=out_park_points,
                                                    out_path=out_path, out_name="Park_Points")


def process_udb():
    ''' UDB '''
    udb_fc = makePath(RAW, "MD_Urban_Growth_Boundary.geojson")
    county_fc = makePath(RAW, "CensusGeo", "Miami-Dade_Boundary.geojson")
    out_fc = makePath(CLEANED, "UrbanDevelopmentBoundary.shp")

    temp_fc = geojson_to_feature_class_arc(geojson_path=udb_fc, geom_type="POLYLINE")
    udbLineToPolygon(udb_fc=temp_fc, county_fc=county_fc, out_fc=out_fc)


def process_transit(overwrite=True):
    """ Transit Ridership
        - converts a list of ridership files to points with attributes cleaned
        YEAR over YEARS
            - cleans and consolidates transit data into Year POINTS FDS
            - if YEAR == NearTerm:
            -     most recent year is copied over
        - NOTE: transit folder reflects current location, needs update to reflect cleaner structure
    """
    transit_folder = PMT.validate_directory(makePath(RAW, "TRANSIT", "TransitRidership_byStop"))
    transit_shape_fields = [prep_conf.TRANSIT_LONG, prep_conf.TRANSIT_LAT]
    print("PROCESSING TRANSIT RIDERSHIP... ")
    for year in YEARS:
        print(f"--- cleaning ridership for {year}")
        out_gdb = PMT.validate_geodatabase(os.path.join(CLEANED, f"PMT_{year}.gdb"))
        FDS = PMT.validate_feature_dataset(fds_path=makePath(out_gdb, "Points"), sr=SR_FL_SPF)
        out_name = 'TransitRidership'
        transit_xls_file = makePath(transit_folder, prep_conf.TRANSIT_RIDERSHIP_TABLES[year])
        transit_out_path = makePath(FDS, out_name)
        if overwrite:
            checkOverwriteOutput(output=transit_out_path, overwrite=overwrite)
        prep_transit_ridership(in_table=transit_xls_file, rename_dict=prep_conf.TRANSIT_FIELDS_DICT,
                               unique_id=prep_conf.TRANSIT_COMMON_KEY, shape_fields=transit_shape_fields,
                               from_sr=prep_conf.IN_CRS, to_sr=prep_conf.OUT_CRS, out_fc=transit_out_path)
        print(f"--- ridership cleaned for {year} and located in {transit_out_path}")


def process_crashes():
    ''' crashes '''
    crash_json = makePath(RAW, "Safety_Security", "bike_ped.geojson")
    all_features = geojson_to_feature_class_arc(geojson_path=crash_json, geom_type='POINT')
    arcpy.FeatureClassToFeatureClass_conversion(all_features, RAW, "DELETE_crashes.shp")
    # reformat attributes and keep only useful
    clean_and_drop(feature_class=all_features, use_cols=prep_conf.USE_CRASH, rename_dict=prep_conf.CRASH_FIELDS_DICT)
    for year in YEARS:
        # use year variable to setup outputs
        out_gdb = PMT.validate_geodatabase(os.path.join(CLEANED, f"PMT_{year}.gdb"))
        FDS = PMT.validate_feature_dataset(makePath(out_gdb, "Points"), sr=SR_FL_SPF)
        out_name = 'BikePedCrashes'
        year_wc = f'"YEAR" = {year}'
        # clean and format crash data
        prep_bike_ped_crashes(in_fc=all_features, out_path=FDS, out_name=out_name,
                              where_clause=year_wc)
    arcpy.Delete_management(in_data=all_features)


def process_permits(overwrite=True):
    """ permits """
    try:
        permit_csv = makePath(RAW, "BUILDING_PERMITS", "Road Impact Fee Collection Report -- 2019.csv")
        out_gdb = PMT.validate_geodatabase(os.path.join(CLEANED, f"PMT_NearTerm.gdb"))
        in_fds = PMT.validate_feature_dataset(fds_path=makePath(out_gdb, "Polygons"), sr=SR_FL_SPF)
        parcels = makePath(in_fds, "Parcels")
        out_fds = PMT.validate_feature_dataset(makePath(out_gdb, "Points"), sr=SR_FL_SPF)
        permits_out = makePath(out_fds, "BuildingPermits")
        if overwrite:
            checkOverwriteOutput(output=permits_out, overwrite=overwrite)
        clean_permit_data(permit_csv=permit_csv, parcel_fc=parcels, permit_key="FOLIO", poly_key="FOLIO",
                          out_file=permits_out, out_crs=EPSG_FLSPF)
        unit_ref_df = create_permits_units_reference(parcels=parcels, permits=permits_out,
                                                     lu_key=prep_conf.LAND_USE_COMMON_KEY,
                                                     parcels_living_area_key=prep_conf.PARCEL_BLD_AREA_COL,
                                                     permit_value_key=prep_conf.PERMITS_UNITS_FIELD,
                                                     permits_units_name=prep_conf.PERMITS_BLD_AREA_NAME,
                                                     units_match_dict=prep_conf.PARCEL_REF_TABLE_UNITS_MATCH)

        temp_update = build_short_term_parcels(parcel_fc=parcels, permit_fc=permits_out,
                                               permits_ref_df=unit_ref_df, parcels_id_field=prep_conf.PARCEL_COMMON_KEY,
                                               parcels_lu_field=prep_conf.LAND_USE_COMMON_KEY,
                                               parcels_living_area_field=prep_conf.PARCEL_BLD_AREA_COL,
                                               parcels_land_value_field=prep_conf.PARCEL_LAND_VALUE,
                                               parcels_total_value_field=prep_conf.PARCEL_JUST_VALUE,
                                               parcels_buildings_field=prep_conf.PARCEL_BUILDINGS,
                                               permits_id_field=prep_conf.PERMITS_ID_FIELD,
                                               permits_lu_field=prep_conf.PERMITS_LU_FIELD,
                                               permits_units_field=prep_conf.PERMITS_UNITS_FIELD,
                                               permits_values_field=prep_conf.PERMITS_VALUES_FIELD,
                                               permits_cost_field=prep_conf.PERMITS_COST_FIELD,
                                               units_field_match_dict=prep_conf.SHORT_TERM_PARCELS_UNITS_MATCH)
        if overwrite:
            PMT.checkOverwriteOutput(output=parcels, overwrite=overwrite)

        arcpy.FeatureClassToFeatureClass_conversion(in_features=temp_update, out_path=in_fds, out_name="Parcels")
    except:
        raise


def process_parcels(overwrite=True):
    print("PROCESSING PARCELS... ")
    parcel_folder = makePath(RAW, "Parcels")
    for year in YEARS:
        print(f"- {year} in process...")
        out_gdb = PMT.validate_geodatabase(makePath(CLEANED, f"PMT_{year}.gdb"))
        out_fds = PMT.validate_feature_dataset(makePath(out_gdb, "Polygons"), sr=SR_FL_SPF)
        out_fc = makePath(out_fds, "Parcels")

        # source data TODO: add case for LONG TERM
        if year == "NearTerm":
            data_year = PMT.SNAPSHOT_YEAR
            calc_year = 9998
        else:
            data_year = calc_year = year
        in_fc = makePath(parcel_folder, f"Miami_{data_year}.shp")
        in_csv = makePath(parcel_folder, f"NAL_{data_year}_23Dade_F.csv")

        # input fix variables
        renames = prep_conf.PARCEL_COLS.get(data_year, {})
        usecols = prep_conf.PARCEL_USE_COLS.get(data_year, prep_conf.PARCEL_USE_COLS["DEFAULT"])
        csv_kwargs = {"dtype": {"PARCEL_ID": str, "CENSUS_BK": str},
                      "usecols": usecols}
        if overwrite:
            checkOverwriteOutput(output=out_fc, overwrite=overwrite)
        prep_parcels(in_fc=in_fc, in_tbl=in_csv, out_fc=out_fc, fc_key_field=prep_conf.PARCEL_DOR_KEY,
                     new_fc_key_field=prep_conf.PARCEL_COMMON_KEY, tbl_key_field=prep_conf.PARCEL_NAL_KEY,
                     tbl_renames=renames, **csv_kwargs)
        arcpy.CalculateField_management(in_table=out_fc, field="Year", expression=calc_year,
                                        expression_type="PYTHON3", field_type="LONG")
        print("")


def enrich_block_groups(overwrite=True):
    # For all years, enrich block groups with parcels
    for year in YEARS:
        if year == "NearTerm":
            print()

        # Define inputs/outputs
        gdb = makePath(CLEANED, f"PMT_{year}.gdb")
        fds = makePath(gdb, "Polygons")
        parcels_fc = makePath(fds, "Parcels")
        bg_fc = makePath(fds, "Census_BlockGroups")
        out_tbl = makePath(gdb, "Enrichment_census_blockgroups")
        # define table vars
        race_tbl = makePath(RAW, "CENSUS", f"ACS_{year}_race.csv")
        commute_tbl = makePath(RAW, "CENSUS", f"ACS_{year}_commute.csv")
        lodes_tbl = makePath(RAW, "LODES", f"fl_wac_S000_JT00_{year}_bgrp.csv.gz")

        # Enrich BGs with parcel data
        bg_df = enrich_bg_with_parcels(bg_fc=bg_fc, bg_id_field=prep_conf.BG_COMMON_KEY,
                                       parcels_fc=parcels_fc, par_id_field=prep_conf.PARCEL_COMMON_KEY,
                                       par_lu_field=prep_conf.LAND_USE_COMMON_KEY,
                                       par_bld_area=prep_conf.PARCEL_BLD_AREA_COL,
                                       sum_crit=prep_conf.LODES_CRITERIA, par_sum_fields=prep_conf.BG_PAR_SUM_FIELDS)
        # Save enriched data
        dfToTable(df=bg_df, out_table=out_tbl, overwrite=overwrite)
        # Extend BG output with ACS/LODES data
        in_tables = [race_tbl, commute_tbl, lodes_tbl]
        in_tbl_ids = [prep_conf.ACS_COMMON_KEY, prep_conf.ACS_COMMON_KEY, prep_conf.LODES_COMMON_KEY]
        in_tbl_flds = [prep_conf.ACS_RACE_FIELDS, prep_conf.ACS_COMMUTE_FIELDS, prep_conf.LODES_FIELDS]
        for table, tbl_id, fields in zip(in_tables, in_tbl_ids, in_tbl_flds):
            _, table_name = os.path.split(table)
            data_src = '"EXTRAP"'
            if not arcpy.Exists(table):
                print(f"--- not able to enrich parcels with {table_name} doesnt exist, needs extrapolation")
                if "LODES" in table:
                    fld_name = "JOBS_SRC"
                if "CENSUS" in table:
                    fld_name = "DEM_SRC"
                arcpy.AddField_management(in_table=out_tbl, field_name=fld_name, field_type="TEXT", field_length=10)
                arcpy.CalculateField_management(in_table=out_tbl, field=fld_name, expression=data_src)
            else:
                if "LODES" in table:
                    data_src = '"LODES"'
                    fld_name = "JOBS_SRC"
                if "CENSUS" in table:
                    data_src = '"ACS"'
                    fld_name = "DEM_SRC"
                arcpy.AddField_management(in_table=out_tbl, field_name=fld_name, field_type="TEXT", field_length=10)
                arcpy.CalculateField_management(in_table=out_tbl, field=fld_name, expression=data_src)
                print(f"--- enriching parcels with {table_name} data")
                enrich_bg_with_econ_demog(tbl_path=out_tbl, tbl_id_field=prep_conf.BG_COMMON_KEY,
                                          join_tbl=table, join_id_field=tbl_id, join_fields=fields)


def process_parcel_land_use(overwrite=True):
    for year in YEARS:
        print(year)
        year_gdb = makePath(CLEANED, f"PMT_{year}.gdb")
        # Parcels
        parcels_fc = makePath(year_gdb, "Polygons", "Parcels")
        # Reference table
        lu_table = makePath(REF, "Land_Use_Recode.csv")  # TODO: put in config?
        # Output
        out_table = makePath(year_gdb, "LandUseCodes_parcels")

        # Create combo df
        par_lu_field = "DOR_UC"
        par_fields = [prep_conf.PARCEL_COMMON_KEY, "LND_SQFOOT"]
        tbl_lu_field = "DOR_UC"
        dtype = {"DOR_UC": int}
        default_vals = {prep_conf.PARCEL_COMMON_KEY: "-1",
                        "LND_SQFOOT": 0,
                        par_lu_field: 999}
        par_df = prep_parcel_land_use_tbl(parcels_fc=parcels_fc, parcel_lu_field=par_lu_field, parcel_fields=par_fields,
                                          lu_tbl=lu_table, tbl_lu_field=tbl_lu_field,
                                          dtype_map=dtype, null_value=default_vals)
<<<<<<< HEAD
        # REMOVED to place area calcs in BUILDER scripts 03/15/21
        # Calculate area columns
        # for par_lu_col in prep_conf.PARCEL_LU_AREAS.keys():
        #     # ref_col, crit = PARCEL_LU_AREAS[par_lu_col]
        #     # par_df[par_lu_col] = np.select(
        #     #     [par_df[ref_col] == crit], [par_df[PARCEL_AREA_COL]], 0.0
        #     # )
        #     ref_col, comp = prep_conf.PARCEL_LU_AREAS[par_lu_col]
        #     par_df[par_lu_col] = np.select(
        #         [comp.eval(par_df[ref_col])], [par_df[prep_conf.PARCEL_AREA_COL]], 0.0
        #     )
=======

>>>>>>> dc2cdaab
        # Export result
        checkOverwriteOutput(output=out_table, overwrite=overwrite)
        dfToTable(df=par_df, out_table=out_table)


def process_imperviousness(overwrite=True):
    impervious_download = makePath(RAW, "Imperviousness.zip")
    county_boundary = makePath(CLEANED, "PMT_BasicFeatures.gdb", "BasicFeatures", "MiamiDadeCountyBoundary")
    out_dir = PMT.validate_directory(makePath(RAW, "IMPERVIOUS"))
    impv_raster = prep_imperviousness(zip_path=impervious_download, clip_path=county_boundary, out_dir=out_dir,
                                      transform_crs=EPSG_FLSPF)
    logger.log_msg("--- --- converting raster to point")
    points = make_inmem_path(file_name="raster_to_point")
    arcpy.RasterToPoint_conversion(in_raster=impv_raster, out_point_features=points)

    logger.log_msg("--- grabbing impervious raster cell size")
    cellx = arcpy.GetRasterProperties_management(in_raster=impv_raster, property_type="CELLSIZEX")
    celly = arcpy.GetRasterProperties_management(in_raster=impv_raster, property_type="CELLSIZEY")
    cell_area = float(cellx.getOutput(0)) * float(celly.getOutput(0))
    for year in YEARS:
        print(f"\n{str(year)}:")
        year_gdb = makePath(CLEANED, f"PMT_{year}.gdb")
        zone_fc = makePath(year_gdb, 'Polygons', 'Census_Blocks')
        impv = analyze_imperviousness(raster_points=points, rast_cell_area=cell_area,
                                      zone_fc=zone_fc, zone_id_field=prep_conf.BLOCK_COMMON_KEY)
        zone_name = os.path.split(zone_fc)[1].lower()
        imp_table = makePath(year_gdb, f"Imperviousness_{zone_name}")
        dfToTable(df=impv, out_table=imp_table, overwrite=overwrite)


def process_osm_networks():
    """
    - copy bike edges and walk edges to osm version database (formatting if field mapping is passed)
    - Year over Year, copy the bike_edges to the Networks FDS
    - generate NetworkDataset for both walk and bike networks
    Returns:
        intermediate GDB for bike and walk networks containing the ND
        bike and walk edges in the year gdb Network FDS
    """
    net_versions = sorted({v[0] for v in prep_conf.NET_BY_YEAR.values()})
    for net_version in net_versions:
        # Import edges
        osm_raw = PMT.makePath(RAW, "OpenStreetMap")
        for net_type in ["bike", "walk"]:
            net_type_version = f"{net_type}{net_version}"
            # validate nets_dir
            if PMT.validate_directory(NETS_DIR):
                # Make output geodatabase
                clean_gdb = PMT.validate_geodatabase(makePath(NETS_DIR, f"{net_type_version}.gdb"), overwrite=True)
                # make output feature dataset
                net_type_fd = PMT.validate_feature_dataset(makePath(clean_gdb, "osm"), sr=SR_FL_SPF,
                                                           overwrite=True)

            # import edges
            net_raw = PMT.makePath(osm_raw, net_type_version, "edges.shp")
            # transfer to gdb
            edges = importOSMShape(osm_fc=net_raw, to_feature_dataset=net_type_fd, overwrite=True)

            if net_type == "bike":
                # Enrich features
                classifyBikability(edges)
                # Copy bike edges to year geodatabases
                for year, nv in prep_conf.NET_BY_YEAR.items():
                    nv, model_yr = nv
                    if nv == net_version:
                        print(f"{year}:")
                        if year == "NearTerm":
                            base_year = year
                            data_year = 9998
                        elif year == "LongTerm":
                            base_year = year
                            data_year = 9999
                        else:
                            base_year = data_year = year
                        out_path = PMT.validate_feature_dataset(makePath(CLEANED, f"PMT_{base_year}.gdb", "Networks"),
                                                                sr=SR_FL_SPF)
                        out_name = "edges_bike"
                        arcpy.FeatureClassToFeatureClass_conversion(in_features=edges,
                                                                    out_path=out_path, out_name=out_name)
                        out_fc = makePath(out_path, out_name)
                        arcpy.CalculateField_management(in_table=out_fc, field="Year",
                                                        expression=str(data_year), field_type="LONG")

            # Build network datasets
            template = makePath(REF, f"osm_{net_type}_template.xml")
            makeNetworkDataset(template_xml=template, out_feature_dataset=net_type_fd, net_name="osm_ND")


def process_bg_estimate_activity_models():
    bg_enrich = makePath(YEAR_GDB_FORMAT, "Enrichment_census_blockgroups")
    save_path = analyze_blockgroup_model(bg_enrich_path=bg_enrich, bg_key="GEOID", fields="*",
                                         acs_years=prep_conf.ACS_YEARS, lodes_years=prep_conf.LODES_YEARS,
                                         save_directory=REF)
    return save_path


def process_bg_apply_activity_models(overwrite=True):
    print("Modeling Block Group data...")
    for year in YEARS:
        print(f"{year}: ")
        # Set the inputs based on the year
        gdb = YEAR_GDB_FORMAT.replace("YEAR", str(year))
        bg_enrich = makePath(gdb, "Enrichment_census_blockgroups")
        bg_geometry = makePath(gdb, "Polygons", "Census_BlockGroups")
        model_coefficients = makePath(REF, "block_group_model_coefficients.csv")
        save_gdb = YEAR_GDB_FORMAT.replace("YEAR", str(year))

        shares = {}
        shr_year = year
        if shr_year == "NearTerm":
            print("--- resetting share year for NearTerm")
            shr_year = datetime.datetime.now().year - 1
        # For unobserved years, set a constant share approach
        if year not in prep_conf.LODES_YEARS:
            print(f"--- getting constant LODES shares for {shr_year}")
            wl = np.argmin([abs(x - shr_year) for x in prep_conf.LODES_YEARS])
            shares["LODES"] = bg_enrich.replace(str(year), str(prep_conf.LODES_YEARS[wl]))
        if year not in prep_conf.ACS_YEARS:
            print(f"--- getting constant ACS shares for {shr_year}")
            wa = np.argmin([abs(x - shr_year) for x in prep_conf.ACS_YEARS])
            shares["ACS"] = bg_enrich.replace(str(year), str(prep_conf.ACS_YEARS[wa]))
        if len(shares.keys()) == 0:
            shares = None

        # Apply the models
        if overwrite:
            PMT.checkOverwriteOutput(output=makePath(save_gdb, "Modeled_blockgroups"), overwrite=overwrite)
        analyze_blockgroup_apply(year=shr_year, bg_enrich_path=bg_enrich, bg_geometry_path=bg_geometry,
                                 bg_id_field=prep_conf.BG_COMMON_KEY, model_coefficients_path=model_coefficients,
                                 save_gdb_location=save_gdb, shares_from=shares)


def process_allocate_bg_to_parcels(overwrite=True):
    for year in YEARS:
        if year == 2019:
            print('holdup')
        # Set the inputs based on the year
        print(f"{year} allocation begun")
        out_gdb = YEAR_GDB_FORMAT.replace("YEAR", str(year))
        parcel_fc = makePath(out_gdb, "Polygons", "Parcels")
        bg_modeled = makePath(out_gdb, "Modeled_blockgroups")
        bg_geom = makePath(out_gdb, "Polygons", "Census_BlockGroups")

        # Allocate
        if overwrite:
            checkOverwriteOutput(output=makePath(out_gdb, "EconDemog_parcels"), overwrite=overwrite)
        analyze_blockgroup_allocate(out_gdb=out_gdb,
                                    bg_modeled=bg_modeled, bg_geom=bg_geom, bg_id_field=prep_conf.BG_COMMON_KEY,
                                    parcel_fc=parcel_fc, parcels_id=prep_conf.PARCEL_COMMON_KEY,
                                    parcel_lu=prep_conf.LAND_USE_COMMON_KEY, parcel_liv_area="TOT_LVG_AREA")


def process_osm_skims():
    if arcpy.CheckExtension("network") == "Available":
        arcpy.CheckOutExtension("network")
    else:
        raise arcpy.ExecuteError("Network Analyst Extension license is not available.")
    # Create and solve OD Matrix at MAZ scale
    solved = []
    for year in YEARS:
        # Get MAZ features, create temp centroids for network loading
        maz_path = makePath(CLEANED, f"PMT_{year}.gdb", "Polygons", "MAZ")
        maz_fc = make_inmem_path()
        maz_pts = polygonsToPoints(maz_path, maz_fc, prep_conf.MAZ_COMMON_KEY)
        net_suffix = prep_conf.NET_BY_YEAR[year][0]
        if net_suffix not in solved:
            # TODO: confirm whether separate walk/bike layers are needed
            #  primary concern is over chunking procedures and whether
            #  these entail selections or anything that would potentially
            #  disrupt a smooth iteration using a single layer of maz points
            modes = ["walk", "bike"]
            walk_lyr = arcpy.MakeFeatureLayer_management(maz_pts, "__walk__")
            bike_lyr = arcpy.MakeFeatureLayer_management(maz_pts, "__bike__")
            layers = [walk_lyr, bike_lyr]
            # Run each mode
            for mode, layer in zip(modes, layers):
                print(mode)
                # - Skim input/output
                nd = makePath(NETS_DIR, f"{mode}{net_suffix}.gdb", "osm", "osm_ND")
                skim = PMT.makePath(NETS_DIR, f"{mode}_Skim{net_suffix}.csv")
                if mode == "bike":
                    restrictions = prep_conf.BIKE_RESTRICTIONS
                else:
                    restrictions = None
                # - Create and load problem
                # Confirm "Year" column is included in output table
                genODTable(origin_pts=layer, origin_name_field=prep_conf.MAZ_COMMON_KEY,
                           dest_pts=maz_pts, dest_name_field=prep_conf.MAZ_COMMON_KEY,
                           in_nd=nd, imped_attr=prep_conf.OSM_IMPED, cutoff=prep_conf.BIKE_PED_CUTOFF,
                           net_loader=prep_conf.NET_LOADER,
                           out_table=skim, restrictions=restrictions, use_hierarchy=False, uturns="ALLOW_UTURNS",
                           o_location_fields=None, d_location_fields=None, o_chunk_size=1000)
                # Clean up workspace
                arcpy.Delete_management(layer)
            # Mark as solved
            solved.append(net_suffix)


def process_model_se_data(overwrite=True):  # TODO: incorporate print statements for logging later
    # Summarize parcel data to MAZ
    for year in YEARS:
        # Set output
        out_gdb = PMT.validate_geodatabase(makePath(CLEANED, f"PMT_{year}.gdb"))
        out_fds = PMT.validate_feature_dataset(makePath(out_gdb, "Polygons"), sr=SR_FL_SPF)
        out_fc = makePath(out_fds, "MAZ")
        maz_se_data = makePath(RAW, "SERPM", "V7", "maz_data.csv")  # TODO: standardize SERPM pathing
        # Summarize parcels to MAZ
        print("--- summarizing MAZ activities from parcels")
        par_fc = makePath(out_gdb, "Polygons", "Parcels")
        se_data = makePath(out_gdb, "EconDemog_parcels")
        # TODO: confirm we can use common keys here?
        par_data = estimate_maz_from_parcels(par_fc=par_fc, par_id_field=prep_conf.PARCEL_COMMON_KEY,
                                             maz_fc=out_fc, maz_id_field=prep_conf.MAZ_COMMON_KEY,
                                             taz_id_field=prep_conf.TAZ_COMMON_KEY, se_data=se_data,
                                             se_id_field=prep_conf.PARCEL_COMMON_KEY, agg_cols=prep_conf.MAZ_AGG_COLS,
                                             consolidations=prep_conf.MAZ_PAR_CONS)
        # Fetch MAZ data (enrollments, etc.)
        print("--- fetching other base-year MAZ data")
        maz_data = pd.read_csv(maz_se_data)
        maz_data.rename(columns=prep_conf.SERPM_RENAMES, inplace=True)
        # Consolidate
        maz_data = consolidate_cols(df=maz_data, base_fields=[prep_conf.MAZ_COMMON_KEY, prep_conf.TAZ_COMMON_KEY],
                                    consolidations=prep_conf.MAZ_SE_CONS)
        # Patch for full regional MAZ data
        print("--- combining parcel-based and non-parcel-based MAZ data")
        maz_data = patch_local_regional_maz(maz_par_df=par_data, maz_par_key=prep_conf.MAZ_COMMON_KEY,
                                            maz_df=maz_data, maz_key=prep_conf.MAZ_COMMON_KEY)
        # Export MAZ table
        print("--- exporting MAZ socioeconomic/demographic data")
        maz_table = makePath(out_gdb, "EconDemog_MAZ")
        if overwrite:
            PMT.checkOverwriteOutput(output=maz_table, overwrite=overwrite)
        dfToTable(maz_data, maz_table)

        # Summarize to TAZ scale
        print("--- summarizing MAZ data to TAZ scale")
        maz_data.drop(columns=[prep_conf.MAZ_COMMON_KEY], inplace=True)
        taz_data = maz_data.groupby(prep_conf.TAZ_COMMON_KEY).sum().reset_index()
        # Export TAZ table
        print("--- exporting TAZ socioeconomic/demographic data")
        taz_table = makePath(out_gdb, "EconDemog_TAZ")
        if overwrite:
            PMT.checkOverwriteOutput(output=taz_table, overwrite=overwrite)
        dfToTable(taz_data, taz_table)


def process_model_skims():
    """
    Assumes transit and auto skims have same fields
    """
    # Get field definitions
    o_field = [k for k in prep_conf.SKIM_RENAMES.keys() if prep_conf.SKIM_RENAMES[k] == "OName"][0]
    d_field = [k for k in prep_conf.SKIM_RENAMES.keys() if prep_conf.SKIM_RENAMES[k] == "DName"][0]

    # Clean each input/output for each model year
    for year in prep_conf.MODEL_YEARS:
        print(year)
        # Setup input/output tables
        # TODO: add trip tables()
        auto_csv = PMT.makePath(RAW, "SERPM", f"GP_Skims_AM_{year}.csv")
        auto_out = PMT.makePath(CLEANED, "SERPM", f"Auto_Skim_{year}.csv")
        transit_csv = PMT.makePath(RAW, "SERPM", f"Tran_Skims_AM_{year}.csv")
        transit_out = PMT.makePath(CLEANED, "SERPM", f"Transit_Skim_{year}.csv")
        inputs = [auto_csv, transit_csv]
        outputs = [auto_out, transit_out]
        for i, o in zip(inputs, outputs):
            print(f"--- cleaning skim {i}")
            clean_skim(in_csv=i, o_field=o_field, d_field=d_field, imp_fields=prep_conf.SKIM_IMP_FIELD, out_csv=o,
                       rename=prep_conf.SKIM_RENAMES, chunk_size=100000, thousands=",", dtype=prep_conf.SKIM_DTYPES)


def process_osm_service_areas():
    # Facilities
    #  - Stations
    stations = makePath(BASIC_FEATURES, "SMARTplanStations")
    station_name = "Name"
    # - Parks
    parks = PMT.makePath(CLEANED, "Park_Points.shp")
    parks_name = "NAME"

    # For each analysis year, analyze networks (avoid redundant solves)
    solved = []
    solved_years = []
    modes = ["walk"]  # ["walk", "bike"]
    dest_grp = ["stn", "parks"]
    runs = ["MERGE", "NO_MERGE", "OVERLAP", "NON_OVERLAP"]
    expected_fcs = [f"{mode}_to_{dg}_{run}"
                    for mode in modes
                    for dg in dest_grp
                    for run in runs
                    ]
    for year in YEARS:  # TODO: add appropriate print/logging statements within loop
        out_fds_path = makePath(CLEANED, f"PMT_{year}.gdb", "Networks")
        out_fds = PMT.validate_feature_dataset(out_fds_path, SR_FL_SPF, overwrite=False)
        # Network setup
        net_suffix = prep_conf.NET_BY_YEAR[year][0]
        if net_suffix in solved:
            # Copy from other year if already solved
            # Set a source to copy network analysis results from based on net_by_year
            # TODO: write function for source year setting
            target_net = prep_conf.NET_BY_YEAR[year][0]
            source_year = None
            for solved_year in solved_years:
                solved_net = prep_conf.NET_BY_YEAR[solved_year][0]
                if solved_net == target_net:
                    source_year = solved_year
                    break
            source_fds = makePath(CLEANED, f"PMT_{source_year}.gdb", "Networks")
            target_fds = makePath(CLEANED, f"PMT_{year}.gdb", "Networks")
            copy_net_result(source_fds=source_fds, target_fds=target_fds,
                            fc_names=expected_fcs)  # TODO: embellish this function with print/logging
        else:
            # Solve this network
            print(f"\n{net_suffix}")
            for mode in modes:
                # Create separate service area problems for stations and parks
                nd = makePath(NETS_DIR, f"{mode}{net_suffix}.gdb", "osm", "osm_ND")
                stations = ServiceAreaAnalysis(name=f"{mode}_to_stn", network_dataset=nd, facilities=stations,
                                               name_field=station_name, net_loader=prep_conf.NET_LOADER)
                parks = ServiceAreaAnalysis(name=f"{mode}_to_parks", network_dataset=nd, facilities=parks,
                                            name_field=parks_name, net_loader=prep_conf.NET_LOADER)
                # Solve service area problems
                for sa_prob in [stations, parks]:
                    print(f"\n - {sa_prob.name}")
                    # Set restrictions if needed
                    if "bike" in sa_prob.name:
                        restrictions = prep_conf.BIKE_RESTRICTIONS
                    else:
                        restrictions = ""
                    # Solve (exports output to the out_fds)
                    sa_prob.solve(imped_attr=prep_conf.OSM_IMPED, cutoff=prep_conf.OSM_CUTOFF, out_ws=out_fds,
                                  restrictions=restrictions, use_hierarchy=False, net_location_fields="")
            # Keep track of what's already been solved
            solved.append(net_suffix)
        solved_years.append(year)


def process_centrality():
    # For each analysis year, analyze networks (avoid redundant solves)
    solved = []
    solved_years = []
    node_id = "NODE_ID"
    for year in YEARS:
        if year == "NearTerm":
            calc_year = 9998
        elif year == "LongTerm":
            calc_year = 9999
        else:
            calc_year = year
        net_suffix = prep_conf.NET_BY_YEAR[year][0]
        out_gdb = makePath(CLEANED, f"PMT_{year}.gdb")
        out_fds_path = makePath(out_gdb, "Networks")
        out_fds = PMT.validate_feature_dataset(out_fds_path, SR_FL_SPF, overwrite=False)
        out_fc_name = "nodes_bike"
        out_fc = makePath(out_fds, out_fc_name)
        parcel_fc = makePath(out_gdb, "Polygons", "Parcels")
        checkOverwriteOutput(out_fc, overwrite=True)
        if net_suffix in solved:
            # Copy from other year if already solved
            # TODO: make source year setting a function
            target_net = prep_conf.NET_BY_YEAR[year][0]
            source_year = None
            for solved_year in solved_years:
                solved_net = prep_conf.NET_BY_YEAR[solved_year][0]
                if solved_net == target_net:
                    source_year = solved_year
                    break
            source_fds = makePath(CLEANED, f"PMT_{source_year}.gdb", "Networks")
            target_fds = makePath(CLEANED, f"PMT_{year}.gdb", "Networks")
            copy_net_result(source_fds, target_fds, fc_names=out_fc_name)
        else:
            # Get node and edge features as layers
            print(f"\n{net_suffix}")
            in_fds = makePath(NETS_DIR, f"bike{net_suffix}.gdb", "osm")
            in_nd = makePath(in_fds, "osm_ND")
            in_edges = makePath(in_fds, "edges")
            in_nodes = makePath(in_fds, "osm_ND_Junctions")
            edges = arcpy.MakeFeatureLayer_management(in_edges, "EDGES")
            nodes = arcpy.MakeFeatureLayer_management(in_nodes, "NODES")
            # Select edges by attribute - service roads
            where = arcpy.AddFieldDelimiters(datasource=edges, field="highway")
            where = where + " LIKE '%service%'"
            arcpy.SelectLayerByAttribute_management(in_layer_or_view=edges, selection_type="NEW_SELECTION",
                                                    where_clause=where)
            # Select nodes by location - nodes not touching services roads
            arcpy.SelectLayerByLocation_management(in_layer=nodes, overlap_type="INTERSECT", select_features=edges,
                                                   selection_type="NEW_SELECTION", invert_spatial_relationship="INVERT")
            # Export selected nodes to output fc
            arcpy.FeatureClassToFeatureClass_conversion(in_features=nodes, out_path=out_fds, out_name=out_fc_name)
            oid_field = arcpy.Describe(out_fc).OIDFieldName
            arcpy.AddField_management(in_table=out_fc, field_name=node_id, field_type="TEXT", field_length=8)
            arcpy.CalculateField_management(in_table=out_fc, field=node_id, expression=f"!{oid_field}!",
                                            expression_type="PYTHON")
            # Calculate centrality (iterative OD solves)
            centrality_df = network_centrality(in_nd=in_nd, in_features=out_fc,
                                               net_loader=prep_conf.CENTRALITY_NET_LOADER,
                                               name_field=node_id, impedance_attribute=prep_conf.CENTRALITY_IMPED,
                                               cutoff=prep_conf.CENTRALITY_CUTOFF,
                                               restrictions=prep_conf.BIKE_RESTRICTIONS, chunk_size=1000)
            # Extend out_fc
            PMT.extendTableDf(in_table=out_fc, table_match_field=node_id, df=centrality_df, df_match_field="Node")
            # Delete layers to avoid name collisions
            arcpy.Delete_management(edges)
            arcpy.Delete_management(nodes)
            # Keep track of solved networks
            solved.append(net_suffix)

        # set year for nodes
        arcpy.CalculateField_management(out_fc, "Year", str(calc_year), field_type="LONG")

        # generate CentIDX for parcels table through spatial join of closest point to parcel
        sj_temp = PMT.make_inmem_path()
        par_cent_fields = ['FOLIO', 'Year', 'CentIdx']
        fmapper = arcpy.FieldMappings()
        fmapper.addTable(parcel_fc)
        fmapper.addTable(out_fc)
        for f in fmapper.fields:
            if f.name not in par_cent_fields:
                idx = fmapper.findFieldMapIndex(f.name)
                fmapper.removeFieldMap(idx)
        arcpy.SpatialJoin_analysis(target_features=parcel_fc, join_features=out_fc, out_feature_class=sj_temp,
                                   field_mapping=fmapper, match_option="CLOSEST")
        arcpy.TableToTable_conversion(in_rows=sj_temp, out_path=out_gdb, out_name="Centrality_parcels",
                                      field_mapping=fmapper)
        solved_years.append(year)


def process_walk_times():
    print("\nProcessing Walk Times:")
    target_names = ["stn_walk", "park_walk"]  # , "stn_bike", "park_bike"]
    ref_fcs = ["walk_to_stn_NON_OVERLAP", "walk_to_parks_NON_OVERLAP", ]
    preselect_fcs = ["walk_to_stn_MERGE", "walk_to_parks_MERGE"]
    # "bike_to_stn_NON_OVERLAP", "bike_to_parks_NON_OVERLAP"]
    ref_name_field = "Name"
    ref_time_field = f"ToCumul_{prep_conf.OSM_IMPED}"
    for year in YEARS:
        print(f"{str(year)}\n--------------------")
        year_gdb = makePath(CLEANED, f"PMT_{year}.gdb")
        parcels = makePath(year_gdb, "Polygons", "Parcels")
        out_table = makePath(year_gdb, "WalkTime_parcels")
        _append_ = False
        # Iterate over targets and references
        net_fds = makePath(year_gdb, "Networks")
        for tgt_name, ref_fc, preselect_fc in zip(target_names, ref_fcs, preselect_fcs):
            print(f"- {tgt_name}")
            ref_fc = makePath(net_fds, ref_fc)
            preselect_fc = makePath(net_fds, preselect_fc)
            walk_time_df = parcel_walk_times(parcel_fc=parcels, parcel_id_field=prep_conf.PARCEL_COMMON_KEY,
                                             ref_fc=ref_fc, ref_name_field=ref_name_field,
                                             ref_time_field=ref_time_field, preselect_fc=preselect_fc,
                                             target_name=tgt_name)
            # Dump df to output table
            if _append_:
                extendTableDf(in_table=out_table, table_match_field=prep_conf.PARCEL_COMMON_KEY,
                              df=walk_time_df, df_match_field=prep_conf.PARCEL_COMMON_KEY)
            else:
                dfToTable(df=walk_time_df, out_table=out_table, overwrite=True)
                _append_ = True
            # Add time bin field
            print("--- classifying time bins")
            bin_field = f"bin_{tgt_name}"
            min_time_field = f"min_time_{tgt_name}"
            parcel_walk_time_bin(in_table=out_table, bin_field=bin_field,
                                 time_field=min_time_field, code_block=prep_conf.TIME_BIN_CODE_BLOCK)


def process_ideal_walk_times(overwrite=True):
    print("\nProcessing Ideal Walk Times:")
    targets = ["stn", "park"]
    for year in YEARS:
        print(f"{str(year)}\n--------------------")
        # Key paths
        year_gdb = makePath(CLEANED, f"PMT_{year}.gdb")
        parcels_fc = makePath(year_gdb, "Polygons", "Parcels")
        stations_fc = makePath(BASIC_FEATURES, "SMARTplanStations")
        parks_fc = makePath(CLEANED, "Park_Points.shp")
        out_table = makePath(year_gdb, "WalkTimeIdeal_parcels")
        target_fcs = [stations_fc, parks_fc]
        # Analyze ideal walk times
        dfs = []
        for target, fc in zip(targets, target_fcs):
            print(f" - {target}")
            # field_suffix = f"{target}_ideal"
            df = parcel_ideal_walk_time(parcels_fc=parcels_fc, parcel_id_field=prep_conf.PARCEL_COMMON_KEY,
                                        target_fc=fc, target_name_field="Name", radius=prep_conf.IDEAL_WALK_RADIUS,
                                        target_name=target, overlap_type="HAVE_THEIR_CENTER_IN", sr=None,
                                        assumed_mph=prep_conf.IDEAL_WALK_MPH)
            dfs.append(df)
        # Combine dfs, dfToTable
        combo_df = reduce(lambda left, right: pd.merge(left, right, on=prep_conf.PARCEL_COMMON_KEY, how="outer"), dfs)
        # combo_df = dfs[0].merge(right=dfs[1], how="outer", on=prep_conf.PARCEL_COMMON_KEY)
        dfToTable(df=combo_df, out_table=out_table, overwrite=overwrite)
        # Add bin fields
        for target in targets:
            min_time_field = f"min_time_{target}"
            bin_field = f"bin_{target}"
            parcel_walk_time_bin(in_table=out_table, bin_field=bin_field, time_field=min_time_field,
                                 code_block=prep_conf.TIME_BIN_CODE_BLOCK)


def process_access():
    for year in YEARS:
        print(f"Analysis year: {year}")
        gdb = makePath(CLEANED, f"PMT_{year}.gdb")
        for mode in prep_conf.ACCESS_MODES:
            print(f"--- {mode}")
            # Get reference info from globals
            source, scale, id_field = prep_conf.MODE_SCALE_REF[mode]
            osm_year, model_year = prep_conf.NET_BY_YEAR[year]
            if source == "OSM_Networks":
                skim_year = osm_year
            else:
                skim_year = model_year
            # Look up zone and skim data for each mode
            zone_data = makePath(gdb, f"EconDemog_{scale}")
            skim_data = makePath(CLEANED, source, f"{mode}_Skim_{skim_year}.csv")
            # Analyze access
            atd_df = summarizeAccess(skim_table=skim_data, o_field=prep_conf.SKIM_O_FIELD,
                                     d_field=prep_conf.SKIM_D_FIELD,
                                     imped_field=prep_conf.SKIM_IMP_FIELD, se_data=zone_data, id_field=id_field,
                                     act_fields=prep_conf.D_ACT_FIELDS, imped_breaks=prep_conf.ACCESS_TIME_BREAKS,
                                     units=prep_conf.ACCESS_UNITS, join_by="D",
                                     dtype=prep_conf.SKIM_DTYPES, chunk_size=100000
                                     )
            afo_df = summarizeAccess(skim_table=skim_data, o_field=prep_conf.SKIM_O_FIELD,
                                     d_field=prep_conf.SKIM_D_FIELD,
                                     imped_field=prep_conf.SKIM_IMP_FIELD, se_data=zone_data, id_field=id_field,
                                     act_fields=prep_conf.O_ACT_FIELDS, imped_breaks=prep_conf.ACCESS_TIME_BREAKS,
                                     units=prep_conf.ACCESS_UNITS, join_by="O",
                                     dtype=prep_conf.SKIM_DTYPES, chunk_size=100000
                                     )
            # Merge tables
            atd_df.rename(columns={prep_conf.SKIM_O_FIELD: id_field}, inplace=True)
            afo_df.rename(columns={prep_conf.SKIM_D_FIELD: id_field}, inplace=True)
            full_table = atd_df.merge(right=afo_df, on=id_field)

            # Export output
            out_table = makePath(gdb, f"Access_{scale}_{mode}")
            dfToTable(full_table, out_table, overwrite=True)


def get_filename(file_path):
    basename, ext = os.path.splitext(os.path.split(file_path)[1])
    return basename


def merge_and_subset(fcs, subset_fc):
    if isinstance(fcs, str):
        fcs = [fcs]
    project_crs = arcpy.Describe(subset_fc).spatialReference
    temp_dir = tempfile.TemporaryDirectory()
    prj_fcs = []
    for fc in fcs:
        print(f'projecting and clipping {fc}')
        arcpy.env.outputCoordinateSystem = project_crs
        basename = get_filename(fc)
        prj_fc = makePath(temp_dir.name, f"{basename}.shp")
        arcpy.Clip_analysis(in_features=fc, clip_features=subset_fc, out_feature_class=prj_fc)
        prj_fcs.append(prj_fc)

    merge_fc = PMT.make_inmem_path()
    arcpy.Merge_management(inputs=prj_fcs, output=merge_fc)
    return merge_fc


def process_contiguity(overwrite=True):
    county_fc = makePath(BASIC_FEATURES, "MiamiDadeCountyBoundary")
    parks = makePath(CLEANED, "Park_Polys.shp")
    water_bodies = makePath(RAW, "ENVIRONMENTAL_FEATURES", "NHDPLUS_H_0309_HU4_GDB.gdb", "NHDWaterbody")
    pad_area = makePath(RAW, "ENVIRONMENTAL_FEATURES", "PADUS2_0FL.gdb",
                        "PADUS2_0Combined_DOD_Fee_Designation_Easement_FL")
    chunk_fishnet = generate_chunking_fishnet(template_fc=county_fc, out_fishnet_name="quadrats",
                                              chunks=prep_conf.CTGY_CHUNKS)
    for year in YEARS:
        print(f"Processing Contiguity for {year}")
        gdb = YEAR_GDB_FORMAT.replace("YEAR", str(year))
        parcel_fc = makePath(gdb, "Polygons", "Parcels")

        # merge mask layers and subset to County (builidngs held in year loop as future versions may take advantage of
        #   historical building footprint data via OSM attic
        buildings = makePath(RAW, "OpenStreetMap", "buildings_q1_2021", "OSM_Buildings_20210201074346.shp")
        mask = merge_and_subset(fcs=[buildings, water_bodies, pad_area, parks], subset_fc=county_fc)

        ctgy_full = contiguity_index(quadrats_fc=chunk_fishnet, parcels_fc=parcel_fc, mask_fc=mask,
                                     parcels_id_field=prep_conf.PARCEL_COMMON_KEY,
                                     cell_size=prep_conf.CTGY_CELL_SIZE, weights=prep_conf.CTGY_WEIGHTS)
        if prep_conf.CTGY_SAVE_FULL:
            full_path = makePath(gdb, "Contiguity_full_singlepart")
            dfToTable(df=ctgy_full, out_table=full_path, overwrite=True)
        ctgy_summarized = contiguity_summary(full_results_df=ctgy_full, parcels_id_field=prep_conf.PARCEL_COMMON_KEY,
                                             summary_funcs=prep_conf.CTGY_SUMMARY_FUNCTIONS,
                                             area_scaling=prep_conf.CTGY_SCALE_AREA)
        summarized_path = makePath(gdb, "Contiguity_parcels")
        dfToTable(df=ctgy_summarized, out_table=summarized_path, overwrite=overwrite)


def process_lu_diversity():
    summary_areas_fc = makePath(BASIC_FEATURES, "SummaryAreas")
    lu_recode_table = makePath(REF, "Land_Use_Recode.csv")
    usecols = [prep_conf.LAND_USE_COMMON_KEY, prep_conf.LU_RECODE_FIELD]
    recode_df = pd.read_csv(lu_recode_table, usecols=usecols)

    # Filter recode table
    fltr = np.in1d(recode_df[prep_conf.LU_RECODE_FIELD], prep_conf.DIV_RELEVANT_LAND_USES)
    recode_df = recode_df[fltr].copy()
    # Iterate over analysis years
    for year in YEARS:
        print(year)
        gdb = makePath(CLEANED, f"PMT_{year}.gdb")
        parcel_fc = makePath(gdb, "Polygons", "Parcels")
        out_fc = makePath(gdb, "Diversity_summaryareas")

        # Intersect parcels and summary areas
        print(" - intersecting parcels with summary areas")
        par_fields = [prep_conf.PARCEL_COMMON_KEY, prep_conf.LAND_USE_COMMON_KEY, prep_conf.PARCEL_BLD_AREA_COL]
        par_sa_int = assign_features_to_agg_area(
            parcel_fc, agg_features=summary_areas_fc, in_fields=par_fields, buffer=None, as_df=True)

        # Intersect can alter field name
        col_rename = {f"{prep_conf.SUMMARY_AREAS_COMMON_KEY}_": prep_conf.SUMMARY_AREAS_COMMON_KEY}
        par_sa_int.rename(columns=col_rename, inplace=True)

        # Merge generalized land uses
        in_df = par_sa_int.merge(recode_df, how="inner", on=prep_conf.LAND_USE_COMMON_KEY)
        # Adjust floor area since sqft are large numbers
        in_df[prep_conf.PARCEL_BLD_AREA_COL] /= 1000

        # Calculate div indices
        print(" - calculating diversity indices")
        div_funcs = [
            simpson_diversity,
            shannon_diversity,
            berger_parker_diversity,
            enp_diversity,
            # chi_squared_diversity
        ]
        count_lu = len(prep_conf.DIV_RELEVANT_LAND_USES)
        div_df = lu_diversity(in_df, prep_conf.SUMMARY_AREAS_COMMON_KEY, prep_conf.LU_RECODE_FIELD,
                              div_funcs, weight_field=prep_conf.PARCEL_BLD_AREA_COL,
                              count_lu=count_lu, regional_comp=True)

        # Export results
        print(" - exporting results")
        dfToTable(div_df, out_fc, overwrite=True)


if __name__ == "__main__":
    # SETUP CLEAN DATA
    # -----------------------------------------------
    # UDB might be ignored as this isnt likely to change and can be updated ad-hoc
    # process_udb() # TODO: udbToPolygon failing to create a feature class to store the output (likley an arcpy overrun)

    process_basic_features() # TESTED # TODO: include the status field to drive selector widget

    # MERGES PARK DATA INTO A SINGLE POINT FEATURESET AND POLYGON FEARTURESET
    # process_parks()  # TESTED UPDATES 03/10/21 CR
    #   YEAR over YEARS
    #   - sets up Points FDS and year GDB(unless they exist already
    #   - copies Park_Points in to each year gdb under the Points FDS
    #   - treat NEAR_TERM like any other year

    # CLEANS AND GEOCODES TRANSIT INTO INCLUDED LAT/LON
    # process_transit()  # TESTED 02/26/21 CR
    #   YEAR over YEARS
    #     - cleans and consolidates transit data into Year POINTS FDS
    #     - if YEAR == NearTerm:
    #     -     most recent year is copied over

    # SETUP ANY BASIC NORMALIZED GEOMETRIES
    # process_normalized_geometries()  # TESTED 03/11/21 updated names to standarization
    #    YEAR BY YEAR
    #   - Sets up Year GDB, and Polygons FDS
    #   - Adds MAZ, TAZ, Census_Blocks, Census_BlockGroups, SummaryAreas
    #   - for each geometry type, the year is added as an attribute
    #   - for NearTerm, year is set to 9998 (allows for LongTerm to be 9999)

    # COPIES DOWNLOADED PARCEL DATA AND ONLY MINIMALLY NECESSARY ATTRIBUTES INTO YEARLY GDB
    # process_parcels()  # TESTED 03/11/21 CR
    #   YEAR over YEARS
    #   - procedure joins parcels from DOR to NAL table keeping appropriate columns
    #   - if year == NearTerm:
    #       previous year parcels are copied in

    # CLEANS AND GEOCODES PERMITS TO ASSOCIATED PARCELS AND
    #   GENERATES A NEAR TERM PARCELS LAYER WITH PERMIT INFO
    # process_permits()  # TESTED CR 03/01/21

    # updates parcels based on permits for near term analysis
    # process_short_term_parcels()  # TESTED 3/1/21 #TODO: needs to be broken down into smaller functions
    #   - record parcel land use groupings and multipliers/overwrites
    #   - replace relevant attributes for parcels with current permits
    #   update this procedure to pull from NearTerm and update parcel layer

    # -----------------ENRICH DATA------------------------------
    # ADD VARIOUS BLOCK GROUP LEVEL DEMOGRAPHIC, EMPLOYMENT AND COMMUTE DATA AS TABLE
    # enrich_block_groups()  # TESTED CR 03/12/21 added src attributes for enrichement data
    #   YEAR over YEARS
    #   - enrich block group with parcel data and race/commute/jobs data as table
    #   - if Year == NearTerm:
    #       process as normal (parcel data have been updated to include permit updates)

    # MODELS MISSING DATA WHERE APPROPRIATE AND DISAGGREGATES BLOCK LEVEL DATA DOWN TO PARCEL LEVEL
    # process_bg_estimate_activity_models()  # TESTED CR 03/02/21
    #   - creates linear model at block group-level for total employment, population, and commutes
    #       TODO: pull out of this function and insert to bg_apply and process once
    # process_bg_apply_activity_models()  # TESTED CR 03/02/21
    #   YEAR over YEARS
    #   - applies linear model to block groups and estimates shares for employment, population and commute classes
    #     - if Year == NearTerm:
    #     -   process as normal (enrichment table generated from near_term parcels updated with permits)
    #       TODO: pull this into the allocate_bg function process
    # process_allocate_bg_to_parcels()
    #   YEAR over YEARS
    #   - allocates the modeled data from previous step to parcels as table
    #   - if Year == NearTerm:
    #   -   process as normal (modeled block group data will be generated from near_term parcels with permit updates)

    # ADDS LAND USE TABLE FOR PARCELS INCLUDING VACANT, RES AND NRES AREA
    process_parcel_land_use()  # Tested by CR 3/11/21 verify NearTerm year works
    #   YEAR over YEARS
    #   - creates table of parcel records with land use and areas

    ''' start here  use YEARS = [2019, "NearTerm"] '''
    # prepare maz and taz socioeconomic/demographic data
    # process_model_se_data()  # TESTED 3/16/21

    # ------------------NETWORK ANALYSES-----------------------------
    ''' for NearTerm make copies, processing time is exorbitant and unnecessary to rerun '''
    # BUILD OSM NETWORKS FROM TEMPLATES
    # process_osm_networks()  # TESTED by CR 03/18/21 added nearterm

    # ASSESS NETWORK CENTRALITY FOR EACH BIKE NETWORK
    # process_centrality()  # TESTED by CR 03/18/21 added nearterm

    # ANALYZE OSM NETWORK SERVICE AREAS
    # process_osm_service_areas()  # TESTED by CR 03/18/21 added nearterm

    # ANALYZE WALK/BIKE TIMES AMONG MAZS
    # process_osm_skims()  # TESTED by CR 03/18/21 added nearterm

    # RECORD PARCEL WALK TIMES
    # process_walk_times()  # TESTED by CR 03/19/21 added nearterm

    # RECORD PARCEL IDEAL WALK TIMES
    # process_ideal_walk_times()  # Tested by AB 3/2/21 NEAR TERM just use parcel geometry so

    # prepare serpm taz-level travel skims
    # process_model_skims()  # TODO: AB to test

    # -----------------DEPENDENT ANALYSIS------------------------------
    # ANALYZE ACCESS BY MAZ, TAZ
    # process_access()  # TODO: AB to test

    # PREPARE TAZ TRIP LENGTH AND VMT RATES
    # process_travel_stats() # TODO: AB to write and test
    # TODO: script to calculate rates so year-over-year diffs can be estimated

    # ONLY UPDATED WHEN NEW IMPERVIOUS DATA ARE MADE AVAILABLE
    # process_imperviousness()  # TESTED by CR 3/21/21 Added NearTerm
    # TODO: ISGM for year-over-year changes? (low priority)

    process_lu_diversity()  # TESTED by CR 3/21/21 Added NearTerm

    # generate contiguity index for all years
    process_contiguity()

# TODO: !!! incorporate a project setup script or at minimum a yearly build geodatabase function/logic !!!
# TODO: add logging/print statements for procedure tracking (low priority)

''' deprecated '''
# cleans and geocodes crashes to included Lat/Lon
# process_crashes()

# def process_short_term_parcels():
#     """
#     try:
#         1) set up parcels --> returns parcel_df, and copy of parcels path (shape, FOLIO, UID)
#         2) process permit --> returns permits_df with appropriate fields
#         3) update permit data --> returns df
#         4) update parcels data --> returns nothing, parcel copy is filled with new data extendTableDf
#         5) delete features of original parcel layer
#         6) append parcel copy
#         7) delete parcel copy
#     except:
#         raise error and delete parcel copy
#     """
#     parcels = makePath(YEAR_GDB_FORMAT.replace("YEAR", "NearTerm"), "Polygons", "Parcels")
#     permits = makePath(YEAR_GDB_FORMAT.replace("YEAR", "NearTerm"), "Points", "BuildingPermits")
#     # save_gdb = PMT.validate_geodatabase(makePath(ROOT, CLEANED, "near_term_parcels.gdb"))
#     # permits_ref_df = create_permits_units_reference(parcels=parcels, permits=permits,
#     #                                                 lu_key=prep_conf.LAND_USE_COMMON_KEY,
#     #                                                 parcels_living_area_key=prep_conf.PARCEL_BLD_AREA_COL,
#     #                                                 permit_value_key=prep_conf.PERMITS_UNITS_FIELD,
#     #                                                 permits_units_name=prep_conf.PERMITS_BLD_AREA_NAME,
#     #                                                 units_match_dict=prep_conf.PARCEL_REF_TABLE_UNITS_MATCH)
#     build_short_term_parcels(parcel_fc=parcels, permit_fc=permits,
#                              permits_ref_df=permits_ref_df, parcels_id_field=prep_conf.PARCEL_COMMON_KEY,
#                              parcels_lu_field=prep_conf.LAND_USE_COMMON_KEY,
#                              parcels_living_area_field=prep_conf.PARCEL_BLD_AREA_COL,
#                              parcels_land_value_field=prep_conf.PARCEL_LAND_VALUE,
#                              parcels_total_value_field=prep_conf.PARCEL_JUST_VALUE,
#                              parcels_buildings_field=prep_conf.PARCEL_BUILDINGS,
#                              permits_id_field=prep_conf.PERMITS_ID_FIELD,
#                              permits_lu_field=prep_conf.PERMITS_LU_FIELD,
#                              permits_units_field=prep_conf.PERMITS_UNITS_FIELD,
#                              permits_values_field=prep_conf.PERMITS_VALUES_FIELD,
#                              permits_cost_field=prep_conf.PERMITS_COST_FIELD,
#                              save_gdb_location=save_gdb,
#                              units_field_match_dict=prep_conf.SHORT_TERM_PARCELS_UNITS_MATCH)<|MERGE_RESOLUTION|>--- conflicted
+++ resolved
@@ -360,21 +360,6 @@
         par_df = prep_parcel_land_use_tbl(parcels_fc=parcels_fc, parcel_lu_field=par_lu_field, parcel_fields=par_fields,
                                           lu_tbl=lu_table, tbl_lu_field=tbl_lu_field,
                                           dtype_map=dtype, null_value=default_vals)
-<<<<<<< HEAD
-        # REMOVED to place area calcs in BUILDER scripts 03/15/21
-        # Calculate area columns
-        # for par_lu_col in prep_conf.PARCEL_LU_AREAS.keys():
-        #     # ref_col, crit = PARCEL_LU_AREAS[par_lu_col]
-        #     # par_df[par_lu_col] = np.select(
-        #     #     [par_df[ref_col] == crit], [par_df[PARCEL_AREA_COL]], 0.0
-        #     # )
-        #     ref_col, comp = prep_conf.PARCEL_LU_AREAS[par_lu_col]
-        #     par_df[par_lu_col] = np.select(
-        #         [comp.eval(par_df[ref_col])], [par_df[prep_conf.PARCEL_AREA_COL]], 0.0
-        #     )
-=======
-
->>>>>>> dc2cdaab
         # Export result
         checkOverwriteOutput(output=out_table, overwrite=overwrite)
         dfToTable(df=par_df, out_table=out_table)
