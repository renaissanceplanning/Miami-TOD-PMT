--- conflicted
+++ resolved
@@ -9,13 +9,13 @@
 - Familiarity with command line interactions
 
 ##### Building python CONDA environment
-1) Select Windows Start 
+1) Select Windows Start
 2) Navigate to 'Python Command Prompt' under ArcGIS folder --> Open
 3) In the command window run the below commands:
 4) _Clone the existing ArcGIS python environment_
-    ``` 
+    ```
     conda create --clone arcgispro-py3 --name %LocalAppData%\ESRI\conda\envs\pmt_tools
-    
+
     * (this may take some time, so be patient)
     ```
 4) _Activate the newly created environment_
@@ -24,18 +24,6 @@
     ```
 5) _Install conda packages using **conda-forge** channel_
     ```
-<<<<<<< HEAD
-    conda install -c conda-forge osmnx sphinx dask fiona geopandas rtree --yes
-    * spyder is an optional install if you want a Data Science focused IDE
-    ```
-6) _Update conda packages
-   ```
-   conda update --all --yes
-   ```
-7) _Install pip packages_
-    ```
-    pip install censusdata
-=======
     conda install -c conda-forge momepy osmnx sphinx dask
     * enter 'y/yes' and return when asked
     * spyder is optional if you want to install a Data Science focused IDE
@@ -43,17 +31,13 @@
 6) _Install pip packages_
     ```
     pip install esridump censusdata simpledbf
->>>>>>> f0bc5a86
     ```
 
 #### _WARNING_
-If you have recently updated ArcGIS Pro, you will need to remove the existing environment and recreate it using 
-steps 4-7 again. 
+If you have recently updated ArcGIS Pro, you will need to remove the existing environment and recreate it using
+steps 4-7 again.
 - Remove env
     ```
     conda env remove -n pmt_tools
     ```
-- Follow the above steps to recreate the environment
-
-        
-        +- Follow the above steps to recreate the environment